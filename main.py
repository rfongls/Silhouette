from __future__ import annotations

import logging
from pathlib import Path

import silhouette_core.compat.forwardref_shim  # noqa: F401  # ensure ForwardRef shim is active before FastAPI imports
from fastapi import FastAPI, Request, HTTPException
from fastapi.exceptions import RequestValidationError
from fastapi.responses import HTMLResponse, JSONResponse, PlainTextResponse
from fastapi.staticfiles import StaticFiles
from fastapi.templating import Jinja2Templates
from starlette.responses import RedirectResponse

from api.security import router as security_router
from api.interop import router as interop_router
from api.ui_security import router as ui_security_router
from api.ui_interop import router as ui_interop_router
from api.ui import router as ui_router
from api.interop_gen import router as interop_gen_router, try_generate_on_validation_error
from api.admin import router as admin_router
from api.diag import router as diag_router
from api.http_logging import install_http_logging
from api.diag_fallback import ensure_diagnostics
from api.debug_log import log_debug_event
from api.metrics import router as metrics_router
from ui_home import router as ui_home_router
from ui_pages import router as ui_pages_router


logger = logging.getLogger(__name__)
_BASE_DIR = Path(__file__).resolve().parent
_HTTP_LOG_PATH = _BASE_DIR / "out" / "interop" / "server_http.log"
_STATIC_DIR = _BASE_DIR / "static"
_TEMPLATES_DIR = _BASE_DIR / "templates"

app = FastAPI(
    openapi_url=None,
    docs_url=None,
    redoc_url=None,
)

# --- BEGIN DIAG SHIM (remove after we verify) ---
# 1) Static mount MUST be named "static" for url_for('static', ...) to work
try:
    app.mount("/static", StaticFiles(directory=_STATIC_DIR), name="static")
except Exception:
    # If it's already mounted, this will raise; that's fine to ignore.
    pass

<<<<<<< HEAD
# 1b) Expose url_for to templates that rely on it directly.
_diagnostic_templates = Jinja2Templates(directory=_TEMPLATES_DIR)
_diagnostic_templates.env.globals.setdefault("url_for", app.url_path_for)

=======
>>>>>>> 3a7246cb

@app.get("/__routes", include_in_schema=False)
def __routes():
    """Return the live routing table for quick inspection."""

    items = []
    for route in app.router.routes:
        methods = sorted(list(getattr(route, "methods", []) or []))
        items.append(
            {
                "path": getattr(route, "path", str(route)),
                "name": getattr(route, "name", None),
                "methods": methods,
            }
        )
    return JSONResponse(items)


HOME_FALLBACK = """<!doctype html><html><head>
<meta charset=\"utf-8\"><meta name=\"viewport\" content=\"width=device-width,initial-scale=1\">
<title>Silhouette — Home (fallback)</title>
<style>body{font:14px system-ui;margin:24px}code{background:#f6f8fa;padding:2px 4px;border-radius:4px}</style>
</head><body>
  <h1>Silhouette — Home</h1>
  <p>This is a temporary fallback served by <code>/ui/home</code>.</p>
  <p>If your real template exists, we'll switch to it after routing is confirmed.</p>
  <p><a href=\"/__routes\">List routes</a> · <a href=\"/docs\">OpenAPI</a></p>
</body></html>"""


@app.get("/ui/home", include_in_schema=False)
<<<<<<< HEAD
def __home_fallback(request: Request):
    """Delegate to the real renderer when available, otherwise serve fallback HTML."""

    render_exc: Exception | None = None
    try:
        from ui_home import render_ui_home
    except Exception as exc:  # pragma: no cover - module import failure
        render_exc = exc
    else:
        try:
            response = render_ui_home(request)
        except Exception as exc:  # pragma: no cover - defensive diagnostic path
            render_exc = exc
        else:
            return response

    if render_exc is not None:
        logging.getLogger("silhouette.ui.home").error(
            "/ui/home diagnostic fallback engaged", exc_info=render_exc
        )

    return HTMLResponse(HOME_FALLBACK, status_code=200)


@app.get("/ping", include_in_schema=False)
def __ping() -> PlainTextResponse:
    return PlainTextResponse("ok", status_code=200)


=======
def __home_fallback(_: Request):
    return HTMLResponse(HOME_FALLBACK, status_code=200)


>>>>>>> 3a7246cb
# --- END DIAG SHIM ---

# Register the explicit /ui/home route before any catch-all UI handlers.
app.include_router(ui_home_router)
for r in (
    ui_router,
    ui_interop_router,
    ui_security_router,
    interop_gen_router,  # specific generator endpoint
    interop_router,      # generic tools (now under /api/interop/exec/{tool})
    security_router,
    diag_router,
    admin_router,
    metrics_router,
    ui_pages_router,     # generic /ui/{page} catch-all (must come last)
):
    app.include_router(r)

# Keep the install close to the bottom so it can be commented out quickly when
# isolating failures. The middleware creates the log directory on demand and
# falls back to console logging if file access is unavailable.
# install_http_logging(app, log_path=_HTTP_LOG_PATH)
ensure_diagnostics(app, http_log_path=_HTTP_LOG_PATH)


@app.exception_handler(RequestValidationError)
async def _handle_validation(request: Request, exc: RequestValidationError):
    fallback = await try_generate_on_validation_error(request, exc)
    if fallback is not None:
        return fallback
    return JSONResponse(
        {
            "detail": exc.errors(),
            "path": str(request.url.path),
            "ctype": request.headers.get("content-type"),
        },
        status_code=422,
    )


@app.exception_handler(HTTPException)
async def _http_exc_logger(request: Request, exc: HTTPException):
    logging.getLogger("silhouette.http").info(
        "HTTPException: %s %s -> %s detail=%r",
        request.method,
        request.url.path,
        exc.status_code,
        getattr(exc, "detail", None),
    )
    return JSONResponse({"detail": exc.detail}, status_code=exc.status_code)


@app.exception_handler(Exception)
async def _log_unhandled_exception(request: Request, exc: Exception):
    logger.exception("Unhandled exception on %s", request.url)
    # Echo the stack trace to stderr so local runs immediately surface the root cause.
    import traceback
    import sys

    print(f"\n--- Unhandled exception on {request.url} ---", file=sys.stderr)
    traceback.print_exc()
    return PlainTextResponse("Internal Server Error", status_code=500)


@app.get("/", include_in_schema=False)
def _root():
    return RedirectResponse("/ui/home", status_code=307)


@app.on_event("startup")
async def _prime_debug_log():
    try:
        log_debug_event("startup", message="main app boot complete")
    except Exception as exc:
        logger.warning("could not prime generator_debug.log: %s", exc)<|MERGE_RESOLUTION|>--- conflicted
+++ resolved
@@ -47,13 +47,10 @@
     # If it's already mounted, this will raise; that's fine to ignore.
     pass
 
-<<<<<<< HEAD
 # 1b) Expose url_for to templates that rely on it directly.
 _diagnostic_templates = Jinja2Templates(directory=_TEMPLATES_DIR)
 _diagnostic_templates.env.globals.setdefault("url_for", app.url_path_for)
 
-=======
->>>>>>> 3a7246cb
 
 @app.get("/__routes", include_in_schema=False)
 def __routes():
@@ -85,7 +82,6 @@
 
 
 @app.get("/ui/home", include_in_schema=False)
-<<<<<<< HEAD
 def __home_fallback(request: Request):
     """Delegate to the real renderer when available, otherwise serve fallback HTML."""
 
@@ -114,13 +110,6 @@
 def __ping() -> PlainTextResponse:
     return PlainTextResponse("ok", status_code=200)
 
-
-=======
-def __home_fallback(_: Request):
-    return HTMLResponse(HOME_FALLBACK, status_code=200)
-
-
->>>>>>> 3a7246cb
 # --- END DIAG SHIM ---
 
 # Register the explicit /ui/home route before any catch-all UI handlers.
