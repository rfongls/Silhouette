from __future__ import annotations

import logging
from pathlib import Path

import silhouette_core.compat.forwardref_shim  # noqa: F401  # ensure ForwardRef shim is active before FastAPI imports
from fastapi import FastAPI, Request, HTTPException
from fastapi.exceptions import RequestValidationError
from fastapi.responses import HTMLResponse, JSONResponse, PlainTextResponse
from fastapi.staticfiles import StaticFiles
from fastapi.templating import Jinja2Templates
from starlette.responses import RedirectResponse

from api.security import router as security_router
from api.interop import router as interop_router
from api.ui_security import router as ui_security_router
from api.ui_interop import router as ui_interop_router
from api.ui import router as ui_router
from api.interop_gen import router as interop_gen_router, try_generate_on_validation_error
from api.admin import router as admin_router
from api.diag import router as diag_router
from api.http_logging import install_http_logging
from api.diag_fallback import ensure_diagnostics
from api.debug_log import log_debug_event
from api.metrics import router as metrics_router
from api.engine_jobs import router as engine_jobs_router
<<<<<<< HEAD
from api.endpoints import router as endpoints_router
from api.engine_assist import router as engine_assist_router
from api.mllp_send import router as mllp_send_router
=======
from api.engine_assist import router as engine_assist_router
>>>>>>> a7626706
from ui_home import router as ui_home_router
from ui_pages import router as ui_pages_router


logger = logging.getLogger(__name__)
_BASE_DIR = Path(__file__).resolve().parent
_HTTP_LOG_PATH = _BASE_DIR / "out" / "interop" / "server_http.log"
_STATIC_DIR = _BASE_DIR / "static"
_TEMPLATES_DIR = _BASE_DIR / "templates"

app = FastAPI(
    debug=True,
    openapi_url=None,
    docs_url=None,
    redoc_url=None,
)

# --- BEGIN DIAG SHIM (remove after we verify) ---
# 1) Static mount MUST be named "static" for url_for('static', ...) to work
try:
    app.mount("/static", StaticFiles(directory=_STATIC_DIR), name="static")
except Exception:
    # If it's already mounted, this will raise; that's fine to ignore.
    pass

# 1b) Expose url_for to templates that rely on it directly.
_diagnostic_templates = Jinja2Templates(directory=_TEMPLATES_DIR)
_diagnostic_templates.env.globals.setdefault("url_for", app.url_path_for)


@app.get("/__routes", include_in_schema=False)
def __routes():
    """Return the live routing table for quick inspection."""

    items = []
    for route in app.router.routes:
        methods = sorted(list(getattr(route, "methods", []) or []))
        items.append(
            {
                "path": getattr(route, "path", str(route)),
                "name": getattr(route, "name", None),
                "methods": methods,
            }
        )
    return JSONResponse(items)


HOME_FALLBACK = """<!doctype html><html><head>
<meta charset=\"utf-8\"><meta name=\"viewport\" content=\"width=device-width,initial-scale=1\">
<title>Silhouette — Home (fallback)</title>
<style>body{font:14px system-ui;margin:24px}code{background:#f6f8fa;padding:2px 4px;border-radius:4px}</style>
</head><body>
  <h1>Silhouette — Home</h1>
  <p>This is a temporary fallback served by <code>/ui/home</code>.</p>
  <p>If your real template exists, we'll switch to it after routing is confirmed.</p>
  <p><a href=\"/__routes\">List routes</a> · <a href=\"/docs\">OpenAPI</a></p>
</body></html>"""


@app.get("/ui/home", include_in_schema=False)
def __home_fallback(request: Request):
    """Delegate to the real renderer when available, otherwise serve fallback HTML."""

    render_exc: Exception | None = None
    try:
        from ui_home import render_ui_home
    except Exception as exc:  # pragma: no cover - module import failure
        render_exc = exc
    else:
        try:
            response = render_ui_home(request)
        except Exception as exc:  # pragma: no cover - defensive diagnostic path
            render_exc = exc
        else:
            return response

    if render_exc is not None:
        logging.getLogger("silhouette.ui.home").error(
            "/ui/home diagnostic fallback engaged", exc_info=render_exc
        )

    return HTMLResponse(HOME_FALLBACK, status_code=200)


@app.get("/ping", include_in_schema=False)
def __ping() -> PlainTextResponse:
    return PlainTextResponse("ok", status_code=200)

# --- END DIAG SHIM ---

# Register the explicit /ui/home route before any catch-all UI handlers.
app.include_router(ui_home_router)
for r in (
    ui_router,
    ui_interop_router,
    ui_security_router,
    interop_gen_router,  # specific generator endpoint
    interop_router,      # generic tools (now under /api/interop/exec/{tool})
    security_router,
    diag_router,
    admin_router,
    metrics_router,
    engine_jobs_router,
<<<<<<< HEAD
    endpoints_router,
    mllp_send_router,
=======
>>>>>>> a7626706
    engine_assist_router,
    ui_pages_router,     # generic /ui/{page} catch-all (must come last)
):
    app.include_router(r)

# Keep the install close to the bottom so it can be commented out quickly when
# isolating failures. The middleware creates the log directory on demand and
# falls back to console logging if file access is unavailable.
# install_http_logging(app, log_path=_HTTP_LOG_PATH)
ensure_diagnostics(app, http_log_path=_HTTP_LOG_PATH)


@app.exception_handler(RequestValidationError)
async def _handle_validation(request: Request, exc: RequestValidationError):
    fallback = await try_generate_on_validation_error(request, exc)
    if fallback is not None:
        return fallback
    return JSONResponse(
        {
            "detail": exc.errors(),
            "path": str(request.url.path),
            "ctype": request.headers.get("content-type"),
        },
        status_code=422,
    )


@app.exception_handler(HTTPException)
async def _http_exc_logger(request: Request, exc: HTTPException):
    logging.getLogger("silhouette.http").info(
        "HTTPException: %s %s -> %s detail=%r",
        request.method,
        request.url.path,
        exc.status_code,
        getattr(exc, "detail", None),
    )
    return JSONResponse({"detail": exc.detail}, status_code=exc.status_code)


@app.exception_handler(Exception)
async def _log_unhandled_exception(request: Request, exc: Exception):
    logger.exception("Unhandled exception on %s", request.url)
    # Echo the stack trace to stderr so local runs immediately surface the root cause.
    import traceback
    import sys

    print(f"\n--- Unhandled exception on {request.url} ---", file=sys.stderr)
    traceback.print_exc()
    return PlainTextResponse("Internal Server Error", status_code=500)


@app.get("/", include_in_schema=False)
def _root():
    return RedirectResponse("/ui/home", status_code=307)


@app.on_event("startup")
async def _prime_debug_log():
    try:
        log_debug_event("startup", message="main app boot complete")
    except Exception as exc:
        logger.warning("could not prime generator_debug.log: %s", exc)<|MERGE_RESOLUTION|>--- conflicted
+++ resolved
@@ -10,7 +10,6 @@
 from fastapi.staticfiles import StaticFiles
 from fastapi.templating import Jinja2Templates
 from starlette.responses import RedirectResponse
-
 from api.security import router as security_router
 from api.interop import router as interop_router
 from api.ui_security import router as ui_security_router
@@ -24,13 +23,9 @@
 from api.debug_log import log_debug_event
 from api.metrics import router as metrics_router
 from api.engine_jobs import router as engine_jobs_router
-<<<<<<< HEAD
 from api.endpoints import router as endpoints_router
 from api.engine_assist import router as engine_assist_router
 from api.mllp_send import router as mllp_send_router
-=======
-from api.engine_assist import router as engine_assist_router
->>>>>>> a7626706
 from ui_home import router as ui_home_router
 from ui_pages import router as ui_pages_router
 
@@ -134,11 +129,8 @@
     admin_router,
     metrics_router,
     engine_jobs_router,
-<<<<<<< HEAD
     endpoints_router,
     mllp_send_router,
-=======
->>>>>>> a7626706
     engine_assist_router,
     ui_pages_router,     # generic /ui/{page} catch-all (must come last)
 ):
