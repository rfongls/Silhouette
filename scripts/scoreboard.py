#!/usr/bin/env python
"""
Aggregate artifacts and render a static HTML scoreboard:
- artifacts/selfcheck.json
- artifacts/eval_report.json
- artifacts/latency.json
- artifacts/build_eval_report.json (runtime evals; multiple files allowed)
Writes to: artifacts/scoreboard/index.html
Offline-friendly; tolerates missing files.
"""
import glob
import html
import json
import os
import pathlib
import time
import sys

sys.path.insert(0, str(pathlib.Path(__file__).resolve().parent.parent))
from security.scanner import SPDX_WHITELIST

ART_DIR = pathlib.Path("artifacts")
OUT_DIR = ART_DIR / "scoreboard"
OUT_PATH = OUT_DIR / "index.html"

def _load_json(path):
    try:
        return json.loads(path.read_text(encoding="utf-8"))
    except Exception:
        return None

def _row(k, v):
    return f"<tr><td class='k'>{html.escape(str(k))}</td><td>{html.escape(str(v))}</td></tr>"

def main():
    OUT_DIR.mkdir(parents=True, exist_ok=True)
    selfcheck = _load_json(ART_DIR / "selfcheck.json")
    eval_rep = _load_json(ART_DIR / "eval_report.json")
    latency = _load_json(ART_DIR / "latency.json")
    security_rep = _load_json(ART_DIR / "security_report.json")
    lint_py = _load_json(ART_DIR / "lint_python.json")
    lint_js = _load_json(ART_DIR / "lint_js.json")
<<<<<<< HEAD
    lint_cpp = _load_json(ART_DIR / "lint_cpp.json")
=======
>>>>>>> ba0bb89a

    runtime_reports = []
    for p in glob.glob(str(ART_DIR / "*.build_eval_report.json")) + glob.glob(
        str(ART_DIR / "build_eval_report.json")
    ):
        runtime_reports.append(_load_json(pathlib.Path(p)))

    parts = []
    parts.append("<!doctype html><meta charset='utf-8'><title>Silhouette Scoreboard — Cross-Language Agent Capability</title>")
    parts.append(
        """
<style>
body{font-family:system-ui,-apple-system,Segoe UI,Roboto,Ubuntu,Arial,sans-serif;margin:24px;color:#111}
h1{margin:0 0 8px} .ts{color:#666;font-size:12px;margin-bottom:16px}
.card{border:1px solid #e5e7eb;border-radius:12px;padding:16px;margin:12px 0;box-shadow:0 1px 3px #0001}
h2{margin:0 0 12px;font-size:18px}
table{border-collapse:collapse;width:100%} td,th{padding:6px 8px;border-bottom:1px solid #eee}
.badge{display:inline-block;padding:2px 8px;border-radius:999px;font-size:12px;margin-left:6px}
.ok{background:#e6f4ea;color:#137333} .fail{background:#fde8e8;color:#b91c1c} .skip{background:#eef2ff;color:#4338ca}
.k{width:220px;color:#555}
small{color:#666}
</style>
"""
    )
    parts.append("<h1>Silhouette Scoreboard — Cross-Language Agent Capability</h1>")
    parts.append(f"<div class='ts'>Generated {time.strftime('%Y-%m-%d %H:%M:%S')}</div>")

    parts.append("<div class='card'><h2>Self-check</h2>")
    if selfcheck:
        ok = all([
            selfcheck.get("tools", {}).get("ok"),
            selfcheck.get("deny_rules", {}).get("ok"),
            selfcheck.get("latency", {}).get("ok"),
            selfcheck.get("skills", {}).get("ok", True),
        ])
        badge = "<span class='badge ok'>OK</span>" if ok else "<span class='badge fail'>FAIL</span>"
        parts.append(f"<div>Overall: {badge}</div><br/>")
        parts.append("<table>")
        parts.append(_row("Tools OK", selfcheck.get("tools", {}).get("ok")))
        parts.append(_row("Missing Tools", ", ".join(selfcheck.get("tools", {}).get("missing", []))))
        parts.append(_row("Deny Rules OK", selfcheck.get("deny_rules", {}).get("ok")))
        parts.append(_row("Latency p50 (ms)", selfcheck.get("latency", {}).get("p50_ms")))
        parts.append(_row("Latency Budget (ms)", selfcheck.get("latency", {}).get("budget_ms")))
        parts.append(_row("Skills OK", selfcheck.get("skills", {}).get("ok")))
        parts.append(_row("Missing Skills", ", ".join(selfcheck.get("skills", {}).get("missing", []))))
        parts.append("</table>")
    else:
        parts.append("<small>No selfcheck.json found.</small>")
    parts.append("</div>")

    parts.append("<div class='card'><h2>Agent Eval</h2>")
    if eval_rep:
        rc = eval_rep.get("returncode", 0)
        badge = "<span class='badge ok'>OK</span>" if rc == 0 else "<span class='badge fail'>FAIL</span>"
        parts.append(f"<div>Run: {badge}</div><br/>")
        parts.append("<table>")
        parts.append(_row("Suite", eval_rep.get("suite")))
        parts.append(_row("Return code", rc))
        parts.append(_row("Passed line", eval_rep.get("passed")))
        parts.append(_row("Model", eval_rep.get("student_model", "")))
        parts.append("</table>")
    else:
        parts.append("<small>No eval_report.json found.</small>")
    parts.append("</div>")

    parts.append("<div class='card'><h2>Latency</h2>")
    if latency:
        parts.append("<table>")
        parts.append(_row("Model", latency.get("model")))
        parts.append(_row("Prompt", latency.get("prompt")))
        parts.append(_row("p50 (s)", latency.get("p50_sec")))
        parts.append(_row("mean (s)", latency.get("mean_sec")))
        parts.append("</table>")
    else:
        parts.append("<small>No latency.json found.</small>")
    parts.append("</div>")

    parts.append("<div class='card'><h2>Lint</h2>")
<<<<<<< HEAD
    if lint_py or lint_js or lint_cpp:
=======
    if lint_py or lint_js:
>>>>>>> ba0bb89a
        parts.append("<table>")
        if lint_py:
            py_badge = (
                "<span class='badge ok'>OK</span>" if lint_py.get("ok") else "<span class='badge fail'>FAIL</span>"
            )
            parts.append(_row("Python", f"{lint_py.get('issues',0)} issues {py_badge}"))
        if lint_js:
            js_badge = (
                "<span class='badge ok'>OK</span>" if lint_js.get("ok") else "<span class='badge fail'>FAIL</span>"
            )
            parts.append(_row("Web/JS", f"{lint_js.get('issues',0)} issues {js_badge}"))
<<<<<<< HEAD
        if lint_cpp:
            cpp_badge = (
                "<span class='badge ok'>OK</span>" if lint_cpp.get("ok") else "<span class='badge fail'>FAIL</span>"
            )
            parts.append(_row("C++", f"{lint_cpp.get('issues',0)} issues {cpp_badge}"))
=======
>>>>>>> ba0bb89a
        parts.append("</table>")
    else:
        parts.append("<small>No lint reports found.</small>")
    parts.append("</div>")

    parts.append("<div class='card'><h2>Runtime Suites</h2>")
    if runtime_reports:
        for rep in runtime_reports:
            if not rep:
                continue
            skipped = bool(rep.get("skipped"))
            badge = (
                "<span class='badge skip'>SKIP</span>"
                if skipped
                else (
                    "<span class='badge ok'>OK</span>"
                    if rep.get("failed_ids") in ([], None)
                    else "<span class='badge fail'>FAIL</span>"
                )
            )
            parts.append(
                f"<h3 style='margin-top:8px'>{html.escape(rep.get('suite', '(unknown)'))} {badge}</h3>"
            )
            if skipped:
                parts.append(
                    f"<small>Reason: {html.escape(rep.get('reason', ''))}</small>"
                )
            else:
                parts.append("<table>")
                parts.append(_row("Passed", rep.get("passed")))
                parts.append(_row("Total", rep.get("total")))
                parts.append(_row("Failed IDs", ", ".join(rep.get("failed_ids", []))))
                parts.append("</table>")
    else:
        parts.append("<small>No runtime build reports found.</small>")
    parts.append("</div>")

    parts.append("<div class='card'><h2>Security</h2>")
    if security_rep:
        total = len(security_rep.get("findings", []))
        blocked = [
            f.get("license")
            for f in security_rep.get("findings", [])
            if f.get("category") == "license_blocked"
        ]
        badge = (
            "<span class='badge ok'>0</span>"
            if total == 0
            else f"<span class='badge fail'>{total}</span>"
        )
        parts.append(f"<div>Findings: {badge}</div>")
        if blocked:
            parts.append("<table>")
            parts.append(_row("Blocked Licenses", ", ".join(blocked)))
            parts.append("</table>")
    else:
        parts.append("<small>No security_report.json found.</small>")
    parts.append("</div>")

    html_text = "\n".join(parts)
    OUT_PATH.write_text(html_text, encoding="utf-8")
    print(f"Wrote scoreboard to {OUT_PATH}")

    # Optional: also write a phase-tagged copy if PHASE env var set
    phase = os.environ.get("PHASE")
    if phase:
        phase_tag = phase if str(phase).startswith("phase-") else f"phase-{phase}"
        phase_out = OUT_DIR / f"{phase_tag}.html"
        phase_out.write_text(html_text, encoding="utf-8")
        print(f"Wrote phase scoreboard snapshot to {phase_out}")

        # Build a minimal JSON summary for history aggregation
        def _safe_get(d, *keys, default=None):
            cur = d or {}
            for k in keys:
                cur = (cur or {}).get(k, {})
            return cur if cur else default

        def _load(path):
            try:
                return json.loads(path.read_text(encoding="utf-8"))
            except Exception:
                return None
        selfcheck = _load(ART_DIR / "selfcheck.json")
        eval_rep = _load(ART_DIR / "eval_report.json")
        latency = _load(ART_DIR / "latency.json")
        security_rep = _load(ART_DIR / "security_report.json")
        runtime_reports = []
        for p in glob.glob(str(ART_DIR / "*.build_eval_report.json")) + glob.glob(str(ART_DIR / "build_eval_report.json")):
            try:
                runtime_reports.append(_load(pathlib.Path(p)))
            except Exception:
                pass
        lint_py = _load(ART_DIR / "lint_python.json")
        lint_js = _load(ART_DIR / "lint_js.json")
<<<<<<< HEAD
        lint_cpp = _load(ART_DIR / "lint_cpp.json")
=======
>>>>>>> ba0bb89a

        rt_total = 0
        rt_passed = 0
        rt_skipped = 0
        for rep in runtime_reports or []:
            if not rep:
                continue
            if rep.get("skipped"):
                rt_skipped += 1
                continue
            rt_total += int(rep.get("total") or 0)
            rt_passed += int(rep.get("passed") or 0)

        sc_tools_ok = bool(_safe_get(selfcheck, "tools", "ok", default=False))
        sc_deny_ok = bool(_safe_get(selfcheck, "deny_rules", "ok", default=False))
        sc_skills_ok = bool(_safe_get(selfcheck, "skills", "ok", default=True))
        sc_latency_p50 = _safe_get(selfcheck, "latency", "p50_ms", default=None)
        sc_latency_budget = _safe_get(selfcheck, "latency", "budget_ms", default=None)
        sc_overall = sc_tools_ok and sc_deny_ok and sc_skills_ok and (
            sc_latency_p50 is None or (sc_latency_budget is None or sc_latency_p50 <= sc_latency_budget)
        )

        ev_rc = int(eval_rep.get("returncode", 0)) if isinstance(eval_rep, dict) else 0
        ev_ok = ev_rc == 0
        lat_p50 = latency.get("p50_sec") if isinstance(latency, dict) else None
        lat_mean = latency.get("mean_sec") if isinstance(latency, dict) else None
        sec_findings = len((security_rep or {}).get("findings", []))
        blocked = [
            f.get("license")
            for f in (security_rep or {}).get("findings", [])
            if f.get("category") == "license_blocked"
        ]

        summary = {
            "phase": phase_tag,
            "selfcheck": {
                "overall_ok": sc_overall,
                "tools_ok": sc_tools_ok,
                "deny_ok": sc_deny_ok,
                "skills_ok": sc_skills_ok,
                "latency_p50_ms": sc_latency_p50,
                "latency_budget_ms": sc_latency_budget,
            },
            "eval": {
                "ok": ev_ok,
                "returncode": ev_rc,
            },
            "latency": {
                "p50_sec": lat_p50,
                "mean_sec": lat_mean,
            },
            "runtime": {
                "passed": rt_passed,
                "total": rt_total,
                "reports_skipped": rt_skipped,
            },
            "security": {
                "findings": sec_findings,
                "whitelist": sorted(SPDX_WHITELIST),
                "blocked": blocked,
            },
            "lint": {
                "python": {
                    "ok": bool((lint_py or {}).get("ok")),
                    "issues": int((lint_py or {}).get("issues", 0)),
                },
                "web": {
                    "ok": bool((lint_js or {}).get("ok")),
                    "issues": int((lint_js or {}).get("issues", 0)),
                },
<<<<<<< HEAD
                "cpp": {
                    "ok": bool((lint_cpp or {}).get("ok")),
                    "issues": int((lint_cpp or {}).get("issues", 0)),
                },
=======
>>>>>>> ba0bb89a
            },
            "links": {
                "snapshot_html": phase_out.name,
            },
        }
        (OUT_DIR / f"{phase_tag}.summary.json").write_text(
            json.dumps(summary, indent=2), encoding="utf-8"
        )
        print(f"Wrote phase summary: {OUT_DIR / (phase_tag + '.summary.json')}")

if __name__ == "__main__":
    main()<|MERGE_RESOLUTION|>--- conflicted
+++ resolved
@@ -40,10 +40,7 @@
     security_rep = _load_json(ART_DIR / "security_report.json")
     lint_py = _load_json(ART_DIR / "lint_python.json")
     lint_js = _load_json(ART_DIR / "lint_js.json")
-<<<<<<< HEAD
     lint_cpp = _load_json(ART_DIR / "lint_cpp.json")
-=======
->>>>>>> ba0bb89a
 
     runtime_reports = []
     for p in glob.glob(str(ART_DIR / "*.build_eval_report.json")) + glob.glob(
@@ -122,11 +119,7 @@
     parts.append("</div>")
 
     parts.append("<div class='card'><h2>Lint</h2>")
-<<<<<<< HEAD
     if lint_py or lint_js or lint_cpp:
-=======
-    if lint_py or lint_js:
->>>>>>> ba0bb89a
         parts.append("<table>")
         if lint_py:
             py_badge = (
@@ -138,14 +131,12 @@
                 "<span class='badge ok'>OK</span>" if lint_js.get("ok") else "<span class='badge fail'>FAIL</span>"
             )
             parts.append(_row("Web/JS", f"{lint_js.get('issues',0)} issues {js_badge}"))
-<<<<<<< HEAD
+
         if lint_cpp:
             cpp_badge = (
                 "<span class='badge ok'>OK</span>" if lint_cpp.get("ok") else "<span class='badge fail'>FAIL</span>"
             )
             parts.append(_row("C++", f"{lint_cpp.get('issues',0)} issues {cpp_badge}"))
-=======
->>>>>>> ba0bb89a
         parts.append("</table>")
     else:
         parts.append("<small>No lint reports found.</small>")
@@ -241,10 +232,7 @@
                 pass
         lint_py = _load(ART_DIR / "lint_python.json")
         lint_js = _load(ART_DIR / "lint_js.json")
-<<<<<<< HEAD
         lint_cpp = _load(ART_DIR / "lint_cpp.json")
-=======
->>>>>>> ba0bb89a
 
         rt_total = 0
         rt_passed = 0
@@ -315,13 +303,10 @@
                     "ok": bool((lint_js or {}).get("ok")),
                     "issues": int((lint_js or {}).get("issues", 0)),
                 },
-<<<<<<< HEAD
                 "cpp": {
                     "ok": bool((lint_cpp or {}).get("ok")),
                     "issues": int((lint_cpp or {}).get("issues", 0)),
                 },
-=======
->>>>>>> ba0bb89a
             },
             "links": {
                 "snapshot_html": phase_out.name,
