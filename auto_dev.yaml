phase: 3
next_task: build_conversation_graph
depends_on: memory_core
generate:
  - file: silhouette_core/graph_engine.py
    type: module
    description: "Link memory nodes by intent, time, and tone"
  - file: tests/test_graph.py
    type: test
    scenario: "Given memory, create graph edges based on common intent or proximity"

jobs:
  codex-training:
    runs-on: ubuntu-latest
    steps:
      - uses: actions/checkout@v3
<<<<<<< HEAD

=======
>>>>>>> e3566501
      - name: Run Codex controller
        run: python -m silhouette_core.codex_controller<|MERGE_RESOLUTION|>--- conflicted
+++ resolved
@@ -14,9 +14,5 @@
     runs-on: ubuntu-latest
     steps:
       - uses: actions/checkout@v3
-<<<<<<< HEAD
-
-=======
->>>>>>> e3566501
       - name: Run Codex controller
         run: python -m silhouette_core.codex_controller