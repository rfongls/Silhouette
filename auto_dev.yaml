--- conflicted
+++ resolved
@@ -14,50 +14,5 @@
     runs-on: ubuntu-latest
     steps:
       - uses: actions/checkout@v3
-
-<<<<<<< HEAD
       - name: Run Codex controller
-        run: python -m silhouette_core.codex_controller
-=======
-      - name: Install dependencies
-        run: pip install openai
-
-      - name: Generate Data Prep Script
-        uses: openai-codex/action@v1
-        with:
-          prompt: |
-            "Write a Python script 'prepare_reasoning_data.py' that:
-            - loads 'modules/{module}/embeddings/chunks.jsonl'
-            - constructs a JSONL file of <prompt, completion> pairs
-            - supports argparse: --module, --out"
-          output_path: silhouette_core/prepare_reasoning_data.py
-
-      - name: Generate Adapter Trainer
-        uses: openai-codex/action@v1
-        with:
-          prompt: |
-            "Write 'train_adapter.py' that:
-            - accepts --base-model, --train-file, --method, --adapter-output
-            - loads a Hugging Face LLM, applies LoRA or QLoRA via peft
-            - fine-tunes on JSONL data and saves adapter weights"
-          output_path: silhouette_core/train_adapter.py
-
-      - name: Generate Quantizer
-        uses: openai-codex/action@v1
-        with:
-          prompt: |
-            "Write 'quantize_models.py' that:
-            - takes --input and --bits
-            - loads a model or adapter via bitsandbytes
-            - dumps a quantized checkpoint"
-          output_path: silhouette_core/quantize_models.py
-
-      - name: Update Module Executor
-        uses: openai-codex/action@v1
-        with:
-          prompt: |
-            "Enhance 'module_executor.py' to:
-            - load and run a quantized adapter using transformers + peft
-            - execute generated Python in a sandbox subprocess"
-          output_path: silhouette_core/module_executor.py
->>>>>>> 5e8e9774
+        run: python -m silhouette_core.codex_controller