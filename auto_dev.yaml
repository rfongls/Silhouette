--- conflicted
+++ resolved
@@ -14,9 +14,5 @@
     runs-on: ubuntu-latest
     steps:
       - uses: actions/checkout@v3
-<<<<<<< HEAD
-
-=======
->>>>>>> c15f996a
       - name: Run Codex controller
         run: python -m silhouette_core.codex_controller