from __future__ import annotations

import csv
import json
from dataclasses import dataclass, asdict
from pathlib import Path
from typing import Any, Dict, List, Optional

from fastapi import APIRouter, Form, HTTPException, Query, Request, UploadFile, File
from fastapi.responses import HTMLResponse, JSONResponse, PlainTextResponse, Response
from starlette.templating import Jinja2Templates

# If you have a helper to add template globals, import it; otherwise this no-ops.
try:
    from api.ui import install_link_for
except Exception:
    def install_link_for(_):  # no-op fallback
        pass

router = APIRouter()
templates = Jinja2Templates(directory="templates")
install_link_for(templates)

# Storage roots
DEID_DIR = Path("configs/interop/deid_templates")
VAL_DIR  = Path("configs/interop/validate_templates")
for d in (DEID_DIR, VAL_DIR):
    d.mkdir(parents=True, exist_ok=True)

PRESET_PARAM_KEYS = {
    "name",
    "birthdate",
    "datetime",
    "gender",
    "address",
    "phone",
    "language",
    "race",
    "mrn",
    "ssn",
    "facility",
    "note",
    "pdf_blob",
    "xml_blob",
}
DEFAULT_PRESET_KEY = "name"

ACTION_ALIASES = {
    "replace (literal)": "replace",
    "preset (synthetic)": "preset",
    "regex redact": "regex_redact",
    "regex replace": "regex_replace",
}


def _normalize_action(action: Optional[str]) -> str:
    raw = (action or "redact").strip().lower()
    raw = raw.replace("-", "_")
    normalized = ACTION_ALIASES.get(raw, raw.replace(" ", "_"))
    return normalized or "redact"

# ---------- Models ----------
@dataclass
class DeidRule:
    segment: str
    field: int
    component: Optional[int] = None
    subcomponent: Optional[int] = None
    action: str = "redact"  # redact | mask | hash | replace | preset | regex_replace | regex_redact | dotnet_regex_*
    param: Optional[str] = None

@dataclass
class DeidTemplate:
    name: str
    version: str = "v1"
    rules: List[DeidRule] = None
    def to_dict(self) -> Dict[str, Any]:
        return {"name": self.name, "version": self.version, "rules": [asdict(r) for r in (self.rules or [])]}
    @staticmethod
    def from_dict(d: Dict[str, Any]) -> "DeidTemplate":
        return DeidTemplate(
            name=d.get("name", "unnamed"),
            version=d.get("version", "v1"),
            rules=[DeidRule(**r) for r in d.get("rules", [])],
        )

@dataclass
class ValidateCheck:
    segment: str
    field: int
    required: bool = True
    pattern: Optional[str] = None
    allowed_values: Optional[List[str]] = None

@dataclass
class ValidateTemplate:
    name: str
    version: str = "v1"
    checks: List[ValidateCheck] = None
    def to_dict(self) -> Dict[str, Any]:
        return {"name": self.name, "version": self.version, "checks": [asdict(c) for c in (self.checks or [])]}
    @staticmethod
    def from_dict(d: Dict[str, Any]) -> "ValidateTemplate":
        return ValidateTemplate(
            name=d.get("name", "unnamed"),
            version=d.get("version", "v1"),
            checks=[ValidateCheck(**c) for c in d.get("checks", [])],
        )

# ---------- Helpers ----------
def _safe_name(name: str) -> str:
    s = "".join(ch for ch in name if ch.isalnum() or ch in ("-", "_")).strip()
    return s or "default"

def _json_path(base: Path, name: str) -> Path:
    return base / f"{_safe_name(name)}.json"

def _list_templates(base: Path) -> List[str]:
    return [p.stem for p in sorted(base.glob("*.json"))]

def _load_json(path: Path) -> Dict[str, Any]:
    if not path.exists():
        raise HTTPException(status_code=404, detail=f"Template not found: {path.name}")
    return json.loads(path.read_text(encoding="utf-8"))

def _save_json(path: Path, obj: Dict[str, Any]) -> None:
    path.write_text(json.dumps(obj, indent=2), encoding="utf-8")


def _canonical_key(rule: Dict[str, Any]) -> tuple[Any, ...]:
    """Return a tuple that uniquely identifies a rule ignoring param values."""

    component = rule.get("component")
    if isinstance(component, str) and component.isdigit():
        component_val: Optional[int] = int(component)
    elif isinstance(component, int):
        component_val = component
    else:
        component_val = None

    subcomponent = rule.get("subcomponent")
    if isinstance(subcomponent, str) and subcomponent.isdigit():
        subcomponent_val: Optional[int] = int(subcomponent)
    elif isinstance(subcomponent, int):
        subcomponent_val = subcomponent
    else:
        subcomponent_val = None

    return (
        (rule.get("segment") or "").strip().upper(),
        int(rule.get("field") or 0),
        component_val,
        subcomponent_val,
        (rule.get("action") or "redact").strip(),
    )


def _has_duplicate(rules: List[Dict[str, Any]], new_rule: Dict[str, Any]) -> bool:
    new_key = _canonical_key(new_rule)
    for rule in rules or []:
        if _canonical_key(rule) == new_key:
            return True
    return False


def _build_rule_prefill(rule: Optional[DeidRule]) -> Dict[str, Any]:
    prefill: Dict[str, Any] = {
        "segment": "" if rule is None else (rule.segment or ""),
        "field": "" if rule is None else str(rule.field if rule.field is not None else ""),
        "component": "" if rule is None or rule.component is None else str(rule.component),
        "subcomponent": "" if rule is None or rule.subcomponent is None else str(rule.subcomponent),
        "action": "redact" if rule is None else (rule.action or "redact"),
        "param_mode": "preset",
        "preset_value": DEFAULT_PRESET_KEY,
        "free_value": "",
        "regex_pattern": "",
        "regex_repl": "",
        "regex_flags": "",
    }
    prefill["regex_param_json"] = json.dumps({"pattern": "", "repl": "", "flags": ""})

    if rule is None:
        return prefill

    action = prefill["action"]
    raw_param = rule.param or ""
    param_mode = "preset"

    if action in {"mask", "hash", "replace"}:
        param_mode = "free"
        prefill["free_value"] = raw_param
    elif action in {"regex_replace", "regex_redact", "dotnet_regex_replace", "dotnet_regex_redact"}:
        param_mode = "regex"
        pattern = raw_param
        repl = ""
        flags = ""
        if isinstance(raw_param, str) and raw_param.strip().startswith("{"):
            try:
                obj = json.loads(raw_param)
                pattern = str(obj.get("pattern") or "")
                repl = str(obj.get("repl") or "")
                flags = str(obj.get("flags") or "").lower()
            except Exception:
                pattern = raw_param
        prefill["regex_pattern"] = pattern
        prefill["regex_repl"] = repl
        prefill["regex_flags"] = flags
        prefill["regex_param_json"] = json.dumps({
            "pattern": pattern or "",
            "repl": repl or "",
            "flags": flags or "",
        })
    elif action == "preset":
        if raw_param and raw_param not in PRESET_PARAM_KEYS:
            param_mode = "free"
            prefill["free_value"] = raw_param
        else:
            prefill["preset_value"] = raw_param or DEFAULT_PRESET_KEY
    else:
        if raw_param:
            param_mode = "free"
            prefill["free_value"] = raw_param

    if param_mode != "preset":
        # Ensure presets fall back to default when switching modes later
        prefill.setdefault("preset_value", DEFAULT_PRESET_KEY)

    if param_mode != "free" and not prefill.get("free_value"):
        prefill["free_value"] = ""

    if param_mode != "regex" and not prefill.get("regex_param_json"):
        prefill["regex_param_json"] = json.dumps({"pattern": "", "repl": "", "flags": ""})

    if param_mode not in {"preset", "free"}:
        param_mode = "preset"

    prefill["param_mode"] = param_mode
    return prefill

# ---------- Pages ----------
@router.get("/ui/settings", response_class=HTMLResponse, name="ui_settings_index", response_model=None)
def ui_settings_index(request: Request) -> Response:
    # Ensure 'default' exists for De-ID on first visit, without overwriting
    default_path = _json_path(DEID_DIR, "default")
    if not default_path.exists():
        _save_json(default_path, {"name": "default", "version": "v1", "rules": []})
    return templates.TemplateResponse(
        "ui/settings/index.html",
        {
            "request": request,
            "deid_templates": _list_templates(DEID_DIR),
            "val_templates": _list_templates(VAL_DIR),
        },
    )

# ---------- De-ID: create / edit / add / delete rule / import-export ----------
@router.post("/ui/settings/deid/create", response_class=HTMLResponse, name="ui_settings_deid_create", response_model=None)
def ui_settings_deid_create(request: Request, name: str = Form(...)) -> Response:
    p = _json_path(DEID_DIR, name)
    if p.exists():
        raise HTTPException(status_code=400, detail="Template already exists")
    _save_json(p, DeidTemplate(name=_safe_name(name), rules=[]).to_dict())
    # Return the select partial (HTMX target is #deid-select-wrap)
    return templates.TemplateResponse(
        "ui/settings/_deid_select_inner.html",
        {"request": request, "deid_templates": _list_templates(DEID_DIR)},
    )

@router.get("/ui/settings/deid/edit/{name}", response_class=HTMLResponse, name="ui_settings_deid_edit", response_model=None)
def ui_settings_deid_edit(request: Request, name: str) -> Response:
    tpl = DeidTemplate.from_dict(_load_json(_json_path(DEID_DIR, name)))
    return templates.TemplateResponse("ui/settings/deid_edit.html", {"request": request, "tpl": tpl})


@router.get(
    "/ui/settings/deid/new_rule_modal/{name}",
    response_class=HTMLResponse,
    name="ui_settings_deid_new_rule_modal",
    response_model=None,
)
def ui_settings_deid_new_rule_modal(request: Request, name: str) -> Response:
    tpl = DeidTemplate.from_dict(_load_json(_json_path(DEID_DIR, name)))
    context = {
        "request": request,
        "tpl": tpl,
        "clone": None,
    }
    return templates.TemplateResponse("ui/settings/_deid_rule_modal.html", context)

@router.get(
    "/ui/settings/deid/param_controls",
    response_class=HTMLResponse,
    name="ui_settings_deid_param_controls",
    response_model=None,
)
def ui_settings_deid_param_controls(
    request: Request,
    action: str = Query("redact"),
    param_mode: str = Query("preset"),
    param_preset: Optional[str] = Query(None),
    param_free: Optional[str] = Query(None),
    pattern: Optional[str] = Query(None),
    repl: Optional[str] = Query(None),
) -> Response:
<<<<<<< HEAD
    normalized_action = _normalize_action(action)
    mode = (param_mode or "preset").strip().lower() or "preset"
=======
    qp = request.query_params
    initial_mode = qp.get("initial_param_mode")
    initial_preset = qp.get("initial_param_preset")
    initial_free = qp.get("initial_param_free")
    initial_pattern = qp.get("initial_pattern")
    initial_repl = qp.get("initial_repl")
    normalized_action = _normalize_action(action)
    mode_input = param_mode or initial_mode or "preset"
    mode = (mode_input or "preset").strip().lower() or "preset"
    preset_value = param_preset if param_preset is not None else initial_preset
    free_value = param_free if param_free is not None else initial_free
    pattern_value = pattern if pattern is not None else initial_pattern
    repl_value = repl if repl is not None else initial_repl
>>>>>>> 8e2de8f0
    ctx = {
        "request": request,
        "action": normalized_action,
        "param_mode": mode,
<<<<<<< HEAD
        "param_preset": (param_preset or "").strip(),
        "param_free": (param_free or "").strip(),
        "pattern": (pattern or "").strip(),
        "repl": (repl or "").strip(),
=======
        "param_preset": (preset_value or "").strip(),
        "param_free": (free_value or "").strip(),
        "pattern": (pattern_value or "").strip(),
        "repl": (repl_value or "").strip(),
>>>>>>> 8e2de8f0
    }
    return templates.TemplateResponse("ui/settings/_deid_param_controls.html", ctx)


@router.post("/ui/settings/deid/add_rule/{name}", response_class=HTMLResponse, name="ui_settings_deid_add_rule", response_model=None)
def ui_settings_deid_add_rule(
    request: Request,
    name: str,
    segment: str = Form(...),
    field: int = Form(...),
    component: Optional[str] = Form(None),
    subcomponent: Optional[str] = Form(None),
    action: str = Form("redact"),
    param_mode: Optional[str] = Form(None),
    param_preset: Optional[str] = Form(None),
    param_free: Optional[str] = Form(None),
    pattern: Optional[str] = Form(None),
    repl: Optional[str] = Form(None),
    initial_param_mode: Optional[str] = Form(None),
    initial_param_preset: Optional[str] = Form(None),
    initial_param_free: Optional[str] = Form(None),
    initial_pattern: Optional[str] = Form(None),
    initial_repl: Optional[str] = Form(None),
) -> Response:
    p = _json_path(DEID_DIR, name)
    tpl = DeidTemplate.from_dict(_load_json(p))
    tpl.rules = tpl.rules or []
    try:
        comp_val = None if component in (None, "") else int(component)
    except Exception:
        comp_val = None
    try:
        sub_val = None if subcomponent in (None, "") else int(subcomponent)
    except Exception:
        sub_val = None
    act = _normalize_action(action)
    mode = (param_mode or "preset").strip().lower() or "preset"
    if act == "preset":
        if mode == "preset":
            param_value = (param_preset or "").strip()
        else:
            param_value = (param_free or "").strip()
    elif act in {"replace", "mask", "hash"}:
        param_value = (param_free or "").strip()
    elif act == "regex_redact":
        param_value = (pattern or "").strip()
    elif act == "regex_replace":
        param_value = json.dumps({"pattern": (pattern or "").strip(), "repl": (repl or "").strip()})
    else:
        param_value = None

    new_rule = {
        "segment": segment.strip().upper(),
        "field": int(field),
        "component": comp_val,
        "subcomponent": sub_val,
        "action": act,
        "param": (param_value or None),
    }

    if _has_duplicate([asdict(r) for r in tpl.rules], new_rule):
        return templates.TemplateResponse(
            "ui/settings/_deid_rules_table.html",
            {"request": request, "tpl": tpl, "error": "Duplicate rule for the same path/action is not allowed."},
        )

    tpl.rules.append(DeidRule(**new_rule))
    _save_json(p, tpl.to_dict())
    return templates.TemplateResponse("ui/settings/_deid_rules_table.html", {"request": request, "tpl": tpl})


@router.post(
    "/api/tools/deid/test_rule",
    response_class=JSONResponse,
    name="api_deid_test_rule",
    response_model=None,
)
def api_deid_test_rule(
    message_text: str = Form(...),
    segment: str = Form(...),
    field: int = Form(...),
    component: Optional[str] = Form(None),
    subcomponent: Optional[str] = Form(None),
    action: str = Form(...),
    param_mode: Optional[str] = Form(None),
    param_preset: Optional[str] = Form(None),
    param_free: Optional[str] = Form(None),
    pattern: Optional[str] = Form(None),
    repl: Optional[str] = Form(None),
    initial_param_mode: Optional[str] = Form(None),
    initial_param_preset: Optional[str] = Form(None),
    initial_param_free: Optional[str] = Form(None),
    initial_pattern: Optional[str] = Form(None),
    initial_repl: Optional[str] = Form(None),
) -> JSONResponse:
    from silhouette_core.interop.deid import apply_single_rule

    c = int(component) if component and component.isdigit() else None
    s = int(subcomponent) if subcomponent and subcomponent.isdigit() else None
    act = _normalize_action(action)
    mode = (param_mode or "preset").strip().lower() or "preset"
    if act == "preset":
        param_value = (param_preset or "").strip() if mode == "preset" else (param_free or "").strip()
    elif act in {"replace", "mask", "hash"}:
        param_value = (param_free or "").strip()
    elif act == "regex_redact":
        param_value = (pattern or "").strip()
    elif act == "regex_replace":
        param_value = json.dumps({"pattern": (pattern or "").strip(), "repl": (repl or "").strip()})
    else:
        param_value = None
    rule = {
        "segment": segment.strip().upper(),
        "field": int(field),
        "component": c,
        "subcomponent": s,
        "action": act,
        "param": param_value,
    }
    try:
        preview = apply_single_rule(message_text or "", rule)
        return JSONResponse({"ok": True, "preview": preview})
    except Exception as e:  # pragma: no cover - defensive
        return JSONResponse({"ok": False, "error": f"{type(e).__name__}: {e}"}, status_code=200)

@router.post("/ui/settings/deid/delete_rule/{name}", response_class=HTMLResponse, name="ui_settings_deid_delete_rule", response_model=None)
def ui_settings_deid_delete_rule(request: Request, name: str, index: int = Form(...)) -> Response:
    p = _json_path(DEID_DIR, name)
    tpl = DeidTemplate.from_dict(_load_json(p))
    if 0 <= index < len(tpl.rules or []):
        del tpl.rules[index]
    _save_json(p, tpl.to_dict())
    return templates.TemplateResponse("ui/settings/_deid_rules_table.html", {"request": request, "tpl": tpl})

@router.get("/ui/settings/deid/export/{name}.json", response_class=JSONResponse, name="ui_settings_deid_export_json")
def ui_settings_deid_export_json(name: str):
    return JSONResponse(_load_json(_json_path(DEID_DIR, name)))

@router.get("/ui/settings/deid/export/{name}.csv", response_class=PlainTextResponse, name="ui_settings_deid_export_csv")
def ui_settings_deid_export_csv(name: str):
    tpl = DeidTemplate.from_dict(_load_json(_json_path(DEID_DIR, name)))
    out = ["segment,field,component,subcomponent,action,param"]
    for r in tpl.rules or []:
        out.append(",".join([
            r.segment,
            str(r.field),
            "" if r.component is None else str(r.component),
            "" if r.subcomponent is None else str(r.subcomponent),
            r.action,
            "" if r.param is None else r.param,
        ]))
    return PlainTextResponse("\n".join(out), media_type="text/csv")

@router.post("/ui/settings/deid/import_csv/{name}", response_class=HTMLResponse, name="ui_settings_deid_import_csv", response_model=None)
async def ui_settings_deid_import_csv(request: Request, name: str, file: UploadFile = File(...)) -> Response:
    if not file.filename.lower().endswith(".csv"):
        raise HTTPException(status_code=400, detail="Upload a .csv file")
    rows = (await file.read()).decode("utf-8").splitlines()
    reader = csv.DictReader(rows)
    rules: List[DeidRule] = []
    for row in reader:
        rules.append(DeidRule(
            segment=(row.get("segment") or "").strip().upper(),
            field=int(row.get("field") or 0),
            component=int(row["component"]) if row.get("component") else None,
            subcomponent=int(row["subcomponent"]) if row.get("subcomponent") else None,
            action=(row.get("action") or "redact").strip(),
            param=row.get("param") or None,
        ))
    _save_json(_json_path(DEID_DIR, name), DeidTemplate(name=_safe_name(name), rules=rules).to_dict())
    tpl = DeidTemplate.from_dict(_load_json(_json_path(DEID_DIR, name)))
    return templates.TemplateResponse("ui/settings/_deid_rules_table.html", {"request": request, "tpl": tpl})


@router.get(
    "/ui/settings/deid/clone_rule_modal/{name}/{index}",
    response_class=HTMLResponse,
    name="ui_settings_deid_clone_rule_modal",
    response_model=None,
)
def ui_settings_deid_clone_rule_modal(request: Request, name: str, index: int) -> Response:
    p = _json_path(DEID_DIR, name)
    tpl = DeidTemplate.from_dict(_load_json(p))
    rules = tpl.rules or []
    if index < 0 or index >= len(rules):
        raise HTTPException(status_code=404, detail="Rule not found")
    clone_rule = rules[index]
    context = {
        "request": request,
        "tpl": tpl,
        "clone": clone_rule,
    }
    return templates.TemplateResponse("ui/settings/_deid_rule_modal.html", context)


@router.post("/ui/settings/deid/seed_defaults/{name}", response_class=HTMLResponse, name="ui_settings_deid_seed_defaults", response_model=None)
def ui_settings_deid_seed_defaults(request: Request, name: str) -> Response:
    """
    Create or overwrite a template with a rich baseline of rules using presets.
    """
    # A carefully chosen baseline across common PHI fields (can expand later)
    baseline_rules = [
        # PID
        {"segment": "PID", "field": 5, "component": 1, "action": "preset", "param": "name"},  # Patient Name (family^given)
        {"segment": "PID", "field": 7, "action": "preset", "param": "birthdate"},
        {"segment": "PID", "field": 8, "action": "preset", "param": "gender"},
        {"segment": "PID", "field": 11, "action": "preset", "param": "address"},
        {"segment": "PID", "field": 13, "action": "preset", "param": "phone"},
        {"segment": "PID", "field": 14, "action": "preset", "param": "phone"},
        {"segment": "PID", "field": 15, "action": "preset", "param": "language"},
        {"segment": "PID", "field": 19, "action": "preset", "param": "ssn"},

        # NK1
        {"segment": "NK1", "field": 2, "action": "preset", "param": "name"},
        {"segment": "NK1", "field": 4, "action": "preset", "param": "address"},
        {"segment": "NK1", "field": 5, "action": "preset", "param": "phone"},
        {"segment": "NK1", "field": 6, "action": "preset", "param": "phone"},

        # PV1
        {"segment": "PV1", "field": 1, "action": "replace", "param": "1"},
        {"segment": "PV1", "field": 7, "action": "preset", "param": "name"},
        {"segment": "PV1", "field": 8, "action": "preset", "param": "name"},
        {"segment": "PV1", "field": 9, "action": "preset", "param": "name"},
        {"segment": "PV1", "field": 19, "action": "preset", "param": "name"},
        {"segment": "PV1", "field": 39, "action": "preset", "param": "facility"},

        # PD1
        {"segment": "PD1", "field": 5, "action": "preset", "param": "name"},
        {"segment": "PD1", "field": 7, "action": "preset", "param": "facility"},

        # ORC/OBR/OBX timestamps & contact
        {"segment": "ORC", "field": 9, "action": "preset", "param": "datetime"},
        {"segment": "ORC", "field": 15, "action": "preset", "param": "datetime"},
        {"segment": "OBR", "field": 6, "action": "preset", "param": "datetime"},
        {"segment": "OBR", "field": 7, "action": "preset", "param": "datetime"},
        {"segment": "OBR", "field": 8, "action": "preset", "param": "datetime"},
        {"segment": "OBR", "field": 14, "action": "preset", "param": "datetime"},
        {"segment": "OBR", "field": 17, "action": "preset", "param": "phone"},
        {"segment": "OBR", "field": 22, "action": "preset", "param": "datetime"},
        {"segment": "OBX", "field": 14, "action": "preset", "param": "datetime"},

        # OBX blobs (PDF/XML)
        {"segment": "OBX", "field": 5, "action": "preset", "param": "pdf_blob"},

        # NTE free text
        {"segment": "NTE", "field": 3, "action": "preset", "param": "note"},

        # EVN / ACC dates
        {"segment": "EVN", "field": 2, "action": "preset", "param": "datetime"},
        {"segment": "EVN", "field": 3, "action": "preset", "param": "datetime"},
        {"segment": "ACC", "field": 1, "action": "preset", "param": "datetime"},
        {"segment": "ACC", "field": 4, "action": "preset", "param": "datetime"},
    ]

    path = _json_path(DEID_DIR, name)
    _save_json(path, {"name": _safe_name(name), "version": "v1", "rules": baseline_rules})
    tpl = DeidTemplate.from_dict(_load_json(path))
    return templates.TemplateResponse("ui/settings/_deid_rules_table.html", {"request": request, "tpl": tpl})

# Delete the entire De-ID template (required by your template)
@router.post("/ui/settings/deid/delete", name="ui_settings_deid_delete", response_class=HTMLResponse, response_model=None)
def ui_settings_deid_delete(request: Request, name: str = Form(...)) -> Response:
    p = _json_path(DEID_DIR, name)
    if p.exists():
        p.unlink()
    return ui_settings_index(request)

# ---------- Validate: create / edit / add / delete check / import-export ----------
@router.post("/ui/settings/val/create", response_class=HTMLResponse, name="ui_settings_val_create", response_model=None)
def ui_settings_val_create(request: Request, name: str = Form(...)) -> Response:
    p = _json_path(VAL_DIR, name)
    if p.exists():
        raise HTTPException(status_code=400, detail="Template already exists")
    _save_json(p, ValidateTemplate(name=_safe_name(name), checks=[]).to_dict())
    return templates.TemplateResponse(
        "ui/settings/_val_list.html",
        {"request": request, "val_templates": _list_templates(VAL_DIR)},
    )

@router.get("/ui/settings/val/edit/{name}", response_class=HTMLResponse, name="ui_settings_val_edit", response_model=None)
def ui_settings_val_edit(request: Request, name: str) -> Response:
    tpl = ValidateTemplate.from_dict(_load_json(_json_path(VAL_DIR, name)))
    return templates.TemplateResponse("ui/settings/val_edit.html", {"request": request, "tpl": tpl})

@router.post("/ui/settings/val/add_check/{name}", response_class=HTMLResponse, name="ui_settings_val_add_check", response_model=None)
def ui_settings_val_add_check(
    request: Request,
    name: str,
    segment: str = Form(...),
    field: int = Form(...),
    required: bool = Form(False),
    pattern: Optional[str] = Form(None),
    allowed_values: Optional[str] = Form(None),  # comma- or semicolon-separated
) -> Response:
    p = _json_path(VAL_DIR, name)
    tpl = ValidateTemplate.from_dict(_load_json(p))
    tpl.checks = tpl.checks or []
    allowed = [v.strip() for v in (allowed_values or "").replace(";", ",").split(",") if v.strip()] or None
    tpl.checks.append(ValidateCheck(
        segment=segment.strip().upper(),
        field=int(field),
        required=bool(required),
        pattern=pattern or None,
        allowed_values=allowed,
    ))
    _save_json(p, tpl.to_dict())
    return templates.TemplateResponse("ui/settings/_val_checks_table.html", {"request": request, "tpl": tpl})


@router.post(
    "/api/tools/validate/test_check",
    response_class=JSONResponse,
    name="api_validate_test_check",
    response_model=None,
)
def api_validate_test_check(
    message_text: str = Form(...),
    segment: str = Form(...),
    field: int = Form(...),
    required: bool = Form(False),
    pattern: Optional[str] = Form(None),
    allowed_values: Optional[str] = Form(None),
) -> JSONResponse:
    from silhouette_core.interop.validate_workbook import validate_with_template

    allowed = [v.strip() for v in (allowed_values or "").replace(";", ",").split(",") if v.strip()] or None
    required_flag = str(required).strip().lower() in {"1", "true", "yes", "on"}
    tpl = {
        "name": "_preview",
        "checks": [
            {
                "segment": segment.strip().upper(),
                "field": int(field),
                "required": required_flag,
                "pattern": pattern or None,
                "allowed_values": allowed,
            }
        ],
    }
    try:
        report = validate_with_template(message_text, tpl)
    except Exception as exc:  # pragma: no cover - defensive
        return JSONResponse({"ok": False, "error": str(exc)}, status_code=400)
    return JSONResponse({"ok": True, "report": report})

@router.post("/ui/settings/val/delete_check/{name}", response_class=HTMLResponse, name="ui_settings_val_delete_check", response_model=None)
def ui_settings_val_delete_check(request: Request, name: str, index: int = Form(...)) -> Response:
    p = _json_path(VAL_DIR, name)
    tpl = ValidateTemplate.from_dict(_load_json(p))
    if 0 <= index < len(tpl.checks or []):
        del tpl.checks[index]
    _save_json(p, tpl.to_dict())
    return templates.TemplateResponse("ui/settings/_val_checks_table.html", {"request": request, "tpl": tpl})

@router.get("/ui/settings/val/export/{name}.json", response_class=JSONResponse, name="ui_settings_val_export_json")
def ui_settings_val_export_json(name: str):
    return JSONResponse(_load_json(_json_path(VAL_DIR, name)))

@router.get("/ui/settings/val/export/{name}.csv", response_class=PlainTextResponse, name="ui_settings_val_export_csv")
def ui_settings_val_export_csv(name: str):
    tpl = ValidateTemplate.from_dict(_load_json(_json_path(VAL_DIR, name)))
    out = ["segment,field,required,pattern,allowed_values"]
    for c in tpl.checks or []:
        out.append(",".join([
            c.segment,
            str(c.field),
            "true" if c.required else "false",
            "" if not c.pattern else c.pattern.replace(",", ";"),
            "" if not c.allowed_values else ";".join(c.allowed_values),
        ]))
    return PlainTextResponse("\n".join(out), media_type="text/csv")

@router.post("/ui/settings/val/import_csv/{name}", response_class=HTMLResponse, name="ui_settings_val_import_csv", response_model=None)
async def ui_settings_val_import_csv(request: Request, name: str, file: UploadFile = File(...)) -> Response:
    if not file.filename.lower().endswith(".csv"):
        raise HTTPException(status_code=400, detail="Upload a .csv file")
    rows = (await file.read()).decode("utf-8").splitlines()
    reader = csv.DictReader(rows)
    checks: List[ValidateCheck] = []
    for row in reader:
        allowed_raw = row.get("allowed_values") or ""
        allowed = [v.strip() for v in allowed_raw.replace(";", ",").split(",") if v.strip()] or None
        checks.append(ValidateCheck(
            segment=(row.get("segment") or "").strip().upper(),
            field=int(row.get("field") or 0),
            required=(str(row.get("required") or "true").strip().lower() in ("1", "true", "yes", "y")),
            pattern=row.get("pattern") or None,
            allowed_values=allowed,
        ))
    _save_json(_json_path(VAL_DIR, name), ValidateTemplate(name=_safe_name(name), checks=checks).to_dict())
    tpl = ValidateTemplate.from_dict(_load_json(_json_path(VAL_DIR, name)))
    return templates.TemplateResponse("ui/settings/_val_checks_table.html", {"request": request, "tpl": tpl})


@router.get(
    "/ui/settings/val/new_check_modal/{name}",
    response_class=HTMLResponse,
    name="ui_settings_val_new_check_modal",
    response_model=None,
)
def ui_settings_val_new_check_modal(request: Request, name: str) -> Response:
    tpl = ValidateTemplate.from_dict(_load_json(_json_path(VAL_DIR, name)))
    return templates.TemplateResponse("ui/settings/_val_check_modal.html", {"request": request, "tpl": tpl})

# Delete the entire Validate template (required by your template)
@router.post("/ui/settings/val/delete", name="ui_settings_val_delete", response_class=HTMLResponse, response_model=None)
def ui_settings_val_delete(request: Request, name: str = Form(...)) -> Response:
    p = _json_path(VAL_DIR, name)
    if p.exists():
        p.unlink()
    return templates.TemplateResponse(
        "ui/settings/_val_list.html",
        {"request": request, "val_templates": _list_templates(VAL_DIR)},
    )<|MERGE_RESOLUTION|>--- conflicted
+++ resolved
@@ -302,39 +302,16 @@
     pattern: Optional[str] = Query(None),
     repl: Optional[str] = Query(None),
 ) -> Response:
-<<<<<<< HEAD
     normalized_action = _normalize_action(action)
     mode = (param_mode or "preset").strip().lower() or "preset"
-=======
-    qp = request.query_params
-    initial_mode = qp.get("initial_param_mode")
-    initial_preset = qp.get("initial_param_preset")
-    initial_free = qp.get("initial_param_free")
-    initial_pattern = qp.get("initial_pattern")
-    initial_repl = qp.get("initial_repl")
-    normalized_action = _normalize_action(action)
-    mode_input = param_mode or initial_mode or "preset"
-    mode = (mode_input or "preset").strip().lower() or "preset"
-    preset_value = param_preset if param_preset is not None else initial_preset
-    free_value = param_free if param_free is not None else initial_free
-    pattern_value = pattern if pattern is not None else initial_pattern
-    repl_value = repl if repl is not None else initial_repl
->>>>>>> 8e2de8f0
     ctx = {
         "request": request,
         "action": normalized_action,
         "param_mode": mode,
-<<<<<<< HEAD
         "param_preset": (param_preset or "").strip(),
         "param_free": (param_free or "").strip(),
         "pattern": (pattern or "").strip(),
         "repl": (repl or "").strip(),
-=======
-        "param_preset": (preset_value or "").strip(),
-        "param_free": (free_value or "").strip(),
-        "pattern": (pattern_value or "").strip(),
-        "repl": (repl_value or "").strip(),
->>>>>>> 8e2de8f0
     }
     return templates.TemplateResponse("ui/settings/_deid_param_controls.html", ctx)
 
