from __future__ import annotations

import csv
import hashlib
import json
import re
from dataclasses import dataclass, asdict
from pathlib import Path
from typing import Any, Dict, List, Optional

from fastapi import APIRouter, Body, Form, HTTPException, Request, UploadFile, File
from fastapi.responses import HTMLResponse, JSONResponse, PlainTextResponse, Response
from starlette.templating import Jinja2Templates

from api.debug_log import log_debug_event, is_debug_enabled

# If you have a helper to add template globals, import it; otherwise this no-ops.
try:
    from api.ui import install_link_for
except Exception:
    def install_link_for(_):  # no-op fallback
        pass

router = APIRouter()
templates = Jinja2Templates(directory="templates")
install_link_for(templates)

# ------------------------------
# Test & Preview helpers
# ------------------------------


def _detect_hl7_separators(text: str) -> tuple[str, str, str, bool]:
    """Return (field_sep, component_sep, subcomponent_sep, detected_from_msh)."""

    field_sep, comp_sep, sub_sep = "|", "^", "&"
    detected_from_msh = False
    for raw in (text or "").splitlines():
        if raw.startswith("MSH"):
            detected_from_msh = True
            field_sep = raw[3] if len(raw) > 3 else field_sep
            parts = raw.split(field_sep)
            encoding_chars = parts[1] if len(parts) > 1 else "^~\\&"
            comp_sep = encoding_chars[0] if len(encoding_chars) > 0 else comp_sep
            sub_sep = encoding_chars[3] if len(encoding_chars) > 3 else sub_sep
            break
    return field_sep, comp_sep, sub_sep, detected_from_msh


def _apply_action(
    value: str,
    action: str,
    param_mode: Optional[str],
    param_preset: Optional[str],
    param_free: Optional[str],
    pattern: Optional[str],
    repl: Optional[str],
) -> str:
    normalized_action = (action or "redact").strip().lower()
    value = value or ""

    if normalized_action == "redact":
        return "[REDACTED]"
    if normalized_action == "replace":
        return repl or ""
    if normalized_action == "mask":
        mask_char = (param_free or "*")[0]
        return "".join(mask_char if ch.isalnum() else ch for ch in value)
    if normalized_action == "hash":
        salt = param_free or ""
        return hashlib.sha256((salt + value).encode("utf-8")).hexdigest()[:16]
    if normalized_action == "regex_redact":
        return re.sub(pattern or "", "", value) if pattern else value
    if normalized_action == "regex_replace":
        return re.sub(pattern or "", repl or "", value) if pattern else value
    if normalized_action == "preset":
        mode = (param_mode or "preset").strip().lower()
        if mode == "free":
            return param_free or ""
        presets = {
            "name": "JANE^DOE",
            "birthdate": "19700101",
            "datetime": "19700101120000",
            "gender": "U",
            "address": "123 MAIN ST",
            "phone": "5551234567",
            "language": "ENG",
            "race": "OT",
            "mrn": "000000",
            "ssn": "000-00-0000",
            "facility": "HOSPITAL",
            "note": "[SYNTHETIC NOTE]",
            "pdf_blob": "[SYNTHETIC PDF]",
            "xml_blob": "[SYNTHETIC XML]",
        }
        key = (param_preset or "").strip().lower()
        return presets.get(key, "")

    return value

# Storage roots
DEID_DIR = Path("configs/interop/deid_templates")
VAL_DIR  = Path("configs/interop/validate_templates")
for d in (DEID_DIR, VAL_DIR):
    d.mkdir(parents=True, exist_ok=True)

PRESET_PARAM_OPTIONS = [
    "name",
    "birthdate",
    "datetime",
    "gender",
    "address",
    "phone",
    "language",
    "race",
    "mrn",
    "ssn",
    "facility",
    "note",
    "pdf_blob",
    "xml_blob",
]
PRESET_PARAM_KEYS = set(PRESET_PARAM_OPTIONS)
DEFAULT_PRESET_KEY = PRESET_PARAM_OPTIONS[0]

ACTION_ALIASES = {
    "replace (literal)": "replace",
    "preset (synthetic)": "preset",
    "regex redact": "regex_redact",
    "regex replace": "regex_replace",
}


def _normalize_action(action: Optional[str]) -> str:
    raw = (action or "redact").strip().lower()
    raw = raw.replace("-", "_")
    normalized = ACTION_ALIASES.get(raw, raw.replace(" ", "_"))
    return normalized or "redact"


def _initial_param_state(action: Optional[str], param: Optional[str]) -> Dict[str, str]:
    normalized_action = _normalize_action(action)
    state = {
        "mode": "preset",
        "param_preset": DEFAULT_PRESET_KEY,
        "param_free": "",
        "pattern": "",
        "repl": "",
    }

    if not param:
        return state

    value = str(param)
    if normalized_action == "preset":
        if value in PRESET_PARAM_KEYS:
            state["param_preset"] = value
        else:
            state["mode"] = "free"
            state["param_free"] = value
    elif normalized_action in {"replace", "mask", "hash"}:
        state["param_free"] = value
    elif normalized_action == "regex_redact":
        state["pattern"] = value
    elif normalized_action == "regex_replace":
        parsed: Optional[Dict[str, Any]] = None
        try:
            parsed = json.loads(value)
        except Exception:
            parsed = None
        if isinstance(parsed, dict):
            state["pattern"] = str(parsed.get("pattern") or "")
            state["repl"] = str(parsed.get("repl") or "")
        elif ":::" in value:
            pattern_val, repl_val = value.split(":::", 1)
            state["pattern"] = pattern_val
            state["repl"] = repl_val
        else:
            state["pattern"] = value
    return state


def _build_rule_modal_context(request: Request, tpl: "DeidTemplate", clone: Optional["DeidRule"]):
    action_value = _normalize_action(clone.action if clone else "redact")
    initial_state = _initial_param_state(action_value, getattr(clone, "param", None))
    return {
        "request": request,
        "tpl": tpl,
        "clone": clone,
        "initial_action": action_value,
        "initial_param_mode": initial_state["mode"],
        "initial_param_preset": initial_state["param_preset"],
        "initial_param_free": initial_state["param_free"],
        "initial_pattern": initial_state["pattern"],
        "initial_repl": initial_state["repl"],
        "preset_options": PRESET_PARAM_OPTIONS,
    }

ACTION_ALIASES = {
    "replace (literal)": "replace",
    "preset (synthetic)": "preset",
    "regex redact": "regex_redact",
    "regex replace": "regex_replace",
}


def _normalize_action(action: Optional[str]) -> str:
    raw = (action or "redact").strip().lower()
    raw = raw.replace("-", "_")
    normalized = ACTION_ALIASES.get(raw, raw.replace(" ", "_"))
    return normalized or "redact"

# ---------- Models ----------
@dataclass
class DeidRule:
    segment: str
    field: int
    component: Optional[int] = None
    subcomponent: Optional[int] = None
    action: str = "redact"  # redact | mask | hash | replace | preset | regex_replace | regex_redact | dotnet_regex_*
    param: Optional[str] = None

@dataclass
class DeidTemplate:
    name: str
    version: str = "v1"
    rules: List[DeidRule] = None
    def to_dict(self) -> Dict[str, Any]:
        return {"name": self.name, "version": self.version, "rules": [asdict(r) for r in (self.rules or [])]}
    @staticmethod
    def from_dict(d: Dict[str, Any]) -> "DeidTemplate":
        return DeidTemplate(
            name=d.get("name", "unnamed"),
            version=d.get("version", "v1"),
            rules=[DeidRule(**r) for r in d.get("rules", [])],
        )

@dataclass
class ValidateCheck:
    segment: str
    field: int
    required: bool = True
    pattern: Optional[str] = None
    allowed_values: Optional[List[str]] = None

@dataclass
class ValidateTemplate:
    name: str
    version: str = "v1"
    checks: List[ValidateCheck] = None
    def to_dict(self) -> Dict[str, Any]:
        return {"name": self.name, "version": self.version, "checks": [asdict(c) for c in (self.checks or [])]}
    @staticmethod
    def from_dict(d: Dict[str, Any]) -> "ValidateTemplate":
        return ValidateTemplate(
            name=d.get("name", "unnamed"),
            version=d.get("version", "v1"),
            checks=[ValidateCheck(**c) for c in d.get("checks", [])],
        )

# ---------- Helpers ----------
def _safe_name(name: str) -> str:
    s = "".join(ch for ch in name if ch.isalnum() or ch in ("-", "_")).strip()
    return s or "default"

def _json_path(base: Path, name: str) -> Path:
    return base / f"{_safe_name(name)}.json"

def _list_templates(base: Path) -> List[str]:
    return [p.stem for p in sorted(base.glob("*.json"))]

def _load_json(path: Path) -> Dict[str, Any]:
    if not path.exists():
        raise HTTPException(status_code=404, detail=f"Template not found: {path.name}")
    return json.loads(path.read_text(encoding="utf-8"))

def _save_json(path: Path, obj: Dict[str, Any]) -> None:
    path.write_text(json.dumps(obj, indent=2), encoding="utf-8")


def _canonical_key(rule: Dict[str, Any]) -> tuple[Any, ...]:
    """Return a tuple that uniquely identifies a rule ignoring param values."""

    component = rule.get("component")
    if isinstance(component, str) and component.isdigit():
        component_val: Optional[int] = int(component)
    elif isinstance(component, int):
        component_val = component
    else:
        component_val = None

    subcomponent = rule.get("subcomponent")
    if isinstance(subcomponent, str) and subcomponent.isdigit():
        subcomponent_val: Optional[int] = int(subcomponent)
    elif isinstance(subcomponent, int):
        subcomponent_val = subcomponent
    else:
        subcomponent_val = None

    return (
        (rule.get("segment") or "").strip().upper(),
        int(rule.get("field") or 0),
        component_val,
        subcomponent_val,
        (rule.get("action") or "redact").strip(),
    )


def _has_duplicate(rules: List[Dict[str, Any]], new_rule: Dict[str, Any]) -> bool:
    new_key = _canonical_key(new_rule)
    for rule in rules or []:
        if _canonical_key(rule) == new_key:
            return True
    return False


def _build_rule_prefill(rule: Optional[DeidRule]) -> Dict[str, Any]:
    prefill: Dict[str, Any] = {
        "segment": "" if rule is None else (rule.segment or ""),
        "field": "" if rule is None else str(rule.field if rule.field is not None else ""),
        "component": "" if rule is None or rule.component is None else str(rule.component),
        "subcomponent": "" if rule is None or rule.subcomponent is None else str(rule.subcomponent),
        "action": "redact" if rule is None else (rule.action or "redact"),
        "param_mode": "preset",
        "preset_value": DEFAULT_PRESET_KEY,
        "free_value": "",
        "regex_pattern": "",
        "regex_repl": "",
        "regex_flags": "",
    }
    prefill["regex_param_json"] = json.dumps({"pattern": "", "repl": "", "flags": ""})

    if rule is None:
        return prefill

    action = prefill["action"]
    raw_param = rule.param or ""
    param_mode = "preset"

    if action in {"mask", "hash", "replace"}:
        param_mode = "free"
        prefill["free_value"] = raw_param
    elif action in {"regex_replace", "regex_redact", "dotnet_regex_replace", "dotnet_regex_redact"}:
        param_mode = "regex"
        pattern = raw_param
        repl = ""
        flags = ""
        if isinstance(raw_param, str) and raw_param.strip().startswith("{"):
            try:
                obj = json.loads(raw_param)
                pattern = str(obj.get("pattern") or "")
                repl = str(obj.get("repl") or "")
                flags = str(obj.get("flags") or "").lower()
            except Exception:
                pattern = raw_param
        prefill["regex_pattern"] = pattern
        prefill["regex_repl"] = repl
        prefill["regex_flags"] = flags
        prefill["regex_param_json"] = json.dumps({
            "pattern": pattern or "",
            "repl": repl or "",
            "flags": flags or "",
        })
    elif action == "preset":
        if raw_param and raw_param not in PRESET_PARAM_KEYS:
            param_mode = "free"
            prefill["free_value"] = raw_param
        else:
            prefill["preset_value"] = raw_param or DEFAULT_PRESET_KEY
    else:
        if raw_param:
            param_mode = "free"
            prefill["free_value"] = raw_param

    if param_mode != "preset":
        # Ensure presets fall back to default when switching modes later
        prefill.setdefault("preset_value", DEFAULT_PRESET_KEY)

    if param_mode != "free" and not prefill.get("free_value"):
        prefill["free_value"] = ""

    if param_mode != "regex" and not prefill.get("regex_param_json"):
        prefill["regex_param_json"] = json.dumps({"pattern": "", "repl": "", "flags": ""})

    if param_mode not in {"preset", "free"}:
        param_mode = "preset"

    prefill["param_mode"] = param_mode
    return prefill


@router.post("/api/tools/deid/test_rule", name="api_deid_test_rule")
def api_deid_test_rule(payload: Dict[str, Any] = Body(...)) -> JSONResponse:
    """Apply the selected action to a single HL7 field/component for preview."""

    text = payload.get("text") or ""
    segment = (payload.get("segment") or "").strip().upper()
    try:
        field = int(payload.get("field") or 0)
    except (TypeError, ValueError):
        field = 0
    component_raw = payload.get("component")
    try:
        component = int(component_raw) if component_raw not in (None, "", 0) else None
    except (TypeError, ValueError):
        component = None
    sub_raw = payload.get("subcomponent")
    try:
        subcomponent = int(sub_raw) if sub_raw not in (None, "", 0) else None
    except (TypeError, ValueError):
        subcomponent = None
    action = (payload.get("action") or "redact").strip().lower()
    param_mode = payload.get("param_mode")
    param_preset = payload.get("param_preset")
    param_free = payload.get("param_free")
    pattern = payload.get("pattern")
    repl = payload.get("repl")

    if not text.strip():
        return JSONResponse({"ok": False, "error": "empty_text"}, status_code=400)
    if not segment or field <= 0:
        return JSONResponse({"ok": False, "error": "segment_and_field_required"}, status_code=400)

<<<<<<< HEAD
    field_sep, comp_sep, sub_sep, _ = _detect_hl7_separators(text)
    lines = (text or "").splitlines()

    expected_prefix = f"{segment}{field_sep}" if field_sep else None
    match_indexes: list[int] = []
    for idx, raw in enumerate(lines):
        if expected_prefix:
            if raw.startswith(expected_prefix):
                match_indexes.append(idx)
        else:
            if raw.startswith(segment):
                match_indexes.append(idx)

    if not match_indexes:
        return JSONResponse(
            {
                "ok": False,
                "error": "segment_not_found",
                "message": f"Segment {segment} not found in sample.",
=======
    field_sep, comp_sep, sub_sep, detected_from_msh = _detect_hl7_separators(text)
    lines = (text or "").splitlines()
    seg_index: Optional[int] = None
    expected_prefix = None
    if detected_from_msh and field_sep:
        expected_prefix = f"{segment}{field_sep}"

    for idx, raw in enumerate(lines):
        if expected_prefix:
            if raw.startswith(expected_prefix):
                seg_index = idx
                break
        else:
            if raw.startswith(segment):
                seg_index = idx
                break
    if seg_index is None:
        if expected_prefix:
            return JSONResponse(
                {
                    "ok": False,
                    "error": "segment_not_found",
                    "message": f"Segment {segment} not found in sample.",
                },
                status_code=400,
            )
        for idx, raw in enumerate(lines):
            if raw.strip():
                seg_index = idx
                break
    if seg_index is None:
        return JSONResponse({"ok": False, "error": "no_lines"}, status_code=400)

    before_line = lines[seg_index]
    fields = before_line.split(field_sep)
    token_index = field if segment != "MSH" else field - 1

    if segment == "MSH" and field == 1:
        return JSONResponse(
            {
                "ok": False,
                "error": "msh1_is_field_separator",
                "message": "MSH-1 represents the field separator and cannot be transformed.",
>>>>>>> a121b511
            },
            status_code=400,
        )

<<<<<<< HEAD
    token_index = field if segment != "MSH" else field - 1

    if segment == "MSH" and field == 1:
        return JSONResponse(
            {
                "ok": False,
                "error": "msh1_is_field_separator",
                "message": "MSH-1 represents the field separator and cannot be transformed.",
=======
    if not (0 <= token_index < len(fields)):
        return JSONResponse(
            {
                "ok": False,
                "error": "field_out_of_range",
                "message": f"Field {field} is out of range for segment {segment}.",
>>>>>>> a121b511
            },
            status_code=400,
        )

<<<<<<< HEAD
    before_first_field = ""
    after_first_field = ""
    before_first_line = ""
    after_first_line = ""
    changed_once = False
    any_valid_target = False

    original_lines = list(lines)

    try:
        for seg_index in match_indexes:
            before_line = lines[seg_index]
            fields = before_line.split(field_sep)

            if not (0 <= token_index < len(fields)):
                continue

            raw_field = fields[token_index]

            def apply_to_value(val: str) -> str:
                return _apply_action(
                    val,
=======
    before_field = ""
    after_field = ""

    try:
        raw_field = fields[token_index]
        if component:
            components = raw_field.split(comp_sep)
            if not (1 <= component <= len(components)):
                return JSONResponse(
                    {
                        "ok": False,
                        "error": "component_out_of_range",
                        "message": f"Component {component} is out of range for field {field}.",
                    },
                    status_code=400,
                )
            comp_value = components[component - 1]
            if subcomponent:
                subcomponents = comp_value.split(sub_sep)
                if not (1 <= subcomponent <= len(subcomponents)):
                    return JSONResponse(
                        {
                            "ok": False,
                            "error": "subcomponent_out_of_range",
                            "message": f"Subcomponent {subcomponent} is out of range for component {component}.",
                        },
                        status_code=400,
                    )
                before_field = subcomponents[subcomponent - 1]
                subcomponents[subcomponent - 1] = _apply_action(
                    before_field,
>>>>>>> a121b511
                    action,
                    param_mode,
                    param_preset,
                    param_free,
                    pattern,
                    repl,
                )
<<<<<<< HEAD

            if component:
                components = raw_field.split(comp_sep)
                if not (1 <= component <= len(components)):
                    continue
                comp_value = components[component - 1]
                if subcomponent:
                    subcomponents = comp_value.split(sub_sep)
                    if not (1 <= subcomponent <= len(subcomponents)):
                        continue
                    before_val = subcomponents[subcomponent - 1]
                    subcomponents[subcomponent - 1] = apply_to_value(before_val)
                    components[component - 1] = sub_sep.join(subcomponents)
                    fields[token_index] = comp_sep.join(components)
                    after_val = subcomponents[subcomponent - 1]
                else:
                    before_val = comp_value
                    components[component - 1] = apply_to_value(comp_value)
                    fields[token_index] = comp_sep.join(components)
                    after_val = components[component - 1]
            else:
                before_val = raw_field
                fields[token_index] = apply_to_value(raw_field)
                after_val = fields[token_index]

            lines[seg_index] = field_sep.join(fields)
            any_valid_target = True

            if not changed_once:
                before_first_field = before_val
                after_first_field = after_val
                before_first_line = before_line
                after_first_line = lines[seg_index]
                changed_once = True

    except Exception as exc:
        return JSONResponse({"ok": False, "error": "exception", "detail": str(exc)}, status_code=500)

    if not any_valid_target:
        return JSONResponse(
            {
                "ok": False,
                "error": "target_out_of_range",
                "message": "Segment found, but the requested field/component/subcomponent was not present.",
            },
            status_code=400,
        )

=======
                components[component - 1] = sub_sep.join(subcomponents)
                fields[token_index] = comp_sep.join(components)
                after_field = subcomponents[subcomponent - 1]
            else:
                before_field = comp_value
                components[component - 1] = _apply_action(
                    comp_value,
                    action,
                    param_mode,
                    param_preset,
                    param_free,
                    pattern,
                    repl,
                )
                fields[token_index] = comp_sep.join(components)
                after_field = components[component - 1]
        else:
            before_field = raw_field
            fields[token_index] = _apply_action(
                raw_field,
                action,
                param_mode,
                param_preset,
                param_free,
                pattern,
                repl,
            )
            after_field = fields[token_index]

        after_line = field_sep.join(fields)
        lines[seg_index] = after_line
    except Exception as exc:
        return JSONResponse({"ok": False, "error": "exception", "detail": str(exc)}, status_code=500)

>>>>>>> a121b511
    return JSONResponse(
        {
            "ok": True,
            "path": f"{segment}:{field}" + (f".{component}" if component else "") + (f".{subcomponent}" if subcomponent else ""),
            "before": {
<<<<<<< HEAD
                "field": before_first_field,
                "line": before_first_line,
                "message": "\r".join(original_lines),
            },
            "after": {
                "field": after_first_field,
                "line": after_first_line,
=======
                "field": before_field,
                "line": before_line,
                "message": "\r".join((text or "").splitlines()),
            },
            "after": {
                "field": after_field,
                "line": lines[seg_index],
>>>>>>> a121b511
                "message": "\r".join(lines),
            },
        }
    )

<<<<<<< HEAD

=======
>>>>>>> a121b511
# ---------- Pages ----------
@router.get("/ui/settings", response_class=HTMLResponse, name="ui_settings_index", response_model=None)
def ui_settings_index(request: Request) -> Response:
    # Ensure 'default' exists for De-ID on first visit, without overwriting
    default_path = _json_path(DEID_DIR, "default")
    if not default_path.exists():
        _save_json(default_path, {"name": "default", "version": "v1", "rules": []})
    return templates.TemplateResponse(
        "ui/settings/index.html",
        {
            "request": request,
            "deid_templates": _list_templates(DEID_DIR),
            "val_templates": _list_templates(VAL_DIR),
        },
    )

# ---------- De-ID: create / edit / add / delete rule / import-export ----------
@router.post("/ui/settings/deid/create", response_class=HTMLResponse, name="ui_settings_deid_create", response_model=None)
def ui_settings_deid_create(request: Request, name: str = Form(...)) -> Response:
    p = _json_path(DEID_DIR, name)
    if p.exists():
        raise HTTPException(status_code=400, detail="Template already exists")
    _save_json(p, DeidTemplate(name=_safe_name(name), rules=[]).to_dict())
    # Return the select partial (HTMX target is #deid-select-wrap)
    return templates.TemplateResponse(
        "ui/settings/_deid_select_inner.html",
        {"request": request, "deid_templates": _list_templates(DEID_DIR)},
    )

@router.get("/ui/settings/deid/edit/{name}", response_class=HTMLResponse, name="ui_settings_deid_edit", response_model=None)
def ui_settings_deid_edit(request: Request, name: str) -> Response:
    tpl = DeidTemplate.from_dict(_load_json(_json_path(DEID_DIR, name)))
    return templates.TemplateResponse("ui/settings/deid_edit.html", {"request": request, "tpl": tpl})


@router.get(
    "/ui/settings/deid/new_rule_modal/{name}",
    response_class=HTMLResponse,
    name="ui_settings_deid_new_rule_modal",
    response_model=None,
)
def ui_settings_deid_new_rule_modal(request: Request, name: str) -> Response:
    tpl = DeidTemplate.from_dict(_load_json(_json_path(DEID_DIR, name)))
    return templates.TemplateResponse(
        "ui/settings/_deid_rule_modal.html",
        _build_rule_modal_context(request, tpl, None),
    )

@router.get(
    "/ui/settings/deid/param_controls",
    response_class=HTMLResponse,
    name="ui_settings_deid_param_controls",
    response_model=None,
)
def ui_settings_deid_param_controls(
    request: Request,
    action: Optional[str] = None,
    param_mode: Optional[str] = None,
    param_preset: Optional[str] = None,
    param_free: Optional[str] = None,
    pattern: Optional[str] = None,
    repl: Optional[str] = None,
    initial_param_mode: Optional[str] = None,
    initial_param_preset: Optional[str] = None,
    initial_param_free: Optional[str] = None,
    initial_pattern: Optional[str] = None,
    initial_repl: Optional[str] = None,
) -> Response:
    params = request.query_params

    if is_debug_enabled():
        try:
            log_debug_event(
                "deid:param_controls_request",
                path=str(request.url),
                method=request.method,
                query=dict(request.query_params.multi_items()),
                action=action,
                param_mode=param_mode,
                param_preset=param_preset,
                param_free=param_free,
                pattern=pattern,
                repl=repl,
                initial_param_mode=initial_param_mode,
                initial_param_preset=initial_param_preset,
                initial_param_free=initial_param_free,
                initial_pattern=initial_pattern,
                initial_repl=initial_repl,
            )
        except Exception:
            pass

    def _last_value(key: str, *fallbacks: Optional[str]) -> Optional[str]:
        values = [v for v in params.getlist(key) if v is not None]
        if values:
            return values[-1]
        for fb in fallbacks:
            if fb is not None:
                return fb
        return None

    raw_action = _last_value("action", action, "redact")
    raw_mode = _last_value("param_mode", param_mode, initial_param_mode, "preset")
    preset_value = _last_value("param_preset", param_preset, initial_param_preset, DEFAULT_PRESET_KEY)
    free_value = _last_value("param_free", param_free, initial_param_free, "")
    pattern_value = _last_value("pattern", pattern, initial_pattern, "")
    repl_value = _last_value("repl", repl, initial_repl, "")

    act = _normalize_action(raw_action)
    mode = (raw_mode or "preset").strip().lower() or "preset"
    preset_selected = (preset_value or DEFAULT_PRESET_KEY).strip() or DEFAULT_PRESET_KEY
    free_text = (free_value or "").strip()
    pattern_text = (pattern_value or "").strip()
    repl_text = (repl_value or "").strip()

    if is_debug_enabled():
        try:
            log_debug_event(
                "deid:param_controls_resolved",
                act=act,
                mode=mode,
                preset=preset_selected,
                free=free_text,
                pattern=pattern_text,
                repl=repl_text,
            )
        except Exception:
            pass

    return templates.TemplateResponse(
        "ui/settings/_deid_param_controls.html",
        {
            "request": request,
            "action": act,
            "act": act,
            "param_mode": mode,
            "mode": mode,
            "param_preset": preset_selected,
            "param_free": free_text,
            "pattern": pattern_text,
            "repl": repl_text,
            "preset_options": PRESET_PARAM_OPTIONS,
        },
    )


@router.post("/ui/settings/deid/add_rule/{name}", response_class=HTMLResponse, name="ui_settings_deid_add_rule", response_model=None)
def ui_settings_deid_add_rule(
    request: Request,
    name: str,
    segment: str = Form(...),
    field: int = Form(...),
    component: Optional[str] = Form(None),
    subcomponent: Optional[str] = Form(None),
    action: str = Form("redact"),
    param_mode: Optional[str] = Form(None),
    param_preset: Optional[str] = Form(None),
    param_free: Optional[str] = Form(None),
    pattern: Optional[str] = Form(None),
    repl: Optional[str] = Form(None),
    initial_param_mode: Optional[str] = Form(None),
    initial_param_preset: Optional[str] = Form(None),
    initial_param_free: Optional[str] = Form(None),
    initial_pattern: Optional[str] = Form(None),
    initial_repl: Optional[str] = Form(None),
) -> Response:
    p = _json_path(DEID_DIR, name)
    tpl = DeidTemplate.from_dict(_load_json(p))
    tpl.rules = tpl.rules or []
    try:
        comp_val = None if component in (None, "") else int(component)
    except Exception:
        comp_val = None
    try:
        sub_val = None if subcomponent in (None, "") else int(subcomponent)
    except Exception:
        sub_val = None
    act = _normalize_action(action)
    mode = (param_mode or "preset").strip().lower() or "preset"
    if act == "preset":
        if mode == "preset":
            param_value = (param_preset or "").strip()
        else:
            param_value = (param_free or "").strip()
    elif act in {"replace", "mask", "hash"}:
        param_value = (param_free or "").strip()
    elif act == "regex_redact":
        param_value = (pattern or "").strip()
    elif act == "regex_replace":
        param_value = json.dumps({"pattern": (pattern or "").strip(), "repl": (repl or "").strip()})
    else:
        param_value = None

    new_rule = {
        "segment": segment.strip().upper(),
        "field": int(field),
        "component": comp_val,
        "subcomponent": sub_val,
        "action": act,
        "param": (param_value or None),
    }

    if _has_duplicate([asdict(r) for r in tpl.rules], new_rule):
        return templates.TemplateResponse(
            "ui/settings/_deid_rules_table.html",
            {"request": request, "tpl": tpl, "error": "Duplicate rule for the same path/action is not allowed."},
        )

    tpl.rules.append(DeidRule(**new_rule))
    _save_json(p, tpl.to_dict())
    return templates.TemplateResponse("ui/settings/_deid_rules_table.html", {"request": request, "tpl": tpl})


@router.post(
    "/api/tools/deid/test_rule",
    response_class=JSONResponse,
    name="api_deid_test_rule",
    response_model=None,
)
def api_deid_test_rule(
    message_text: str = Form(...),
    segment: str = Form(...),
    field: int = Form(...),
    component: Optional[str] = Form(None),
    subcomponent: Optional[str] = Form(None),
    action: str = Form(...),
    param_mode: Optional[str] = Form(None),
    param_preset: Optional[str] = Form(None),
    param_free: Optional[str] = Form(None),
    pattern: Optional[str] = Form(None),
    repl: Optional[str] = Form(None),
    initial_param_mode: Optional[str] = Form(None),
    initial_param_preset: Optional[str] = Form(None),
    initial_param_free: Optional[str] = Form(None),
    initial_pattern: Optional[str] = Form(None),
    initial_repl: Optional[str] = Form(None),
) -> JSONResponse:
    from silhouette_core.interop.deid import apply_single_rule

    c = int(component) if component and component.isdigit() else None
    s = int(subcomponent) if subcomponent and subcomponent.isdigit() else None
    act = _normalize_action(action)
    mode = (param_mode or "preset").strip().lower() or "preset"
    if act == "preset":
        param_value = (param_preset or "").strip() if mode == "preset" else (param_free or "").strip()
    elif act in {"replace", "mask", "hash"}:
        param_value = (param_free or "").strip()
    elif act == "regex_redact":
        param_value = (pattern or "").strip()
    elif act == "regex_replace":
        param_value = json.dumps({"pattern": (pattern or "").strip(), "repl": (repl or "").strip()})
    else:
        param_value = None
    rule = {
        "segment": segment.strip().upper(),
        "field": int(field),
        "component": c,
        "subcomponent": s,
        "action": act,
        "param": param_value,
    }
    try:
        preview = apply_single_rule(message_text or "", rule)
        return JSONResponse({"ok": True, "preview": preview})
    except Exception as e:  # pragma: no cover - defensive
        return JSONResponse({"ok": False, "error": f"{type(e).__name__}: {e}"}, status_code=200)

@router.post("/ui/settings/deid/delete_rule/{name}", response_class=HTMLResponse, name="ui_settings_deid_delete_rule", response_model=None)
def ui_settings_deid_delete_rule(request: Request, name: str, index: int = Form(...)) -> Response:
    p = _json_path(DEID_DIR, name)
    tpl = DeidTemplate.from_dict(_load_json(p))
    if 0 <= index < len(tpl.rules or []):
        del tpl.rules[index]
    _save_json(p, tpl.to_dict())
    return templates.TemplateResponse("ui/settings/_deid_rules_table.html", {"request": request, "tpl": tpl})

@router.get("/ui/settings/deid/export/{name}.json", response_class=JSONResponse, name="ui_settings_deid_export_json")
def ui_settings_deid_export_json(name: str):
    return JSONResponse(_load_json(_json_path(DEID_DIR, name)))

@router.get("/ui/settings/deid/export/{name}.csv", response_class=PlainTextResponse, name="ui_settings_deid_export_csv")
def ui_settings_deid_export_csv(name: str):
    tpl = DeidTemplate.from_dict(_load_json(_json_path(DEID_DIR, name)))
    out = ["segment,field,component,subcomponent,action,param"]
    for r in tpl.rules or []:
        out.append(",".join([
            r.segment,
            str(r.field),
            "" if r.component is None else str(r.component),
            "" if r.subcomponent is None else str(r.subcomponent),
            r.action,
            "" if r.param is None else r.param,
        ]))
    return PlainTextResponse("\n".join(out), media_type="text/csv")

@router.post("/ui/settings/deid/import_csv/{name}", response_class=HTMLResponse, name="ui_settings_deid_import_csv", response_model=None)
async def ui_settings_deid_import_csv(request: Request, name: str, file: UploadFile = File(...)) -> Response:
    if not file.filename.lower().endswith(".csv"):
        raise HTTPException(status_code=400, detail="Upload a .csv file")
    rows = (await file.read()).decode("utf-8").splitlines()
    reader = csv.DictReader(rows)
    rules: List[DeidRule] = []
    for row in reader:
        rules.append(DeidRule(
            segment=(row.get("segment") or "").strip().upper(),
            field=int(row.get("field") or 0),
            component=int(row["component"]) if row.get("component") else None,
            subcomponent=int(row["subcomponent"]) if row.get("subcomponent") else None,
            action=(row.get("action") or "redact").strip(),
            param=row.get("param") or None,
        ))
    _save_json(_json_path(DEID_DIR, name), DeidTemplate(name=_safe_name(name), rules=rules).to_dict())
    tpl = DeidTemplate.from_dict(_load_json(_json_path(DEID_DIR, name)))
    return templates.TemplateResponse("ui/settings/_deid_rules_table.html", {"request": request, "tpl": tpl})


@router.get(
    "/ui/settings/deid/clone_rule_modal/{name}/{index}",
    response_class=HTMLResponse,
    name="ui_settings_deid_clone_rule_modal",
    response_model=None,
)
def ui_settings_deid_clone_rule_modal(request: Request, name: str, index: int) -> Response:
    p = _json_path(DEID_DIR, name)
    tpl = DeidTemplate.from_dict(_load_json(p))
    rules = tpl.rules or []
    if index < 0 or index >= len(rules):
        raise HTTPException(status_code=404, detail="Rule not found")
    clone_rule = rules[index]
    return templates.TemplateResponse(
        "ui/settings/_deid_rule_modal.html",
        _build_rule_modal_context(request, tpl, clone_rule),
    )


@router.post("/ui/settings/deid/seed_defaults/{name}", response_class=HTMLResponse, name="ui_settings_deid_seed_defaults", response_model=None)
def ui_settings_deid_seed_defaults(request: Request, name: str) -> Response:
    """
    Create or overwrite a template with a rich baseline of rules using presets.
    """
    # A carefully chosen baseline across common PHI fields (can expand later)
    baseline_rules = [
        # PID
        {"segment": "PID", "field": 5, "component": 1, "action": "preset", "param": "name"},  # Patient Name (family^given)
        {"segment": "PID", "field": 7, "action": "preset", "param": "birthdate"},
        {"segment": "PID", "field": 8, "action": "preset", "param": "gender"},
        {"segment": "PID", "field": 11, "action": "preset", "param": "address"},
        {"segment": "PID", "field": 13, "action": "preset", "param": "phone"},
        {"segment": "PID", "field": 14, "action": "preset", "param": "phone"},
        {"segment": "PID", "field": 15, "action": "preset", "param": "language"},
        {"segment": "PID", "field": 19, "action": "preset", "param": "ssn"},

        # NK1
        {"segment": "NK1", "field": 2, "action": "preset", "param": "name"},
        {"segment": "NK1", "field": 4, "action": "preset", "param": "address"},
        {"segment": "NK1", "field": 5, "action": "preset", "param": "phone"},
        {"segment": "NK1", "field": 6, "action": "preset", "param": "phone"},

        # PV1
        {"segment": "PV1", "field": 1, "action": "replace", "param": "1"},
        {"segment": "PV1", "field": 7, "action": "preset", "param": "name"},
        {"segment": "PV1", "field": 8, "action": "preset", "param": "name"},
        {"segment": "PV1", "field": 9, "action": "preset", "param": "name"},
        {"segment": "PV1", "field": 19, "action": "preset", "param": "name"},
        {"segment": "PV1", "field": 39, "action": "preset", "param": "facility"},

        # PD1
        {"segment": "PD1", "field": 5, "action": "preset", "param": "name"},
        {"segment": "PD1", "field": 7, "action": "preset", "param": "facility"},

        # ORC/OBR/OBX timestamps & contact
        {"segment": "ORC", "field": 9, "action": "preset", "param": "datetime"},
        {"segment": "ORC", "field": 15, "action": "preset", "param": "datetime"},
        {"segment": "OBR", "field": 6, "action": "preset", "param": "datetime"},
        {"segment": "OBR", "field": 7, "action": "preset", "param": "datetime"},
        {"segment": "OBR", "field": 8, "action": "preset", "param": "datetime"},
        {"segment": "OBR", "field": 14, "action": "preset", "param": "datetime"},
        {"segment": "OBR", "field": 17, "action": "preset", "param": "phone"},
        {"segment": "OBR", "field": 22, "action": "preset", "param": "datetime"},
        {"segment": "OBX", "field": 14, "action": "preset", "param": "datetime"},

        # OBX blobs (PDF/XML)
        {"segment": "OBX", "field": 5, "action": "preset", "param": "pdf_blob"},

        # NTE free text
        {"segment": "NTE", "field": 3, "action": "preset", "param": "note"},

        # EVN / ACC dates
        {"segment": "EVN", "field": 2, "action": "preset", "param": "datetime"},
        {"segment": "EVN", "field": 3, "action": "preset", "param": "datetime"},
        {"segment": "ACC", "field": 1, "action": "preset", "param": "datetime"},
        {"segment": "ACC", "field": 4, "action": "preset", "param": "datetime"},
    ]

    path = _json_path(DEID_DIR, name)
    _save_json(path, {"name": _safe_name(name), "version": "v1", "rules": baseline_rules})
    tpl = DeidTemplate.from_dict(_load_json(path))
    return templates.TemplateResponse("ui/settings/_deid_rules_table.html", {"request": request, "tpl": tpl})

# Delete the entire De-ID template (required by your template)
@router.post("/ui/settings/deid/delete", name="ui_settings_deid_delete", response_class=HTMLResponse, response_model=None)
def ui_settings_deid_delete(request: Request, name: str = Form(...)) -> Response:
    p = _json_path(DEID_DIR, name)
    if p.exists():
        p.unlink()
    return ui_settings_index(request)

# ---------- Validate: create / edit / add / delete check / import-export ----------
@router.post("/ui/settings/val/create", response_class=HTMLResponse, name="ui_settings_val_create", response_model=None)
def ui_settings_val_create(request: Request, name: str = Form(...)) -> Response:
    p = _json_path(VAL_DIR, name)
    if p.exists():
        raise HTTPException(status_code=400, detail="Template already exists")
    _save_json(p, ValidateTemplate(name=_safe_name(name), checks=[]).to_dict())
    return templates.TemplateResponse(
        "ui/settings/_val_list.html",
        {"request": request, "val_templates": _list_templates(VAL_DIR)},
    )

@router.get("/ui/settings/val/edit/{name}", response_class=HTMLResponse, name="ui_settings_val_edit", response_model=None)
def ui_settings_val_edit(request: Request, name: str) -> Response:
    tpl = ValidateTemplate.from_dict(_load_json(_json_path(VAL_DIR, name)))
    return templates.TemplateResponse("ui/settings/val_edit.html", {"request": request, "tpl": tpl})

@router.post("/ui/settings/val/add_check/{name}", response_class=HTMLResponse, name="ui_settings_val_add_check", response_model=None)
def ui_settings_val_add_check(
    request: Request,
    name: str,
    segment: str = Form(...),
    field: int = Form(...),
    required: bool = Form(False),
    pattern: Optional[str] = Form(None),
    allowed_values: Optional[str] = Form(None),  # comma- or semicolon-separated
) -> Response:
    p = _json_path(VAL_DIR, name)
    tpl = ValidateTemplate.from_dict(_load_json(p))
    tpl.checks = tpl.checks or []
    allowed = [v.strip() for v in (allowed_values or "").replace(";", ",").split(",") if v.strip()] or None
    tpl.checks.append(ValidateCheck(
        segment=segment.strip().upper(),
        field=int(field),
        required=bool(required),
        pattern=pattern or None,
        allowed_values=allowed,
    ))
    _save_json(p, tpl.to_dict())
    return templates.TemplateResponse("ui/settings/_val_checks_table.html", {"request": request, "tpl": tpl})


@router.post(
    "/api/tools/validate/test_check",
    response_class=JSONResponse,
    name="api_validate_test_check",
    response_model=None,
)
def api_validate_test_check(
    message_text: str = Form(...),
    segment: str = Form(...),
    field: int = Form(...),
    required: bool = Form(False),
    pattern: Optional[str] = Form(None),
    allowed_values: Optional[str] = Form(None),
) -> JSONResponse:
    from silhouette_core.interop.validate_workbook import validate_with_template

    allowed = [v.strip() for v in (allowed_values or "").replace(";", ",").split(",") if v.strip()] or None
    required_flag = str(required).strip().lower() in {"1", "true", "yes", "on"}
    tpl = {
        "name": "_preview",
        "checks": [
            {
                "segment": segment.strip().upper(),
                "field": int(field),
                "required": required_flag,
                "pattern": pattern or None,
                "allowed_values": allowed,
            }
        ],
    }
    try:
        report = validate_with_template(message_text, tpl)
    except Exception as exc:  # pragma: no cover - defensive
        return JSONResponse({"ok": False, "error": str(exc)}, status_code=400)
    return JSONResponse({"ok": True, "report": report})

@router.post("/ui/settings/val/delete_check/{name}", response_class=HTMLResponse, name="ui_settings_val_delete_check", response_model=None)
def ui_settings_val_delete_check(request: Request, name: str, index: int = Form(...)) -> Response:
    p = _json_path(VAL_DIR, name)
    tpl = ValidateTemplate.from_dict(_load_json(p))
    if 0 <= index < len(tpl.checks or []):
        del tpl.checks[index]
    _save_json(p, tpl.to_dict())
    return templates.TemplateResponse("ui/settings/_val_checks_table.html", {"request": request, "tpl": tpl})

@router.get("/ui/settings/val/export/{name}.json", response_class=JSONResponse, name="ui_settings_val_export_json")
def ui_settings_val_export_json(name: str):
    return JSONResponse(_load_json(_json_path(VAL_DIR, name)))

@router.get("/ui/settings/val/export/{name}.csv", response_class=PlainTextResponse, name="ui_settings_val_export_csv")
def ui_settings_val_export_csv(name: str):
    tpl = ValidateTemplate.from_dict(_load_json(_json_path(VAL_DIR, name)))
    out = ["segment,field,required,pattern,allowed_values"]
    for c in tpl.checks or []:
        out.append(",".join([
            c.segment,
            str(c.field),
            "true" if c.required else "false",
            "" if not c.pattern else c.pattern.replace(",", ";"),
            "" if not c.allowed_values else ";".join(c.allowed_values),
        ]))
    return PlainTextResponse("\n".join(out), media_type="text/csv")

@router.post("/ui/settings/val/import_csv/{name}", response_class=HTMLResponse, name="ui_settings_val_import_csv", response_model=None)
async def ui_settings_val_import_csv(request: Request, name: str, file: UploadFile = File(...)) -> Response:
    if not file.filename.lower().endswith(".csv"):
        raise HTTPException(status_code=400, detail="Upload a .csv file")
    rows = (await file.read()).decode("utf-8").splitlines()
    reader = csv.DictReader(rows)
    checks: List[ValidateCheck] = []
    for row in reader:
        allowed_raw = row.get("allowed_values") or ""
        allowed = [v.strip() for v in allowed_raw.replace(";", ",").split(",") if v.strip()] or None
        checks.append(ValidateCheck(
            segment=(row.get("segment") or "").strip().upper(),
            field=int(row.get("field") or 0),
            required=(str(row.get("required") or "true").strip().lower() in ("1", "true", "yes", "y")),
            pattern=row.get("pattern") or None,
            allowed_values=allowed,
        ))
    _save_json(_json_path(VAL_DIR, name), ValidateTemplate(name=_safe_name(name), checks=checks).to_dict())
    tpl = ValidateTemplate.from_dict(_load_json(_json_path(VAL_DIR, name)))
    return templates.TemplateResponse("ui/settings/_val_checks_table.html", {"request": request, "tpl": tpl})


@router.get(
    "/ui/settings/val/new_check_modal/{name}",
    response_class=HTMLResponse,
    name="ui_settings_val_new_check_modal",
    response_model=None,
)
def ui_settings_val_new_check_modal(request: Request, name: str) -> Response:
    tpl = ValidateTemplate.from_dict(_load_json(_json_path(VAL_DIR, name)))
    return templates.TemplateResponse("ui/settings/_val_check_modal.html", {"request": request, "tpl": tpl})

# Delete the entire Validate template (required by your template)
@router.post("/ui/settings/val/delete", name="ui_settings_val_delete", response_class=HTMLResponse, response_model=None)
def ui_settings_val_delete(request: Request, name: str = Form(...)) -> Response:
    p = _json_path(VAL_DIR, name)
    if p.exists():
        p.unlink()
    return templates.TemplateResponse(
        "ui/settings/_val_list.html",
        {"request": request, "val_templates": _list_templates(VAL_DIR)},
    )<|MERGE_RESOLUTION|>--- conflicted
+++ resolved
@@ -421,7 +421,6 @@
     if not segment or field <= 0:
         return JSONResponse({"ok": False, "error": "segment_and_field_required"}, status_code=400)
 
-<<<<<<< HEAD
     field_sep, comp_sep, sub_sep, _ = _detect_hl7_separators(text)
     lines = (text or "").splitlines()
 
@@ -441,42 +440,10 @@
                 "ok": False,
                 "error": "segment_not_found",
                 "message": f"Segment {segment} not found in sample.",
-=======
-    field_sep, comp_sep, sub_sep, detected_from_msh = _detect_hl7_separators(text)
-    lines = (text or "").splitlines()
-    seg_index: Optional[int] = None
-    expected_prefix = None
-    if detected_from_msh and field_sep:
-        expected_prefix = f"{segment}{field_sep}"
-
-    for idx, raw in enumerate(lines):
-        if expected_prefix:
-            if raw.startswith(expected_prefix):
-                seg_index = idx
-                break
-        else:
-            if raw.startswith(segment):
-                seg_index = idx
-                break
-    if seg_index is None:
-        if expected_prefix:
-            return JSONResponse(
-                {
-                    "ok": False,
-                    "error": "segment_not_found",
-                    "message": f"Segment {segment} not found in sample.",
-                },
-                status_code=400,
-            )
-        for idx, raw in enumerate(lines):
-            if raw.strip():
-                seg_index = idx
-                break
-    if seg_index is None:
-        return JSONResponse({"ok": False, "error": "no_lines"}, status_code=400)
-
-    before_line = lines[seg_index]
-    fields = before_line.split(field_sep)
+            },
+            status_code=400,
+        )
+
     token_index = field if segment != "MSH" else field - 1
 
     if segment == "MSH" and field == 1:
@@ -485,33 +452,10 @@
                 "ok": False,
                 "error": "msh1_is_field_separator",
                 "message": "MSH-1 represents the field separator and cannot be transformed.",
->>>>>>> a121b511
             },
             status_code=400,
         )
-
-<<<<<<< HEAD
-    token_index = field if segment != "MSH" else field - 1
-
-    if segment == "MSH" and field == 1:
-        return JSONResponse(
-            {
-                "ok": False,
-                "error": "msh1_is_field_separator",
-                "message": "MSH-1 represents the field separator and cannot be transformed.",
-=======
-    if not (0 <= token_index < len(fields)):
-        return JSONResponse(
-            {
-                "ok": False,
-                "error": "field_out_of_range",
-                "message": f"Field {field} is out of range for segment {segment}.",
->>>>>>> a121b511
-            },
-            status_code=400,
-        )
-
-<<<<<<< HEAD
+      
     before_first_field = ""
     after_first_field = ""
     before_first_line = ""
@@ -534,39 +478,6 @@
             def apply_to_value(val: str) -> str:
                 return _apply_action(
                     val,
-=======
-    before_field = ""
-    after_field = ""
-
-    try:
-        raw_field = fields[token_index]
-        if component:
-            components = raw_field.split(comp_sep)
-            if not (1 <= component <= len(components)):
-                return JSONResponse(
-                    {
-                        "ok": False,
-                        "error": "component_out_of_range",
-                        "message": f"Component {component} is out of range for field {field}.",
-                    },
-                    status_code=400,
-                )
-            comp_value = components[component - 1]
-            if subcomponent:
-                subcomponents = comp_value.split(sub_sep)
-                if not (1 <= subcomponent <= len(subcomponents)):
-                    return JSONResponse(
-                        {
-                            "ok": False,
-                            "error": "subcomponent_out_of_range",
-                            "message": f"Subcomponent {subcomponent} is out of range for component {component}.",
-                        },
-                        status_code=400,
-                    )
-                before_field = subcomponents[subcomponent - 1]
-                subcomponents[subcomponent - 1] = _apply_action(
-                    before_field,
->>>>>>> a121b511
                     action,
                     param_mode,
                     param_preset,
@@ -574,7 +485,6 @@
                     pattern,
                     repl,
                 )
-<<<<<<< HEAD
 
             if component:
                 components = raw_field.split(comp_sep)
@@ -622,49 +532,11 @@
             },
             status_code=400,
         )
-
-=======
-                components[component - 1] = sub_sep.join(subcomponents)
-                fields[token_index] = comp_sep.join(components)
-                after_field = subcomponents[subcomponent - 1]
-            else:
-                before_field = comp_value
-                components[component - 1] = _apply_action(
-                    comp_value,
-                    action,
-                    param_mode,
-                    param_preset,
-                    param_free,
-                    pattern,
-                    repl,
-                )
-                fields[token_index] = comp_sep.join(components)
-                after_field = components[component - 1]
-        else:
-            before_field = raw_field
-            fields[token_index] = _apply_action(
-                raw_field,
-                action,
-                param_mode,
-                param_preset,
-                param_free,
-                pattern,
-                repl,
-            )
-            after_field = fields[token_index]
-
-        after_line = field_sep.join(fields)
-        lines[seg_index] = after_line
-    except Exception as exc:
-        return JSONResponse({"ok": False, "error": "exception", "detail": str(exc)}, status_code=500)
-
->>>>>>> a121b511
     return JSONResponse(
         {
             "ok": True,
             "path": f"{segment}:{field}" + (f".{component}" if component else "") + (f".{subcomponent}" if subcomponent else ""),
             "before": {
-<<<<<<< HEAD
                 "field": before_first_field,
                 "line": before_first_line,
                 "message": "\r".join(original_lines),
@@ -672,24 +544,11 @@
             "after": {
                 "field": after_first_field,
                 "line": after_first_line,
-=======
-                "field": before_field,
-                "line": before_line,
-                "message": "\r".join((text or "").splitlines()),
-            },
-            "after": {
-                "field": after_field,
-                "line": lines[seg_index],
->>>>>>> a121b511
                 "message": "\r".join(lines),
             },
         }
     )
 
-<<<<<<< HEAD
-
-=======
->>>>>>> a121b511
 # ---------- Pages ----------
 @router.get("/ui/settings", response_class=HTMLResponse, name="ui_settings_index", response_model=None)
 def ui_settings_index(request: Request) -> Response:
