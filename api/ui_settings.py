from __future__ import annotations

import csv
import hashlib
import json
import re
from dataclasses import dataclass, asdict
from pathlib import Path
from typing import Any, Dict, List, Optional

from fastapi import APIRouter, Body, Form, HTTPException, Request, UploadFile, File
from fastapi.responses import HTMLResponse, JSONResponse, PlainTextResponse, Response
from starlette.templating import Jinja2Templates

from api.debug_log import log_debug_event, is_debug_enabled

# If you have a helper to add template globals, import it; otherwise this no-ops.
try:
    from api.ui import install_link_for
except Exception:
    def install_link_for(_):  # no-op fallback
        pass

router = APIRouter()
templates = Jinja2Templates(directory="templates")
install_link_for(templates)

# ------------------------------
# Test & Preview helpers
# ------------------------------


def _detect_hl7_separators(text: str) -> tuple[str, str, str, bool]:
    """Return (field_sep, component_sep, subcomponent_sep, detected_from_msh)."""

    field_sep, comp_sep, sub_sep = "|", "^", "&"
    detected_from_msh = False
    for raw in (text or "").splitlines():
        if raw.startswith("MSH"):
            detected_from_msh = True
            field_sep = raw[3] if len(raw) > 3 else field_sep
            parts = raw.split(field_sep)
            encoding_chars = parts[1] if len(parts) > 1 else "^~\\&"
            comp_sep = encoding_chars[0] if len(encoding_chars) > 0 else comp_sep
            sub_sep = encoding_chars[3] if len(encoding_chars) > 3 else sub_sep
            break
    return field_sep, comp_sep, sub_sep, detected_from_msh


def _apply_action(
    value: str,
    action: str,
    param_mode: Optional[str],
    param_preset: Optional[str],
    param_free: Optional[str],
    pattern: Optional[str],
    repl: Optional[str],
) -> str:
    normalized_action = (action or "redact").strip().lower()
    value = value or ""

    if normalized_action == "redact":
        return "[REDACTED]"
    if normalized_action == "replace":
        return repl or ""
    if normalized_action == "mask":
        mask_char = (param_free or "*")[0]
        return "".join(mask_char if ch.isalnum() else ch for ch in value)
    if normalized_action == "hash":
        salt = param_free or ""
        return hashlib.sha256((salt + value).encode("utf-8")).hexdigest()[:16]
    if normalized_action == "regex_redact":
        return re.sub(pattern or "", "", value) if pattern else value
    if normalized_action == "regex_replace":
        return re.sub(pattern or "", repl or "", value) if pattern else value
    if normalized_action == "preset":
        mode = (param_mode or "preset").strip().lower()
        if mode == "free":
            return param_free or ""
        presets = {
            "name": "JANE^DOE",
            "birthdate": "19700101",
            "datetime": "19700101120000",
            "gender": "U",
            "address": "123 MAIN ST",
            "phone": "5551234567",
            "language": "ENG",
            "race": "OT",
            "mrn": "000000",
            "ssn": "000-00-0000",
            "facility": "HOSPITAL",
            "note": "[SYNTHETIC NOTE]",
            "pdf_blob": "[SYNTHETIC PDF]",
            "xml_blob": "[SYNTHETIC XML]",
        }
        key = (param_preset or "").strip().lower()
        return presets.get(key, "")

    return value

# Storage roots
DEID_DIR = Path("configs/interop/deid_templates")
VAL_DIR  = Path("configs/interop/validate_templates")
for d in (DEID_DIR, VAL_DIR):
    d.mkdir(parents=True, exist_ok=True)

PRESET_PARAM_OPTIONS = [
    "name",
    "birthdate",
    "datetime",
    "gender",
    "address",
    "phone",
    "language",
    "race",
    "mrn",
    "ssn",
    "facility",
    "note",
    "pdf_blob",
    "xml_blob",
]
PRESET_PARAM_KEYS = set(PRESET_PARAM_OPTIONS)
DEFAULT_PRESET_KEY = PRESET_PARAM_OPTIONS[0]

ACTION_ALIASES = {
    "replace (literal)": "replace",
    "preset (synthetic)": "preset",
    "regex redact": "regex_redact",
    "regex replace": "regex_replace",
}


def _normalize_action(action: Optional[str]) -> str:
    raw = (action or "redact").strip().lower()
    raw = raw.replace("-", "_")
    normalized = ACTION_ALIASES.get(raw, raw.replace(" ", "_"))
    return normalized or "redact"


def _initial_param_state(action: Optional[str], param: Optional[str]) -> Dict[str, str]:
    normalized_action = _normalize_action(action)
    state = {
        "mode": "preset",
        "param_preset": DEFAULT_PRESET_KEY,
        "param_free": "",
        "pattern": "",
        "repl": "",
    }

    if not param:
        return state

    value = str(param)
    if normalized_action == "preset":
        if value in PRESET_PARAM_KEYS:
            state["param_preset"] = value
        else:
            state["mode"] = "free"
            state["param_free"] = value
    elif normalized_action in {"replace", "mask", "hash"}:
        state["param_free"] = value
    elif normalized_action == "regex_redact":
        state["pattern"] = value
    elif normalized_action == "regex_replace":
        parsed: Optional[Dict[str, Any]] = None
        try:
            parsed = json.loads(value)
        except Exception:
            parsed = None
        if isinstance(parsed, dict):
            state["pattern"] = str(parsed.get("pattern") or "")
            state["repl"] = str(parsed.get("repl") or "")
        elif ":::" in value:
            pattern_val, repl_val = value.split(":::", 1)
            state["pattern"] = pattern_val
            state["repl"] = repl_val
        else:
            state["pattern"] = value
    return state


def _build_rule_modal_context(request: Request, tpl: "DeidTemplate", clone: Optional["DeidRule"]):
    action_value = _normalize_action(clone.action if clone else "redact")
    initial_state = _initial_param_state(action_value, getattr(clone, "param", None))
    return {
        "request": request,
        "tpl": tpl,
        "clone": clone,
        "initial_action": action_value,
        "initial_param_mode": initial_state["mode"],
        "initial_param_preset": initial_state["param_preset"],
        "initial_param_free": initial_state["param_free"],
        "initial_pattern": initial_state["pattern"],
        "initial_repl": initial_state["repl"],
        "preset_options": PRESET_PARAM_OPTIONS,
    }

ACTION_ALIASES = {
    "replace (literal)": "replace",
    "preset (synthetic)": "preset",
    "regex redact": "regex_redact",
    "regex replace": "regex_replace",
}


def _normalize_action(action: Optional[str]) -> str:
    raw = (action or "redact").strip().lower()
    raw = raw.replace("-", "_")
    normalized = ACTION_ALIASES.get(raw, raw.replace(" ", "_"))
    return normalized or "redact"

# ---------- Models ----------
@dataclass
class DeidRule:
    segment: str
    field: int
    component: Optional[int] = None
    subcomponent: Optional[int] = None
    action: str = "redact"  # redact | mask | hash | replace | preset | regex_replace | regex_redact | dotnet_regex_*
    param: Optional[str] = None

@dataclass
class DeidTemplate:
    name: str
    version: str = "v1"
    rules: List[DeidRule] = None
    def to_dict(self) -> Dict[str, Any]:
        return {"name": self.name, "version": self.version, "rules": [asdict(r) for r in (self.rules or [])]}
    @staticmethod
    def from_dict(d: Dict[str, Any]) -> "DeidTemplate":
        return DeidTemplate(
            name=d.get("name", "unnamed"),
            version=d.get("version", "v1"),
            rules=[DeidRule(**r) for r in d.get("rules", [])],
        )

@dataclass
class ValidateCheck:
    segment: str
    field: int
    required: bool = True
    pattern: Optional[str] = None
    allowed_values: Optional[List[str]] = None

@dataclass
class ValidateTemplate:
    name: str
    version: str = "v1"
    checks: List[ValidateCheck] = None
    def to_dict(self) -> Dict[str, Any]:
        return {"name": self.name, "version": self.version, "checks": [asdict(c) for c in (self.checks or [])]}
    @staticmethod
    def from_dict(d: Dict[str, Any]) -> "ValidateTemplate":
        return ValidateTemplate(
            name=d.get("name", "unnamed"),
            version=d.get("version", "v1"),
            checks=[ValidateCheck(**c) for c in d.get("checks", [])],
        )

# ---------- Helpers ----------
def _safe_name(name: str) -> str:
    s = "".join(ch for ch in name if ch.isalnum() or ch in ("-", "_")).strip()
    return s or "default"

def _json_path(base: Path, name: str) -> Path:
    return base / f"{_safe_name(name)}.json"

def _list_templates(base: Path) -> List[str]:
    return [p.stem for p in sorted(base.glob("*.json"))]

def _parse_required_flag(value: Any) -> bool:
    if isinstance(value, bool):
        return value
<<<<<<< HEAD
    return str(value).strip().lower() in {"1", "true", "yes", "y", "on"}
=======
    return str(value).strip().lower() in {"1", "true", "t", "yes", "y", "on"}
>>>>>>> 1881f59f

def _load_json(path: Path) -> Dict[str, Any]:
    if not path.exists():
        raise HTTPException(status_code=404, detail=f"Template not found: {path.name}")
    return json.loads(path.read_text(encoding="utf-8"))

def _save_json(path: Path, obj: Dict[str, Any]) -> None:
    path.write_text(json.dumps(obj, indent=2), encoding="utf-8")


def _canonical_key(rule: Dict[str, Any]) -> tuple[Any, ...]:
    """Return a tuple that uniquely identifies a rule ignoring param values."""

    component = rule.get("component")
    if isinstance(component, str) and component.isdigit():
        component_val: Optional[int] = int(component)
    elif isinstance(component, int):
        component_val = component
    else:
        component_val = None

    subcomponent = rule.get("subcomponent")
    if isinstance(subcomponent, str) and subcomponent.isdigit():
        subcomponent_val: Optional[int] = int(subcomponent)
    elif isinstance(subcomponent, int):
        subcomponent_val = subcomponent
    else:
        subcomponent_val = None

    return (
        (rule.get("segment") or "").strip().upper(),
        int(rule.get("field") or 0),
        component_val,
        subcomponent_val,
        (rule.get("action") or "redact").strip(),
    )


def _has_duplicate(rules: List[Dict[str, Any]], new_rule: Dict[str, Any]) -> bool:
    new_key = _canonical_key(new_rule)
    for rule in rules or []:
        if _canonical_key(rule) == new_key:
            return True
    return False


def _build_rule_prefill(rule: Optional[DeidRule]) -> Dict[str, Any]:
    prefill: Dict[str, Any] = {
        "segment": "" if rule is None else (rule.segment or ""),
        "field": "" if rule is None else str(rule.field if rule.field is not None else ""),
        "component": "" if rule is None or rule.component is None else str(rule.component),
        "subcomponent": "" if rule is None or rule.subcomponent is None else str(rule.subcomponent),
        "action": "redact" if rule is None else (rule.action or "redact"),
        "param_mode": "preset",
        "preset_value": DEFAULT_PRESET_KEY,
        "free_value": "",
        "regex_pattern": "",
        "regex_repl": "",
        "regex_flags": "",
    }
    prefill["regex_param_json"] = json.dumps({"pattern": "", "repl": "", "flags": ""})

    if rule is None:
        return prefill

    action = prefill["action"]
    raw_param = rule.param or ""
    param_mode = "preset"

    if action in {"mask", "hash", "replace"}:
        param_mode = "free"
        prefill["free_value"] = raw_param
    elif action in {"regex_replace", "regex_redact", "dotnet_regex_replace", "dotnet_regex_redact"}:
        param_mode = "regex"
        pattern = raw_param
        repl = ""
        flags = ""
        if isinstance(raw_param, str) and raw_param.strip().startswith("{"):
            try:
                obj = json.loads(raw_param)
                pattern = str(obj.get("pattern") or "")
                repl = str(obj.get("repl") or "")
                flags = str(obj.get("flags") or "").lower()
            except Exception:
                pattern = raw_param
        prefill["regex_pattern"] = pattern
        prefill["regex_repl"] = repl
        prefill["regex_flags"] = flags
        prefill["regex_param_json"] = json.dumps({
            "pattern": pattern or "",
            "repl": repl or "",
            "flags": flags or "",
        })
    elif action == "preset":
        if raw_param and raw_param not in PRESET_PARAM_KEYS:
            param_mode = "free"
            prefill["free_value"] = raw_param
        else:
            prefill["preset_value"] = raw_param or DEFAULT_PRESET_KEY
    else:
        if raw_param:
            param_mode = "free"
            prefill["free_value"] = raw_param

    if param_mode != "preset":
        # Ensure presets fall back to default when switching modes later
        prefill.setdefault("preset_value", DEFAULT_PRESET_KEY)

    if param_mode != "free" and not prefill.get("free_value"):
        prefill["free_value"] = ""

    if param_mode != "regex" and not prefill.get("regex_param_json"):
        prefill["regex_param_json"] = json.dumps({"pattern": "", "repl": "", "flags": ""})

    if param_mode not in {"preset", "free"}:
        param_mode = "preset"

    prefill["param_mode"] = param_mode
    return prefill


@router.post("/api/tools/deid/test_rule", name="api_deid_test_rule")
def api_deid_test_rule(payload: Dict[str, Any] = Body(...)) -> JSONResponse:
    """Apply the selected action to a single HL7 field/component for preview."""

    text = payload.get("text") or ""
    segment = (payload.get("segment") or "").strip().upper()
    try:
        field = int(payload.get("field") or 0)
    except (TypeError, ValueError):
        field = 0
    component_raw = payload.get("component")
    try:
        component = int(component_raw) if component_raw not in (None, "", 0) else None
    except (TypeError, ValueError):
        component = None
    sub_raw = payload.get("subcomponent")
    try:
        subcomponent = int(sub_raw) if sub_raw not in (None, "", 0) else None
    except (TypeError, ValueError):
        subcomponent = None
    action = (payload.get("action") or "redact").strip().lower()
    param_mode = payload.get("param_mode")
    param_preset = payload.get("param_preset")
    param_free = payload.get("param_free")
    pattern = payload.get("pattern")
    repl = payload.get("repl")

    if not text.strip():
        return JSONResponse({"ok": False, "error": "empty_text"}, status_code=400)
    if not segment or field <= 0:
        return JSONResponse({"ok": False, "error": "segment_and_field_required"}, status_code=400)

    field_sep, comp_sep, sub_sep, _ = _detect_hl7_separators(text)
    lines = (text or "").splitlines()

    expected_prefix = f"{segment}{field_sep}" if field_sep else None
    match_indexes: list[int] = []
    for idx, raw in enumerate(lines):
        if expected_prefix:
            if raw.startswith(expected_prefix):
                match_indexes.append(idx)
        else:
            if raw.startswith(segment):
                match_indexes.append(idx)

    if not match_indexes:
        return JSONResponse(
            {
                "ok": False,
                "error": "segment_not_found",
                "message": f"Segment {segment} not found in sample.",
            },
            status_code=400,
        )

    token_index = field if segment != "MSH" else field - 1

    if segment == "MSH" and field == 1:
        return JSONResponse(
            {
                "ok": False,
                "error": "msh1_is_field_separator",
                "message": "MSH-1 represents the field separator and cannot be transformed.",
            },
            status_code=400,
        )

    before_first_field = ""
    after_first_field = ""
    before_first_line = ""
    after_first_line = ""
    changed_once = False
    any_valid_target = False

    original_lines = list(lines)

    try:
        for seg_index in match_indexes:
            before_line = lines[seg_index]
            fields = before_line.split(field_sep)

            if not (0 <= token_index < len(fields)):
                continue

            raw_field = fields[token_index]

            def apply_to_value(val: str) -> str:
                return _apply_action(
                    val,
                    action,
                    param_mode,
                    param_preset,
                    param_free,
                    pattern,
                    repl,
                )

            if component:
                components = raw_field.split(comp_sep)
                if not (1 <= component <= len(components)):
                    continue
                comp_value = components[component - 1]
                if subcomponent:
                    subcomponents = comp_value.split(sub_sep)
                    if not (1 <= subcomponent <= len(subcomponents)):
                        continue
                    before_val = subcomponents[subcomponent - 1]
                    subcomponents[subcomponent - 1] = apply_to_value(before_val)
                    components[component - 1] = sub_sep.join(subcomponents)
                    fields[token_index] = comp_sep.join(components)
                    after_val = subcomponents[subcomponent - 1]
                else:
                    before_val = comp_value
                    components[component - 1] = apply_to_value(comp_value)
                    fields[token_index] = comp_sep.join(components)
                    after_val = components[component - 1]
            else:
                before_val = raw_field
                fields[token_index] = apply_to_value(raw_field)
                after_val = fields[token_index]

            lines[seg_index] = field_sep.join(fields)
            any_valid_target = True

            if not changed_once:
                before_first_field = before_val
                after_first_field = after_val
                before_first_line = before_line
                after_first_line = lines[seg_index]
                changed_once = True

    except Exception as exc:
        return JSONResponse({"ok": False, "error": "exception", "detail": str(exc)}, status_code=500)

    if not any_valid_target:
        return JSONResponse(
            {
                "ok": False,
                "error": "target_out_of_range",
                "message": "Segment found, but the requested field/component/subcomponent was not present.",
            },
            status_code=400,
        )

    return JSONResponse(
        {
            "ok": True,
            "path": f"{segment}:{field}" + (f".{component}" if component else "") + (f".{subcomponent}" if subcomponent else ""),
            "before": {
                "field": before_first_field,
                "line": before_first_line,
                "message": "\r".join(original_lines),
            },
            "after": {
                "field": after_first_field,
                "line": after_first_line,
                "message": "\r".join(lines),
            },
        }
    )

# ---------- Pages ----------
@router.get("/ui/settings", response_class=HTMLResponse, name="ui_settings_index", response_model=None)
def ui_settings_index(request: Request) -> Response:
    # Ensure 'default' exists for De-ID on first visit, without overwriting
    default_path = _json_path(DEID_DIR, "default")
    if not default_path.exists():
        _save_json(default_path, {"name": "default", "version": "v1", "rules": []})
    return templates.TemplateResponse(
        "ui/settings/index.html",
        {
            "request": request,
            "deid_templates": _list_templates(DEID_DIR),
            "val_templates": _list_templates(VAL_DIR),
        },
    )

# ---------- De-ID: create / edit / add / delete rule / import-export ----------
@router.post("/ui/settings/deid/create", response_class=HTMLResponse, name="ui_settings_deid_create", response_model=None)
def ui_settings_deid_create(request: Request, name: str = Form(...)) -> Response:
    p = _json_path(DEID_DIR, name)
    if p.exists():
        raise HTTPException(status_code=400, detail="Template already exists")
    _save_json(p, DeidTemplate(name=_safe_name(name), rules=[]).to_dict())
    # Return the select partial (HTMX target is #deid-select-wrap)
    return templates.TemplateResponse(
        "ui/settings/_deid_select_inner.html",
        {"request": request, "deid_templates": _list_templates(DEID_DIR)},
    )

@router.get("/ui/settings/deid/edit/{name}", response_class=HTMLResponse, name="ui_settings_deid_edit", response_model=None)
def ui_settings_deid_edit(request: Request, name: str) -> Response:
    tpl = DeidTemplate.from_dict(_load_json(_json_path(DEID_DIR, name)))
    return templates.TemplateResponse("ui/settings/deid_edit.html", {"request": request, "tpl": tpl})


@router.get(
    "/ui/settings/deid/new_rule_modal/{name}",
    response_class=HTMLResponse,
    name="ui_settings_deid_new_rule_modal",
    response_model=None,
)
def ui_settings_deid_new_rule_modal(request: Request, name: str) -> Response:
    tpl = DeidTemplate.from_dict(_load_json(_json_path(DEID_DIR, name)))
    return templates.TemplateResponse(
        "ui/settings/_deid_rule_modal.html",
        _build_rule_modal_context(request, tpl, None),
    )

@router.get(
    "/ui/settings/deid/param_controls",
    response_class=HTMLResponse,
    name="ui_settings_deid_param_controls",
    response_model=None,
)
def ui_settings_deid_param_controls(
    request: Request,
    action: Optional[str] = None,
    param_mode: Optional[str] = None,
    param_preset: Optional[str] = None,
    param_free: Optional[str] = None,
    pattern: Optional[str] = None,
    repl: Optional[str] = None,
    initial_param_mode: Optional[str] = None,
    initial_param_preset: Optional[str] = None,
    initial_param_free: Optional[str] = None,
    initial_pattern: Optional[str] = None,
    initial_repl: Optional[str] = None,
) -> Response:
    params = request.query_params

    if is_debug_enabled():
        try:
            log_debug_event(
                "deid:param_controls_request",
                path=str(request.url),
                method=request.method,
                query=dict(request.query_params.multi_items()),
                action=action,
                param_mode=param_mode,
                param_preset=param_preset,
                param_free=param_free,
                pattern=pattern,
                repl=repl,
                initial_param_mode=initial_param_mode,
                initial_param_preset=initial_param_preset,
                initial_param_free=initial_param_free,
                initial_pattern=initial_pattern,
                initial_repl=initial_repl,
            )
        except Exception:
            pass

    def _last_value(key: str, *fallbacks: Optional[str]) -> Optional[str]:
        values = [v for v in params.getlist(key) if v is not None]
        if values:
            return values[-1]
        for fb in fallbacks:
            if fb is not None:
                return fb
        return None

    raw_action = _last_value("action", action, "redact")
    raw_mode = _last_value("param_mode", param_mode, initial_param_mode, "preset")
    preset_value = _last_value("param_preset", param_preset, initial_param_preset, DEFAULT_PRESET_KEY)
    free_value = _last_value("param_free", param_free, initial_param_free, "")
    pattern_value = _last_value("pattern", pattern, initial_pattern, "")
    repl_value = _last_value("repl", repl, initial_repl, "")

    act = _normalize_action(raw_action)
    mode = (raw_mode or "preset").strip().lower() or "preset"
    preset_selected = (preset_value or DEFAULT_PRESET_KEY).strip() or DEFAULT_PRESET_KEY
    free_text = (free_value or "").strip()
    pattern_text = (pattern_value or "").strip()
    repl_text = (repl_value or "").strip()

    if is_debug_enabled():
        try:
            log_debug_event(
                "deid:param_controls_resolved",
                act=act,
                mode=mode,
                preset=preset_selected,
                free=free_text,
                pattern=pattern_text,
                repl=repl_text,
            )
        except Exception:
            pass

    return templates.TemplateResponse(
        "ui/settings/_deid_param_controls.html",
        {
            "request": request,
            "action": act,
            "act": act,
            "param_mode": mode,
            "mode": mode,
            "param_preset": preset_selected,
            "param_free": free_text,
            "pattern": pattern_text,
            "repl": repl_text,
            "preset_options": PRESET_PARAM_OPTIONS,
        },
    )


@router.post("/ui/settings/deid/add_rule/{name}", response_class=HTMLResponse, name="ui_settings_deid_add_rule", response_model=None)
def ui_settings_deid_add_rule(
    request: Request,
    name: str,
    segment: str = Form(...),
    field: int = Form(...),
    component: Optional[str] = Form(None),
    subcomponent: Optional[str] = Form(None),
    action: str = Form("redact"),
    param_mode: Optional[str] = Form(None),
    param_preset: Optional[str] = Form(None),
    param_free: Optional[str] = Form(None),
    pattern: Optional[str] = Form(None),
    repl: Optional[str] = Form(None),
    initial_param_mode: Optional[str] = Form(None),
    initial_param_preset: Optional[str] = Form(None),
    initial_param_free: Optional[str] = Form(None),
    initial_pattern: Optional[str] = Form(None),
    initial_repl: Optional[str] = Form(None),
) -> Response:
    p = _json_path(DEID_DIR, name)
    tpl = DeidTemplate.from_dict(_load_json(p))
    tpl.rules = tpl.rules or []
    try:
        comp_val = None if component in (None, "") else int(component)
    except Exception:
        comp_val = None
    try:
        sub_val = None if subcomponent in (None, "") else int(subcomponent)
    except Exception:
        sub_val = None
    act = _normalize_action(action)
    mode = (param_mode or "preset").strip().lower() or "preset"
    if act == "preset":
        if mode == "preset":
            param_value = (param_preset or "").strip()
        else:
            param_value = (param_free or "").strip()
    elif act in {"replace", "mask", "hash"}:
        param_value = (param_free or "").strip()
    elif act == "regex_redact":
        param_value = (pattern or "").strip()
    elif act == "regex_replace":
        param_value = json.dumps({"pattern": (pattern or "").strip(), "repl": (repl or "").strip()})
    else:
        param_value = None

    new_rule = {
        "segment": segment.strip().upper(),
        "field": int(field),
        "component": comp_val,
        "subcomponent": sub_val,
        "action": act,
        "param": (param_value or None),
    }

    if _has_duplicate([asdict(r) for r in tpl.rules], new_rule):
        return templates.TemplateResponse(
            "ui/settings/_deid_rules_table.html",
            {"request": request, "tpl": tpl, "error": "Duplicate rule for the same path/action is not allowed."},
        )

    tpl.rules.append(DeidRule(**new_rule))
    _save_json(p, tpl.to_dict())
    return templates.TemplateResponse("ui/settings/_deid_rules_table.html", {"request": request, "tpl": tpl})


@router.post(
    "/api/tools/deid/test_rule",
    response_class=JSONResponse,
    name="api_deid_test_rule",
    response_model=None,
)
def api_deid_test_rule(
    message_text: str = Form(...),
    segment: str = Form(...),
    field: int = Form(...),
    component: Optional[str] = Form(None),
    subcomponent: Optional[str] = Form(None),
    action: str = Form(...),
    param_mode: Optional[str] = Form(None),
    param_preset: Optional[str] = Form(None),
    param_free: Optional[str] = Form(None),
    pattern: Optional[str] = Form(None),
    repl: Optional[str] = Form(None),
    initial_param_mode: Optional[str] = Form(None),
    initial_param_preset: Optional[str] = Form(None),
    initial_param_free: Optional[str] = Form(None),
    initial_pattern: Optional[str] = Form(None),
    initial_repl: Optional[str] = Form(None),
) -> JSONResponse:
    from silhouette_core.interop.deid import apply_single_rule

    c = int(component) if component and component.isdigit() else None
    s = int(subcomponent) if subcomponent and subcomponent.isdigit() else None
    act = _normalize_action(action)
    mode = (param_mode or "preset").strip().lower() or "preset"
    if act == "preset":
        param_value = (param_preset or "").strip() if mode == "preset" else (param_free or "").strip()
    elif act in {"replace", "mask", "hash"}:
        param_value = (param_free or "").strip()
    elif act == "regex_redact":
        param_value = (pattern or "").strip()
    elif act == "regex_replace":
        param_value = json.dumps({"pattern": (pattern or "").strip(), "repl": (repl or "").strip()})
    else:
        param_value = None
    rule = {
        "segment": segment.strip().upper(),
        "field": int(field),
        "component": c,
        "subcomponent": s,
        "action": act,
        "param": param_value,
    }
    try:
        preview = apply_single_rule(message_text or "", rule)
        return JSONResponse({"ok": True, "preview": preview})
    except Exception as e:  # pragma: no cover - defensive
        return JSONResponse({"ok": False, "error": f"{type(e).__name__}: {e}"}, status_code=200)

@router.post("/ui/settings/deid/delete_rule/{name}", response_class=HTMLResponse, name="ui_settings_deid_delete_rule", response_model=None)
def ui_settings_deid_delete_rule(request: Request, name: str, index: int = Form(...)) -> Response:
    p = _json_path(DEID_DIR, name)
    tpl = DeidTemplate.from_dict(_load_json(p))
    if 0 <= index < len(tpl.rules or []):
        del tpl.rules[index]
    _save_json(p, tpl.to_dict())
    return templates.TemplateResponse("ui/settings/_deid_rules_table.html", {"request": request, "tpl": tpl})

@router.get("/ui/settings/deid/export/{name}.json", response_class=JSONResponse, name="ui_settings_deid_export_json")
def ui_settings_deid_export_json(name: str):
    return JSONResponse(_load_json(_json_path(DEID_DIR, name)))

@router.get("/ui/settings/deid/export/{name}.csv", response_class=PlainTextResponse, name="ui_settings_deid_export_csv")
def ui_settings_deid_export_csv(name: str):
    tpl = DeidTemplate.from_dict(_load_json(_json_path(DEID_DIR, name)))
    out = ["segment,field,component,subcomponent,action,param"]
    for r in tpl.rules or []:
        out.append(",".join([
            r.segment,
            str(r.field),
            "" if r.component is None else str(r.component),
            "" if r.subcomponent is None else str(r.subcomponent),
            r.action,
            "" if r.param is None else r.param,
        ]))
    return PlainTextResponse("\n".join(out), media_type="text/csv")

@router.post("/ui/settings/deid/import_csv/{name}", response_class=HTMLResponse, name="ui_settings_deid_import_csv", response_model=None)
async def ui_settings_deid_import_csv(request: Request, name: str, file: UploadFile = File(...)) -> Response:
    if not file.filename.lower().endswith(".csv"):
        raise HTTPException(status_code=400, detail="Upload a .csv file")
    rows = (await file.read()).decode("utf-8").splitlines()
    reader = csv.DictReader(rows)
    rules: List[DeidRule] = []
    for row in reader:
        rules.append(DeidRule(
            segment=(row.get("segment") or "").strip().upper(),
            field=int(row.get("field") or 0),
            component=int(row["component"]) if row.get("component") else None,
            subcomponent=int(row["subcomponent"]) if row.get("subcomponent") else None,
            action=(row.get("action") or "redact").strip(),
            param=row.get("param") or None,
        ))
    _save_json(_json_path(DEID_DIR, name), DeidTemplate(name=_safe_name(name), rules=rules).to_dict())
    tpl = DeidTemplate.from_dict(_load_json(_json_path(DEID_DIR, name)))
    return templates.TemplateResponse("ui/settings/_deid_rules_table.html", {"request": request, "tpl": tpl})


@router.get(
    "/ui/settings/deid/clone_rule_modal/{name}/{index}",
    response_class=HTMLResponse,
    name="ui_settings_deid_clone_rule_modal",
    response_model=None,
)
def ui_settings_deid_clone_rule_modal(request: Request, name: str, index: int) -> Response:
    p = _json_path(DEID_DIR, name)
    tpl = DeidTemplate.from_dict(_load_json(p))
    rules = tpl.rules or []
    if index < 0 or index >= len(rules):
        raise HTTPException(status_code=404, detail="Rule not found")
    clone_rule = rules[index]
    return templates.TemplateResponse(
        "ui/settings/_deid_rule_modal.html",
        _build_rule_modal_context(request, tpl, clone_rule),
    )


@router.post("/ui/settings/deid/seed_defaults/{name}", response_class=HTMLResponse, name="ui_settings_deid_seed_defaults", response_model=None)
def ui_settings_deid_seed_defaults(request: Request, name: str) -> Response:
    """
    Create or overwrite a template with a rich baseline of rules using presets.
    """
    # A carefully chosen baseline across common PHI fields (can expand later)
    baseline_rules = [
        # PID
        {"segment": "PID", "field": 5, "component": 1, "action": "preset", "param": "name"},  # Patient Name (family^given)
        {"segment": "PID", "field": 7, "action": "preset", "param": "birthdate"},
        {"segment": "PID", "field": 8, "action": "preset", "param": "gender"},
        {"segment": "PID", "field": 11, "action": "preset", "param": "address"},
        {"segment": "PID", "field": 13, "action": "preset", "param": "phone"},
        {"segment": "PID", "field": 14, "action": "preset", "param": "phone"},
        {"segment": "PID", "field": 15, "action": "preset", "param": "language"},
        {"segment": "PID", "field": 19, "action": "preset", "param": "ssn"},

        # NK1
        {"segment": "NK1", "field": 2, "action": "preset", "param": "name"},
        {"segment": "NK1", "field": 4, "action": "preset", "param": "address"},
        {"segment": "NK1", "field": 5, "action": "preset", "param": "phone"},
        {"segment": "NK1", "field": 6, "action": "preset", "param": "phone"},

        # PV1
        {"segment": "PV1", "field": 1, "action": "replace", "param": "1"},
        {"segment": "PV1", "field": 7, "action": "preset", "param": "name"},
        {"segment": "PV1", "field": 8, "action": "preset", "param": "name"},
        {"segment": "PV1", "field": 9, "action": "preset", "param": "name"},
        {"segment": "PV1", "field": 19, "action": "preset", "param": "name"},
        {"segment": "PV1", "field": 39, "action": "preset", "param": "facility"},

        # PD1
        {"segment": "PD1", "field": 5, "action": "preset", "param": "name"},
        {"segment": "PD1", "field": 7, "action": "preset", "param": "facility"},

        # ORC/OBR/OBX timestamps & contact
        {"segment": "ORC", "field": 9, "action": "preset", "param": "datetime"},
        {"segment": "ORC", "field": 15, "action": "preset", "param": "datetime"},
        {"segment": "OBR", "field": 6, "action": "preset", "param": "datetime"},
        {"segment": "OBR", "field": 7, "action": "preset", "param": "datetime"},
        {"segment": "OBR", "field": 8, "action": "preset", "param": "datetime"},
        {"segment": "OBR", "field": 14, "action": "preset", "param": "datetime"},
        {"segment": "OBR", "field": 17, "action": "preset", "param": "phone"},
        {"segment": "OBR", "field": 22, "action": "preset", "param": "datetime"},
        {"segment": "OBX", "field": 14, "action": "preset", "param": "datetime"},

        # OBX blobs (PDF/XML)
        {"segment": "OBX", "field": 5, "action": "preset", "param": "pdf_blob"},

        # NTE free text
        {"segment": "NTE", "field": 3, "action": "preset", "param": "note"},

        # EVN / ACC dates
        {"segment": "EVN", "field": 2, "action": "preset", "param": "datetime"},
        {"segment": "EVN", "field": 3, "action": "preset", "param": "datetime"},
        {"segment": "ACC", "field": 1, "action": "preset", "param": "datetime"},
        {"segment": "ACC", "field": 4, "action": "preset", "param": "datetime"},
    ]

    path = _json_path(DEID_DIR, name)
    _save_json(path, {"name": _safe_name(name), "version": "v1", "rules": baseline_rules})
    tpl = DeidTemplate.from_dict(_load_json(path))
    return templates.TemplateResponse("ui/settings/_deid_rules_table.html", {"request": request, "tpl": tpl})

# Delete the entire De-ID template (required by your template)
@router.post("/ui/settings/deid/delete", name="ui_settings_deid_delete", response_class=HTMLResponse, response_model=None)
def ui_settings_deid_delete(request: Request, name: str = Form(...)) -> Response:
    p = _json_path(DEID_DIR, name)
    if p.exists():
        p.unlink()
    return ui_settings_index(request)

# ---------- Validate: create / edit / add / delete check / import-export ----------
@router.post("/ui/settings/val/create", response_class=HTMLResponse, name="ui_settings_val_create", response_model=None)
def ui_settings_val_create(request: Request, name: str = Form(...)) -> Response:
    p = _json_path(VAL_DIR, name)
    if p.exists():
        raise HTTPException(status_code=400, detail="Template already exists")
    _save_json(p, ValidateTemplate(name=_safe_name(name), checks=[]).to_dict())
    return templates.TemplateResponse(
        "ui/settings/_val_list.html",
        {"request": request, "val_templates": _list_templates(VAL_DIR)},
    )

@router.get("/ui/settings/val/edit/{name}", response_class=HTMLResponse, name="ui_settings_val_edit", response_model=None)
def ui_settings_val_edit(request: Request, name: str) -> Response:
    tpl = ValidateTemplate.from_dict(_load_json(_json_path(VAL_DIR, name)))
    return templates.TemplateResponse("ui/settings/val_edit.html", {"request": request, "tpl": tpl})

@router.post("/ui/settings/val/add_check/{name}", response_class=HTMLResponse, name="ui_settings_val_add_check", response_model=None)
def ui_settings_val_add_check(
    request: Request,
    name: str,
    segment: str = Form(...),
    field: int = Form(...),
    required: bool = Form(False),
    pattern: Optional[str] = Form(None),
    allowed_values: Optional[str] = Form(None),  # comma- or semicolon-separated
) -> Response:
    p = _json_path(VAL_DIR, name)
    tpl = ValidateTemplate.from_dict(_load_json(p))
    tpl.checks = tpl.checks or []
    allowed = [v.strip() for v in (allowed_values or "").replace(";", ",").split(",") if v.strip()] or None
    tpl.checks.append(ValidateCheck(
        segment=segment.strip().upper(),
        field=int(field),
        required=_parse_required_flag(required),
        pattern=pattern or None,
        allowed_values=allowed,
    ))
    _save_json(p, tpl.to_dict())
    return templates.TemplateResponse("ui/settings/_val_checks_table.html", {"request": request, "tpl": tpl})


@router.post("/ui/settings/val/update_check/{name}", response_class=HTMLResponse, name="ui_settings_val_update_check", response_model=None)
def ui_settings_val_update_check(
    request: Request,
    name: str,
    index: int = Form(...),
    segment: str = Form(...),
    field: int = Form(...),
    required: bool = Form(False),
    pattern: Optional[str] = Form(None),
    allowed_values: Optional[str] = Form(None),
) -> Response:
    p = _json_path(VAL_DIR, name)
    tpl = ValidateTemplate.from_dict(_load_json(p))
    tpl.checks = tpl.checks or []
    if not (0 <= index < len(tpl.checks)):
        raise HTTPException(status_code=404, detail="Check not found")
    allowed = [v.strip() for v in (allowed_values or "").replace(";", ",").split(",") if v.strip()] or None
    tpl.checks[index] = ValidateCheck(
        segment=segment.strip().upper(),
        field=int(field),
        required=_parse_required_flag(required),
        pattern=pattern or None,
        allowed_values=allowed,
    )
    _save_json(p, tpl.to_dict())
    return templates.TemplateResponse("ui/settings/_val_checks_table.html", {"request": request, "tpl": tpl})


@router.post(
    "/api/tools/validate/test_check",
    response_class=JSONResponse,
    name="api_validate_test_check",
    response_model=None,
)
def api_validate_test_check(
    message_text: str = Form(...),
    segment: str = Form(...),
    field: int = Form(...),
    required: bool = Form(False),
    pattern: Optional[str] = Form(None),
    allowed_values: Optional[str] = Form(None),
) -> JSONResponse:
    from silhouette_core.interop.validate_workbook import validate_with_template

    allowed = [v.strip() for v in (allowed_values or "").replace(";", ",").split(",") if v.strip()] or None
    required_flag = _parse_required_flag(required)
    tpl = {
        "name": "_preview",
        "checks": [
            {
                "segment": segment.strip().upper(),
                "field": int(field),
                "required": required_flag,
                "pattern": pattern or None,
                "allowed_values": allowed,
            }
        ],
    }
    try:
        report = validate_with_template(message_text, tpl)
    except Exception as exc:  # pragma: no cover - defensive
        return JSONResponse({"ok": False, "error": str(exc)}, status_code=400)
    return JSONResponse({"ok": True, "report": report})

@router.post("/ui/settings/val/delete_check/{name}", response_class=HTMLResponse, name="ui_settings_val_delete_check", response_model=None)
def ui_settings_val_delete_check(request: Request, name: str, index: int = Form(...)) -> Response:
    p = _json_path(VAL_DIR, name)
    tpl = ValidateTemplate.from_dict(_load_json(p))
    if 0 <= index < len(tpl.checks or []):
        del tpl.checks[index]
    _save_json(p, tpl.to_dict())
    return templates.TemplateResponse("ui/settings/_val_checks_table.html", {"request": request, "tpl": tpl})

@router.get("/ui/settings/val/export/{name}.json", response_class=JSONResponse, name="ui_settings_val_export_json")
def ui_settings_val_export_json(name: str):
    return JSONResponse(_load_json(_json_path(VAL_DIR, name)))

@router.get("/ui/settings/val/export/{name}.csv", response_class=PlainTextResponse, name="ui_settings_val_export_csv")
def ui_settings_val_export_csv(name: str):
    tpl = ValidateTemplate.from_dict(_load_json(_json_path(VAL_DIR, name)))
    out = ["segment,field,required,pattern,allowed_values"]
    for c in tpl.checks or []:
        out.append(",".join([
            c.segment,
            str(c.field),
            "true" if c.required else "false",
            "" if not c.pattern else c.pattern.replace(",", ";"),
            "" if not c.allowed_values else ";".join(c.allowed_values),
        ]))
    return PlainTextResponse("\n".join(out), media_type="text/csv")

@router.post("/ui/settings/val/import_csv/{name}", response_class=HTMLResponse, name="ui_settings_val_import_csv", response_model=None)
async def ui_settings_val_import_csv(request: Request, name: str, file: UploadFile = File(...)) -> Response:
    if not file.filename.lower().endswith(".csv"):
        raise HTTPException(status_code=400, detail="Upload a .csv file")
    rows = (await file.read()).decode("utf-8").splitlines()
    reader = csv.DictReader(rows)
    checks: List[ValidateCheck] = []
    for row in reader:
        allowed_raw = row.get("allowed_values") or ""
        allowed = [v.strip() for v in allowed_raw.replace(";", ",").split(",") if v.strip()] or None
        checks.append(ValidateCheck(
            segment=(row.get("segment") or "").strip().upper(),
            field=int(row.get("field") or 0),
            required=_parse_required_flag(row.get("required"), default=True),
            pattern=row.get("pattern") or None,
            allowed_values=allowed,
        ))
    _save_json(_json_path(VAL_DIR, name), ValidateTemplate(name=_safe_name(name), checks=checks).to_dict())
    tpl = ValidateTemplate.from_dict(_load_json(_json_path(VAL_DIR, name)))
    return templates.TemplateResponse("ui/settings/_val_checks_table.html", {"request": request, "tpl": tpl})


@router.get(
    "/ui/settings/val/new_check_modal/{name}",
    response_class=HTMLResponse,
    name="ui_settings_val_new_check_modal",
    response_model=None,
)
def ui_settings_val_new_check_modal(request: Request, name: str) -> Response:
    tpl = ValidateTemplate.from_dict(_load_json(_json_path(VAL_DIR, name)))
    return templates.TemplateResponse("ui/settings/_val_check_modal.html", {"request": request, "tpl": tpl})


@router.get(
    "/ui/settings/val/edit_check_modal/{name}",
    response_class=HTMLResponse,
    name="ui_settings_val_edit_check_modal",
    response_model=None,
)
def ui_settings_val_edit_check_modal(request: Request, name: str, index: int = 0) -> Response:
    tpl = ValidateTemplate.from_dict(_load_json(_json_path(VAL_DIR, name)))
    checks = tpl.checks or []
    if not (0 <= index < len(checks)):
        raise HTTPException(status_code=404, detail="Check not found")
    return templates.TemplateResponse(
        "ui/settings/_val_check_modal.html",
        {"request": request, "tpl": tpl, "check": checks[index], "index": index},
    )

# Delete the entire Validate template (required by your template)
@router.post("/ui/settings/val/delete", name="ui_settings_val_delete", response_class=HTMLResponse, response_model=None)
def ui_settings_val_delete(request: Request, name: str = Form(...)) -> Response:
    p = _json_path(VAL_DIR, name)
    if p.exists():
        p.unlink()
    return templates.TemplateResponse(
        "ui/settings/_val_list.html",
        {"request": request, "val_templates": _list_templates(VAL_DIR)},
    )<|MERGE_RESOLUTION|>--- conflicted
+++ resolved
@@ -272,11 +272,7 @@
 def _parse_required_flag(value: Any) -> bool:
     if isinstance(value, bool):
         return value
-<<<<<<< HEAD
     return str(value).strip().lower() in {"1", "true", "yes", "y", "on"}
-=======
-    return str(value).strip().lower() in {"1", "true", "t", "yes", "y", "on"}
->>>>>>> 1881f59f
 
 def _load_json(path: Path) -> Dict[str, Any]:
     if not path.exists():
