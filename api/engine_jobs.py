--- conflicted
+++ resolved
@@ -26,11 +26,7 @@
 
 class JobEnqueueRequest(BaseModel):
     pipeline_id: int = Field(..., ge=1)
-<<<<<<< HEAD
     kind: JobKind = "run"
-=======
-    kind: Literal["run", "replay"] = "run"
->>>>>>> b26b672f
     payload: dict[str, Any] | None = None
     priority: int = Field(0, ge=-10, le=10)
     scheduled_at: datetime | None = None
