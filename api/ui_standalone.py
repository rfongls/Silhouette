--- conflicted
+++ resolved
@@ -109,25 +109,13 @@
 
 @router.get("/ui/standalone/deid/templates", name="ui_deid_templates")
 def ui_deid_templates() -> Response:
-<<<<<<< HEAD
     items = ["<option value=\"\">— choose a rule —</option>"]
     items.extend(f'<option value="{name}">{name}</option>' for name in _list_templates(DEID_DIR))
     return Response("\n".join(items), media_type="text/html")
-=======
-    options = "\n".join(f'<option value="{name}"></option>' for name in _list_templates(DEID_DIR))
-    markup = f"<datalist id=\"std-deid-templates\">{options}</datalist>"
-    return Response(markup, media_type="text/html")
->>>>>>> f56717ed
 
 
 @router.get("/ui/standalone/validate/templates", name="ui_val_templates")
 def ui_val_templates() -> Response:
-<<<<<<< HEAD
     items = ["<option value=\"\">— choose a rule —</option>"]
     items.extend(f'<option value="{name}">{name}</option>' for name in _list_templates(VAL_DIR))
-    return Response("\n".join(items), media_type="text/html")
-=======
-    options = "\n".join(f'<option value="{name}"></option>' for name in _list_templates(VAL_DIR))
-    markup = f"<datalist id=\"std-val-templates\">{options}</datalist>"
-    return Response(markup, media_type="text/html")
->>>>>>> f56717ed
+    return Response("\n".join(items), media_type="text/html")