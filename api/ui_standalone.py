from __future__ import annotations
from pathlib import Path
from fastapi import APIRouter, Request
from fastapi.responses import HTMLResponse, Response, RedirectResponse
from starlette.templating import Jinja2Templates
from api.ui import install_link_for

router = APIRouter()
templates = Jinja2Templates(directory="templates")
install_link_for(templates)

DEID_DIR = Path("configs/interop/deid_templates")
VAL_DIR = Path("configs/interop/validate_templates")
for path in (DEID_DIR, VAL_DIR):
    path.mkdir(parents=True, exist_ok=True)


def _list_templates(directory: Path) -> list[str]:
    return [p.stem for p in sorted(directory.glob("*.json"))]


def _safe_url_for(request: Request, name: str, fallback: str) -> str:
    try:
        return str(request.url_for(name))
    except Exception:
        return fallback


def _urls(request: Request) -> dict[str, str]:
    return {
        "ui_pipeline": _safe_url_for(request, "ui_standalone_pipeline", "/ui/standalone/pipeline"),
        "api_generate": _safe_url_for(request, "generate_messages_endpoint", "/api/interop/generate"),
        "api_deidentify": _safe_url_for(request, "api_deidentify", "/api/interop/deidentify"),
        "api_deidentify_summary": _safe_url_for(
            request, "api_deidentify_summary", "/api/interop/deidentify/summary"
        ),
        "api_validate": _safe_url_for(request, "api_validate", "/api/interop/validate"),
        "api_validate_view": _safe_url_for(request, "interop_validate_view", "/api/interop/validate/view"),
        "api_validate_report": _safe_url_for(request, "api_validate_report", "/api/interop/validate/report"),
<<<<<<< HEAD
        "ui_deidentify_html": _safe_url_for(request, "ui_deidentify", "/ui/interop/deidentify"),
        "ui_validate_html": _safe_url_for(request, "ui_validate", "/ui/interop/validate"),
=======
>>>>>>> d5ede7e1
        "ui_deid_templates": _safe_url_for(
            request, "ui_deid_templates", "/ui/standalone/deid/templates"
        ),
        "ui_val_templates": _safe_url_for(
            request, "ui_val_templates", "/ui/standalone/validate/templates"
        ),
        "api_pipeline_run": _safe_url_for(request, "run_pipeline", "/api/interop/pipeline/run"),
        "mllp_send": _safe_url_for(request, "api_mllp_send", "/api/interop/mllp/send"),
        "logs_content": _safe_url_for(request, "interop_logs_content", "/ui/interop/logs/content"),
        "triggers": _safe_url_for(request, "triggers_json", "/api/interop/triggers"),
        "samples": _safe_url_for(request, "list_hl7_samples", "/api/interop/samples"),
        "sample": _safe_url_for(request, "get_hl7_sample", "/api/interop/sample"),
    }


PIPELINE_PRESETS = {
    "local-2575": {
        "label": "Local MLLP (127.0.0.1:2575)",
        "host": "127.0.0.1",
        "port": 2575,
        "timeout": 5,
        "fhir_endpoint": "http://127.0.0.1:8080/fhir",
        "post_fhir": False,
    },
    "docker-2575": {
        "label": "Docker MLLP (localhost:2575)",
        "host": "localhost",
        "port": 2575,
        "timeout": 5,
        "fhir_endpoint": "http://localhost:8080/fhir",
        "post_fhir": False,
    },
}


def _defaults(preset: str | None) -> dict[str, object]:
    info = PIPELINE_PRESETS.get((preset or "").strip()) or {}
    return {
        "host": info.get("host", ""),
        "port": info.get("port", ""),
        "timeout": info.get("timeout", 5),
        "fhir_endpoint": info.get("fhir_endpoint", ""),
        "post_fhir": bool(info.get("post_fhir", False)),
    }


@router.get("/ui/standalone/pipeline", response_class=HTMLResponse, name="ui_standalone_pipeline")
async def ui_standalone_pipeline(request: Request, preset: str | None = None) -> HTMLResponse:
    ctx = {
        "request": request,
        "urls": _urls(request),
        "presets": PIPELINE_PRESETS,
        "preset_key": preset or "",
        "defaults": _defaults(preset),
        "deid_templates": _list_templates(DEID_DIR),
        "val_templates": _list_templates(VAL_DIR),
        "log_path": "out/interop/server_http.log",
        "limit": 200,
        "refreshed": "",
    }
    return templates.TemplateResponse("ui/standalone/pipeline.html", ctx)


@router.get("/ui/standalonepipeline", include_in_schema=False)
def _compat_standalone_pipeline() -> RedirectResponse:
    """Redirect legacy flat URL to the nested standalone pipeline path."""

    return RedirectResponse(url="/ui/standalone/pipeline", status_code=307)


@router.get("/ui/standalone/deid/templates", name="ui_deid_templates")
def ui_deid_templates() -> Response:
    items = ["<option value=\"\">— choose a rule —</option>"]
    items.extend(f'<option value="{name}">{name}</option>' for name in _list_templates(DEID_DIR))
    return Response("\n".join(items), media_type="text/html")


@router.get("/ui/standalone/validate/templates", name="ui_val_templates")
def ui_val_templates() -> Response:
    items = ["<option value=\"\">— choose a rule —</option>"]
    items.extend(f'<option value="{name}">{name}</option>' for name in _list_templates(VAL_DIR))
    return Response("\n".join(items), media_type="text/html")<|MERGE_RESOLUTION|>--- conflicted
+++ resolved
@@ -37,11 +37,8 @@
         "api_validate": _safe_url_for(request, "api_validate", "/api/interop/validate"),
         "api_validate_view": _safe_url_for(request, "interop_validate_view", "/api/interop/validate/view"),
         "api_validate_report": _safe_url_for(request, "api_validate_report", "/api/interop/validate/report"),
-<<<<<<< HEAD
         "ui_deidentify_html": _safe_url_for(request, "ui_deidentify", "/ui/interop/deidentify"),
         "ui_validate_html": _safe_url_for(request, "ui_validate", "/ui/interop/validate"),
-=======
->>>>>>> d5ede7e1
         "ui_deid_templates": _safe_url_for(
             request, "ui_deid_templates", "/ui/standalone/deid/templates"
         ),
