--- conflicted
+++ resolved
@@ -1,8 +1,4 @@
 from typing import Any, Dict
-<<<<<<< HEAD
-
-=======
->>>>>>> 8f6cdd6b
 from fastapi import APIRouter, FastAPI, HTTPException, Request
 from fastapi.responses import JSONResponse, PlainTextResponse
 
@@ -60,10 +56,7 @@
     out.sort(key=lambda x: (x["path"], ",".join(x["methods"])))
     return JSONResponse({"routes": out})
 
-<<<<<<< HEAD
 
-=======
->>>>>>> 8f6cdd6b
 @router.get("/api/diag/logs")
 async def get_debug_logs(limit: int = 200, format: str = "json"):
     lines = tail_debug_lines(limit)
