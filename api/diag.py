--- conflicted
+++ resolved
@@ -1,6 +1,4 @@
-<<<<<<< HEAD
 from typing import Any, Dict
-
 from fastapi import APIRouter, FastAPI, HTTPException, Request
 from fastapi.responses import JSONResponse, PlainTextResponse
 
@@ -13,11 +11,6 @@
     tail_debug_lines,
     toggle_debug_enabled,
 )
-=======
-from fastapi import APIRouter, Request, FastAPI
-from fastapi.responses import JSONResponse, PlainTextResponse
-from api.debug_log import LOG_FILE, tail_debug_lines
->>>>>>> 6a284e6a
 
 router = APIRouter()
 
@@ -63,10 +56,6 @@
     out.sort(key=lambda x: (x["path"], ",".join(x["methods"])))
     return JSONResponse({"routes": out})
 
-<<<<<<< HEAD
-
-=======
->>>>>>> 6a284e6a
 @router.get("/api/diag/logs")
 async def get_debug_logs(limit: int = 200, format: str = "json"):
     lines = tail_debug_lines(limit)
@@ -75,17 +64,13 @@
         "limit": limit,
         "path": str(LOG_FILE),
         "count": len(lines),
-<<<<<<< HEAD
         "enabled": is_debug_enabled(),
-=======
->>>>>>> 6a284e6a
     }
     if format.lower() in {"text", "plain", "txt"}:
         text = "\n".join(lines)
         if text:
             text += "\n"
         return PlainTextResponse(text or "", media_type="text/plain")
-<<<<<<< HEAD
     return JSONResponse(payload)
 
 
@@ -149,7 +134,4 @@
     # provide a hint even when disabled
     if not recorded and is_debug_enabled():
         log_debug_message(f"ui.{event} (dropped)")
-    return JSONResponse({"ok": recorded, "enabled": is_debug_enabled(), "event": event})
-=======
-    return JSONResponse(payload)
->>>>>>> 6a284e6a
+    return JSONResponse({"ok": recorded, "enabled": is_debug_enabled(), "event": event})