from fastapi import APIRouter, Request, FastAPI
<<<<<<< HEAD
from fastapi.responses import JSONResponse, PlainTextResponse
from api.debug_log import LOG_FILE, tail_debug_lines
=======
from fastapi.responses import JSONResponse
>>>>>>> cc7f0d62

router = APIRouter()

@router.post("/api/diag/echo")
async def echo(request: Request):
    raw = await request.body()
    try:
        parsed_json = await request.json()
    except Exception:
        parsed_json = None
    form_data = None
    try:
        f = await request.form()
        form_data = {k: f.get(k) for k in f}
    except Exception:
        pass
    return JSONResponse({
        "method": request.method,
        "path": request.url.path,
        "content_type": request.headers.get("content-type"),
        "accept": request.headers.get("accept"),
        "hx": request.headers.get("hx-request"),
        "raw_len": len(raw or b""),
        "json": parsed_json,
        "form": form_data,
        "query": dict(request.query_params),
    })


@router.get("/api/diag/routes")
async def list_routes(request: Request):
    app: FastAPI = request.app
    out = []
    for r in app.routes:
        try:
            name = getattr(r, "name", None)
            path = getattr(r, "path", None)
            methods = list(getattr(r, "methods", []) or [])
            if path:
                out.append({"name": name, "path": path, "methods": methods})
        except Exception:
            pass
    out.sort(key=lambda x: (x["path"], ",".join(x["methods"])))
<<<<<<< HEAD
    return JSONResponse({"routes": out})


@router.get("/api/diag/logs")
async def get_debug_logs(limit: int = 200, format: str = "json"):
    lines = tail_debug_lines(limit)
    payload = {
        "lines": lines,
        "limit": limit,
        "path": str(LOG_FILE),
        "count": len(lines),
    }
    if format.lower() in {"text", "plain", "txt"}:
        text = "\n".join(lines)
        if text:
            text += "\n"
        return PlainTextResponse(text or "", media_type="text/plain")
    return JSONResponse(payload)
=======
    return JSONResponse({"routes": out})
>>>>>>> cc7f0d62
<|MERGE_RESOLUTION|>--- conflicted
+++ resolved
@@ -1,10 +1,6 @@
 from fastapi import APIRouter, Request, FastAPI
-<<<<<<< HEAD
 from fastapi.responses import JSONResponse, PlainTextResponse
 from api.debug_log import LOG_FILE, tail_debug_lines
-=======
-from fastapi.responses import JSONResponse
->>>>>>> cc7f0d62
 
 router = APIRouter()
 
@@ -48,9 +44,7 @@
         except Exception:
             pass
     out.sort(key=lambda x: (x["path"], ",".join(x["methods"])))
-<<<<<<< HEAD
     return JSONResponse({"routes": out})
-
 
 @router.get("/api/diag/logs")
 async def get_debug_logs(limit: int = 200, format: str = "json"):
@@ -66,7 +60,4 @@
         if text:
             text += "\n"
         return PlainTextResponse(text or "", media_type="text/plain")
-    return JSONResponse(payload)
-=======
-    return JSONResponse({"routes": out})
->>>>>>> cc7f0d62
+    return JSONResponse(payload)