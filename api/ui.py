from __future__ import annotations

import json
import logging
from datetime import datetime, timezone
from pathlib import Path
from typing import Any, Dict

import yaml
from fastapi import APIRouter, Form, Request
from fastapi.responses import HTMLResponse, JSONResponse, RedirectResponse
from jinja2 import TemplateNotFound
from starlette.templating import Jinja2Templates

from api.debug_log import (
    is_debug_enabled,
    set_debug_enabled,
    tail_debug_lines,
    toggle_debug_enabled,
)
from skills.hl7_drafter import draft_message, send_message

logger = logging.getLogger(__name__)

router = APIRouter()
templates = Jinja2Templates(directory=str(Path("templates")))


def _link_for(
    request: Request | None,
    name: str,
    default_path: str = "",
    **path_params: Any,
) -> str:
    """Best-effort url_for with fallback when the route isn't registered."""

    fallback = default_path or "/"
    if fallback and not fallback.startswith("/"):
        fallback = "/" + fallback

    if request is None:
        return fallback

    try:
        return request.url_for(name, **path_params)
    except Exception:
        root = request.scope.get("root_path", "")
        logger.debug("Falling back to default path for link %s", name, exc_info=True)
        return f"{root}{fallback}"


<<<<<<< HEAD
def _url_for_global(
    name: str,
    *args: Any,
    request: Request | None = None,
    **path_params: Any,
) -> str:
    """Best-effort ``url_for`` replacement that tolerates missing routes."""
=======
def install_link_for(env: Jinja2Templates) -> None:
    env.env.globals["link_for"] = _link_for


install_link_for(templates)
REG_PATH = Path("config/skills.yaml")


def _load_skills() -> list[dict]:
    """Load skills from registry, fallback to built-in defaults."""
    if REG_PATH.exists():
        data = yaml.safe_load(REG_PATH.read_text(encoding="utf-8")) or {}
        skills = data.get("skills") or []
    else:
        skills = [
            {
                "id": "interop",
                "name": "Interoperability",
                "desc": "Generate/de-ID/validate HL7, translate to FHIR, and transport via MLLP.",
                "dashboard": "/ui/interop/dashboard",
                "summary_url": "/interop/summary",
                "enabled": True,
            },
            {
                "id": "security",
                "name": "Security",
                "desc": "Run security tools, capture evidence, and review findings.",
                "dashboard": "/ui/security/dashboard",
                "summary_url": "/security/summary",
                "enabled": True,
            },
        ]
    norm = []
    for s in skills:
        if not s or not s.get("enabled"):
            continue
        norm.append(
            {
                "id": s.get("id", ""),
                "name": s.get("name", ""),
                "desc": s.get("desc", ""),
                "dashboard": s.get("dashboard", ""),
                "summary_url": s.get("summary_url", ""),
            }
        )
    return norm


def _render_ui_home(request: Request) -> HTMLResponse:
    from ui_home import render_ui_home

    return render_ui_home(request)


@router.get("/api/ui/skills", response_class=JSONResponse, include_in_schema=False)
def api_skills_registry():
    """Expose enabled skills for navigation menus."""
    return JSONResponse(_load_skills())

@router.get("/", include_in_schema=False)
def root():
    # Default entry → Reports Home
    return RedirectResponse("/ui/home", status_code=307)


@router.get("/ui/home", response_class=HTMLResponse)
def ui_home(request: Request):
    """
    Reports Home — high-level KPIs and recent activity.
    Uses registry + HTMX to pull skill-specific summaries.
    """
    return _render_ui_home(request)


@router.get("/reports", response_class=HTMLResponse, name="ui_reports")
def ui_reports(request: Request):
    return templates.TemplateResponse("reports/index.html", {"request": request})


@router.get("/reports/acks", response_class=HTMLResponse, name="ui_reports_acks")
def ui_reports_acks(request: Request):
    return templates.TemplateResponse("reports/acks.html", {"request": request})


@router.get("/reports/validate", response_class=HTMLResponse, name="ui_reports_validate")
def ui_reports_validate(request: Request):
    return templates.TemplateResponse("reports/validate.html", {"request": request})

@router.get("/ui/skills", response_class=HTMLResponse)
def ui_skills_index(request: Request):
    """
    Skills Index — navigate to skill dashboards (Interop, Security, etc.).
    """
    return templates.TemplateResponse("ui/skills_index.html", {"request": request, "skills": _load_skills()})

REG_PATH = Path("config/skills.yaml")


def _load_skills() -> list[dict]:
    """Load skills from registry, fallback to built-in defaults."""
    if REG_PATH.exists():
        data = yaml.safe_load(REG_PATH.read_text(encoding="utf-8")) or {}
        skills = data.get("skills") or []
    else:
        skills = [
            {
                "id": "interop",
                "name": "Interoperability",
                "desc": "Generate/de-ID/validate HL7, translate to FHIR, and transport via MLLP.",
                "dashboard": "/ui/interop/dashboard",
                "summary_url": "/interop/summary",
                "enabled": True,
            },
            {
                "id": "security",
                "name": "Security",
                "desc": "Run security tools, capture evidence, and review findings.",
                "dashboard": "/ui/security/dashboard",
                "summary_url": "/security/summary",
                "enabled": True,
            },
        ]
    norm = []
    for s in skills:
        if not s or not s.get("enabled"):
            continue
        norm.append(
            {
                "id": s.get("id", ""),
                "name": s.get("name", ""),
                "desc": s.get("desc", ""),
                "dashboard": s.get("dashboard", ""),
                "summary_url": s.get("summary_url", ""),
            }
        )
    return norm


@router.get("/", include_in_schema=False)
def root():
    # Default entry → Reports Home
    return RedirectResponse("/ui/home", status_code=307)


@router.get("/ui/home", response_class=HTMLResponse)
def ui_home(request: Request):
    """
    Reports Home — high-level KPIs and recent activity.
    Uses registry + HTMX to pull skill-specific summaries.
    """
    return _render_ui_home(request)


@router.get("/ui/skills", response_class=HTMLResponse)
def ui_skills_index(request: Request):
    """
    Skills Index — navigate to skill dashboards (Interop, Security, etc.).
    """
    return templates.TemplateResponse("ui/skills_index.html", {"request": request, "skills": _load_skills()})

REG_PATH = Path("config/skills.yaml")


def _load_skills() -> list[dict]:
    """Load skills from registry, fallback to built-in defaults."""
    if REG_PATH.exists():
        data = yaml.safe_load(REG_PATH.read_text(encoding="utf-8")) or {}
        skills = data.get("skills") or []
    else:
        skills = [
            {
                "id": "interop",
                "name": "Interoperability",
                "desc": "Generate/de-ID/validate HL7, translate to FHIR, and transport via MLLP.",
                "dashboard": "/ui/interop/dashboard",
                "summary_url": "/interop/summary",
                "enabled": True,
            },
            {
                "id": "security",
                "name": "Security",
                "desc": "Run security tools, capture evidence, and review findings.",
                "dashboard": "/ui/security/dashboard",
                "summary_url": "/security/summary",
                "enabled": True,
            },
        ]
    norm = []
    for s in skills:
        if not s or not s.get("enabled"):
            continue
        norm.append(
            {
                "id": s.get("id", ""),
                "name": s.get("name", ""),
                "desc": s.get("desc", ""),
                "dashboard": s.get("dashboard", ""),
                "summary_url": s.get("summary_url", ""),
            }
        )
    return norm


@router.get("/", include_in_schema=False)
def root():
    # Default entry → Reports Home
    return RedirectResponse("/ui/home", status_code=307)


@router.get("/ui/home", response_class=HTMLResponse)
def ui_home(request: Request):
    """
    Reports Home — high-level KPIs and recent activity.
    Uses registry + HTMX to pull skill-specific summaries.
    """
    return _render_ui_home(request)


@router.get("/ui/skills", response_class=HTMLResponse)
def ui_skills_index(request: Request):
    """
    Skills Index — navigate to skill dashboards (Interop, Security, etc.).
    """
    return templates.TemplateResponse("ui/skills_index.html", {"request": request, "skills": _load_skills()})

REG_PATH = Path("config/skills.yaml")


def _load_skills() -> list[dict]:
    """Load skills from registry, fallback to built-in defaults."""
    if REG_PATH.exists():
        data = yaml.safe_load(REG_PATH.read_text(encoding="utf-8")) or {}
        skills = data.get("skills") or []
    else:
        skills = [
            {
                "id": "interop",
                "name": "Interoperability",
                "desc": "Generate/de-ID/validate HL7, translate to FHIR, and transport via MLLP.",
                "dashboard": "/ui/interop/dashboard",
                "summary_url": "/interop/summary",
                "enabled": True,
            },
            {
                "id": "security",
                "name": "Security",
                "desc": "Run security tools, capture evidence, and review findings.",
                "dashboard": "/ui/security/dashboard",
                "summary_url": "/security/summary",
                "enabled": True,
            },
        ]
    norm = []
    for s in skills:
        if not s or not s.get("enabled"):
            continue
        norm.append(
            {
                "id": s.get("id", ""),
                "name": s.get("name", ""),
                "desc": s.get("desc", ""),
                "dashboard": s.get("dashboard", ""),
                "summary_url": s.get("summary_url", ""),
            }
        )
    return norm


@router.get("/", include_in_schema=False)
def root():
    # Default entry → Reports Home
    return RedirectResponse("/ui/home", status_code=307)


@router.get("/ui/home", response_class=HTMLResponse)
def ui_home(request: Request):
    """
    Reports Home — high-level KPIs and recent activity.
    Uses registry + HTMX to pull skill-specific summaries.
    """
    return _render_ui_home(request)


@router.get("/ui/skills", response_class=HTMLResponse)
def ui_skills_index(request: Request):
    """
    Skills Index — navigate to skill dashboards (Interop, Security, etc.).
    """
    return templates.TemplateResponse("ui/skills_index.html", {"request": request, "skills": _load_skills()})

REG_PATH = Path("config/skills.yaml")


def _load_skills() -> list[dict]:
    """Load skills from registry, fallback to built-in defaults."""
    if REG_PATH.exists():
        data = yaml.safe_load(REG_PATH.read_text(encoding="utf-8")) or {}
        skills = data.get("skills") or []
    else:
        skills = [
            {
                "id": "interop",
                "name": "Interoperability",
                "desc": "Generate/de-ID/validate HL7, translate to FHIR, and transport via MLLP.",
                "dashboard": "/ui/interop/dashboard",
                "summary_url": "/interop/summary",
                "enabled": True,
            },
            {
                "id": "security",
                "name": "Security",
                "desc": "Run security tools, capture evidence, and review findings.",
                "dashboard": "/ui/security/dashboard",
                "summary_url": "/security/summary",
                "enabled": True,
            },
        ]
    norm = []
    for s in skills:
        if not s or not s.get("enabled"):
            continue
        norm.append(
            {
                "id": s.get("id", ""),
                "name": s.get("name", ""),
                "desc": s.get("desc", ""),
                "dashboard": s.get("dashboard", ""),
                "summary_url": s.get("summary_url", ""),
            }
        )
    return norm


@router.get("/", include_in_schema=False)
def root():
    # Default entry → Reports Home
    return RedirectResponse("/ui/home", status_code=307)


@router.get("/ui/home", response_class=HTMLResponse)
def ui_home(request: Request):
    """
    Reports Home — high-level KPIs and recent activity.
    Uses registry + HTMX to pull skill-specific summaries.
    """
    return _render_ui_home(request)


@router.get("/ui/skills", response_class=HTMLResponse)
def ui_skills_index(request: Request):
    """
    Skills Index — navigate to skill dashboards (Interop, Security, etc.).
    """
    return templates.TemplateResponse("ui/skills_index.html", {"request": request, "skills": _load_skills()})

REG_PATH = Path("config/skills.yaml")


def _load_skills() -> list[dict]:
    """Load skills from registry, fallback to built-in defaults."""
    if REG_PATH.exists():
        data = yaml.safe_load(REG_PATH.read_text(encoding="utf-8")) or {}
        skills = data.get("skills") or []
    else:
        skills = [
            {
                "id": "interop",
                "name": "Interoperability",
                "desc": "Generate/de-ID/validate HL7, translate to FHIR, and transport via MLLP.",
                "dashboard": "/ui/interop/dashboard",
                "summary_url": "/interop/summary",
                "enabled": True,
            },
            {
                "id": "security",
                "name": "Security",
                "desc": "Run security tools, capture evidence, and review findings.",
                "dashboard": "/ui/security/dashboard",
                "summary_url": "/security/summary",
                "enabled": True,
            },
        ]
    norm = []
    for s in skills:
        if not s or not s.get("enabled"):
            continue
        norm.append(
            {
                "id": s.get("id", ""),
                "name": s.get("name", ""),
                "desc": s.get("desc", ""),
                "dashboard": s.get("dashboard", ""),
                "summary_url": s.get("summary_url", ""),
            }
        )
    return norm


@router.get("/", include_in_schema=False)
def root():
    # Default entry → Reports Home
    return RedirectResponse("/ui/home", status_code=307)


@router.get("/ui/home", response_class=HTMLResponse)
def ui_home(request: Request):
    """
    Reports Home — high-level KPIs and recent activity.
    Uses registry + HTMX to pull skill-specific summaries.
    """
    return _render_ui_home(request)


@router.get("/ui/skills", response_class=HTMLResponse)
def ui_skills_index(request: Request):
    """
    Skills Index — navigate to skill dashboards (Interop, Security, etc.).
    """
    return templates.TemplateResponse("ui/skills_index.html", {"request": request, "skills": _load_skills()})

REG_PATH = Path("config/skills.yaml")


def _load_skills() -> list[dict]:
    """Load skills from registry, fallback to built-in defaults."""
    if REG_PATH.exists():
        data = yaml.safe_load(REG_PATH.read_text(encoding="utf-8")) or {}
        skills = data.get("skills") or []
    else:
        skills = [
            {
                "id": "interop",
                "name": "Interoperability",
                "desc": "Generate/de-ID/validate HL7, translate to FHIR, and transport via MLLP.",
                "dashboard": "/ui/interop/dashboard",
                "summary_url": "/interop/summary",
                "enabled": True,
            },
            {
                "id": "security",
                "name": "Security",
                "desc": "Run security tools, capture evidence, and review findings.",
                "dashboard": "/ui/security/dashboard",
                "summary_url": "/security/summary",
                "enabled": True,
            },
        ]
    norm = []
    for s in skills:
        if not s or not s.get("enabled"):
            continue
        norm.append(
            {
                "id": s.get("id", ""),
                "name": s.get("name", ""),
                "desc": s.get("desc", ""),
                "dashboard": s.get("dashboard", ""),
                "summary_url": s.get("summary_url", ""),
            }
        )
    return norm


@router.get("/", include_in_schema=False)
def root():
    # Default entry → Reports Home
    return RedirectResponse("/ui/home", status_code=307)


@router.get("/ui/home", response_class=HTMLResponse)
def ui_home(request: Request):
    """
    Reports Home — high-level KPIs and recent activity.
    Uses registry + HTMX to pull skill-specific summaries.
    """
    return _render_ui_home(request)


@router.get("/ui/skills", response_class=HTMLResponse)
def ui_skills_index(request: Request):
    """
    Skills Index — navigate to skill dashboards (Interop, Security, etc.).
    """
    return templates.TemplateResponse("ui/skills_index.html", {"request": request, "skills": _load_skills()})

REG_PATH = Path("config/skills.yaml")


def _load_skills() -> list[dict]:
    """Load skills from registry, fallback to built-in defaults."""
    if REG_PATH.exists():
        data = yaml.safe_load(REG_PATH.read_text(encoding="utf-8")) or {}
        skills = data.get("skills") or []
    else:
        skills = [
            {
                "id": "interop",
                "name": "Interoperability",
                "desc": "Generate/de-ID/validate HL7, translate to FHIR, and transport via MLLP.",
                "dashboard": "/ui/interop/dashboard",
                "summary_url": "/interop/summary",
                "enabled": True,
            },
            {
                "id": "security",
                "name": "Security",
                "desc": "Run security tools, capture evidence, and review findings.",
                "dashboard": "/ui/security/dashboard",
                "summary_url": "/security/summary",
                "enabled": True,
            },
        ]
    norm = []
    for s in skills:
        if not s or not s.get("enabled"):
            continue
        norm.append(
            {
                "id": s.get("id", ""),
                "name": s.get("name", ""),
                "desc": s.get("desc", ""),
                "dashboard": s.get("dashboard", ""),
                "summary_url": s.get("summary_url", ""),
            }
        )
    return norm


@router.get("/", include_in_schema=False)
def root():
    # Default entry → Reports Home
    return RedirectResponse("/ui/home", status_code=307)


@router.get("/ui/home", response_class=HTMLResponse)
def ui_home(request: Request):
    """
    Reports Home — high-level KPIs and recent activity.
    Uses registry + HTMX to pull skill-specific summaries.
    """
    return _render_ui_home(request)


@router.get("/ui/skills", response_class=HTMLResponse)
def ui_skills_index(request: Request):
    """
    Skills Index — navigate to skill dashboards (Interop, Security, etc.).
    """
    return templates.TemplateResponse("ui/skills_index.html", {"request": request, "skills": _load_skills()})

REG_PATH = Path("config/skills.yaml")


def _load_skills() -> list[dict]:
    """Load skills from registry, fallback to built-in defaults."""
    if REG_PATH.exists():
        data = yaml.safe_load(REG_PATH.read_text(encoding="utf-8")) or {}
        skills = data.get("skills") or []
    else:
        skills = [
            {
                "id": "interop",
                "name": "Interoperability",
                "desc": "Generate/de-ID/validate HL7, translate to FHIR, and transport via MLLP.",
                "dashboard": "/ui/interop/dashboard",
                "summary_url": "/interop/summary",
                "enabled": True,
            },
            {
                "id": "security",
                "name": "Security",
                "desc": "Run security tools, capture evidence, and review findings.",
                "dashboard": "/ui/security/dashboard",
                "summary_url": "/security/summary",
                "enabled": True,
            },
        ]
    norm = []
    for s in skills:
        if not s or not s.get("enabled"):
            continue
        norm.append(
            {
                "id": s.get("id", ""),
                "name": s.get("name", ""),
                "desc": s.get("desc", ""),
                "dashboard": s.get("dashboard", ""),
                "summary_url": s.get("summary_url", ""),
            }
        )
    return norm


@router.get("/", include_in_schema=False)
def root():
    # Default entry → Reports Home
    return RedirectResponse("/ui/home", status_code=307)


@router.get("/ui/home", response_class=HTMLResponse)
def ui_home(request: Request):
    """
    Reports Home — high-level KPIs and recent activity.
    Uses registry + HTMX to pull skill-specific summaries.
    """
    return _render_ui_home(request)


@router.get("/ui/skills", response_class=HTMLResponse)
def ui_skills_index(request: Request):
    """
    Skills Index — navigate to skill dashboards (Interop, Security, etc.).
    """
    return templates.TemplateResponse("ui/skills_index.html", {"request": request, "skills": _load_skills()})

REG_PATH = Path("config/skills.yaml")


def _load_skills() -> list[dict]:
    """Load skills from registry, fallback to built-in defaults."""
    if REG_PATH.exists():
        data = yaml.safe_load(REG_PATH.read_text(encoding="utf-8")) or {}
        skills = data.get("skills") or []
    else:
        skills = [
            {
                "id": "interop",
                "name": "Interoperability",
                "desc": "Generate/de-ID/validate HL7, translate to FHIR, and transport via MLLP.",
                "dashboard": "/ui/interop/dashboard",
                "summary_url": "/interop/summary",
                "enabled": True,
            },
            {
                "id": "security",
                "name": "Security",
                "desc": "Run security tools, capture evidence, and review findings.",
                "dashboard": "/ui/security/dashboard",
                "summary_url": "/security/summary",
                "enabled": True,
            },
        ]
    norm = []
    for s in skills:
        if not s or not s.get("enabled"):
            continue
        norm.append(
            {
                "id": s.get("id", ""),
                "name": s.get("name", ""),
                "desc": s.get("desc", ""),
                "dashboard": s.get("dashboard", ""),
                "summary_url": s.get("summary_url", ""),
            }
        )
    return norm


@router.get("/", include_in_schema=False)
def root():
    # Default entry → Reports Home
    return RedirectResponse("/ui/home", status_code=307)


@router.get("/ui/home", response_class=HTMLResponse)
def ui_home(request: Request):
    """
    Reports Home — high-level KPIs and recent activity.
    Uses registry + HTMX to pull skill-specific summaries.
    """
    return _render_ui_home(request)


@router.get("/ui/skills", response_class=HTMLResponse)
def ui_skills_index(request: Request):
    """
    Skills Index — navigate to skill dashboards (Interop, Security, etc.).
    """
    return templates.TemplateResponse("ui/skills_index.html", {"request": request, "skills": _load_skills()})

REG_PATH = Path("config/skills.yaml")


def _load_skills() -> list[dict]:
    """Load skills from registry, fallback to built-in defaults."""
    if REG_PATH.exists():
        data = yaml.safe_load(REG_PATH.read_text(encoding="utf-8")) or {}
        skills = data.get("skills") or []
    else:
        skills = [
            {
                "id": "interop",
                "name": "Interoperability",
                "desc": "Generate/de-ID/validate HL7, translate to FHIR, and transport via MLLP.",
                "dashboard": "/ui/interop/dashboard",
                "summary_url": "/interop/summary",
                "enabled": True,
            },
            {
                "id": "security",
                "name": "Security",
                "desc": "Run security tools, capture evidence, and review findings.",
                "dashboard": "/ui/security/dashboard",
                "summary_url": "/security/summary",
                "enabled": True,
            },
        ]
    norm = []
    for s in skills:
        if not s or not s.get("enabled"):
            continue
        norm.append(
            {
                "id": s.get("id", ""),
                "name": s.get("name", ""),
                "desc": s.get("desc", ""),
                "dashboard": s.get("dashboard", ""),
                "summary_url": s.get("summary_url", ""),
            }
        )
    return norm

>>>>>>> 3a7246cb

    return _link_for(request, name, **path_params)


<<<<<<< HEAD
def install_link_for(env: Jinja2Templates) -> None:
    env.env.globals["link_for"] = _link_for
    env.env.globals.setdefault("url_for", _url_for_global)
=======
@router.get("/ui/home", response_class=HTMLResponse)
def ui_home(request: Request):
    """
    Reports Home — high-level KPIs and recent activity.
    Uses registry + HTMX to pull skill-specific summaries.
    """
    return _render_ui_home(request)
>>>>>>> 3a7246cb


install_link_for(templates)

REG_PATH = Path("config/skills.yaml")
_DEFAULT_SKILLS: list[Dict[str, Any]] = [
    {
        "id": "interop",
        "name": "Interoperability",
        "desc": "Generate/de-ID/validate HL7, translate to FHIR, and transport via MLLP.",
        "dashboard": "/ui/interop/dashboard",
        "summary_url": "/interop/summary",
        "enabled": True,
    },
    {
        "id": "security",
        "name": "Security",
        "desc": "Run security tools, capture evidence, and review findings.",
        "dashboard": "/ui/security/dashboard",
        "summary_url": "/security/summary",
        "enabled": True,
    },
]


def _load_skills() -> list[dict]:
    """Load skills from registry, fallback to built-in defaults."""
<<<<<<< HEAD
=======
    if REG_PATH.exists():
        data = yaml.safe_load(REG_PATH.read_text(encoding="utf-8")) or {}
        skills = data.get("skills") or []
    else:
        skills = [
            {
                "id": "interop",
                "name": "Interoperability",
                "desc": "Generate/de-ID/validate HL7, translate to FHIR, and transport via MLLP.",
                "dashboard": "/ui/interop/dashboard",
                "summary_url": "/interop/summary",
                "enabled": True,
            },
            {
                "id": "security",
                "name": "Security",
                "desc": "Run security tools, capture evidence, and review findings.",
                "dashboard": "/ui/security/dashboard",
                "summary_url": "/security/summary",
                "enabled": True,
            },
        ]
    norm = []
    for s in skills:
        if not s or not s.get("enabled"):
            continue
        norm.append(
            {
                "id": s.get("id", ""),
                "name": s.get("name", ""),
                "desc": s.get("desc", ""),
                "dashboard": s.get("dashboard", ""),
                "summary_url": s.get("summary_url", ""),
            }
        )
    return norm


@router.get("/", include_in_schema=False)
def root():
    # Default entry → Reports Home
    return RedirectResponse("/ui/home", status_code=307)


@router.get("/ui/home", response_class=HTMLResponse)
def ui_home(request: Request):
    """
    Reports Home — high-level KPIs and recent activity.
    Uses registry + HTMX to pull skill-specific summaries.
    """
    return _render_ui_home(request)


@router.get("/ui/skills", response_class=HTMLResponse)
def ui_skills_index(request: Request):
    """
    Skills Index — navigate to skill dashboards (Interop, Security, etc.).
    """
    return templates.TemplateResponse("ui/skills_index.html", {"request": request, "skills": _load_skills()})

REG_PATH = Path("config/skills.yaml")
>>>>>>> 3a7246cb

    skills_data: list[dict] = _DEFAULT_SKILLS
    if REG_PATH.exists():
        try:
            raw = REG_PATH.read_text(encoding="utf-8")
            data = yaml.safe_load(raw) or {}
        except Exception as exc:
            logger.warning("failed to load skills registry %s: %s", REG_PATH, exc)
        else:
            skills_data = data.get("skills") or _DEFAULT_SKILLS

<<<<<<< HEAD
=======

@router.get("/ui/home", response_class=HTMLResponse)
def ui_home(request: Request):
    """
    Reports Home — high-level KPIs and recent activity.
    Uses registry + HTMX to pull skill-specific summaries.
    """
    return _render_ui_home(request)


@router.get("/ui/skills", response_class=HTMLResponse)
def ui_skills_index(request: Request):
    """
    Skills Index — navigate to skill dashboards (Interop, Security, etc.).
    """
    return templates.TemplateResponse("ui/skills_index.html", {"request": request, "skills": _load_skills()})

REG_PATH = Path("config/skills.yaml")


def _load_skills() -> list[dict]:
    """Load skills from registry, fallback to built-in defaults."""
    if REG_PATH.exists():
        data = yaml.safe_load(REG_PATH.read_text(encoding="utf-8")) or {}
        skills = data.get("skills") or []
    else:
        skills = [
            {
                "id": "interop",
                "name": "Interoperability",
                "desc": "Generate/de-ID/validate HL7, translate to FHIR, and transport via MLLP.",
                "dashboard": "/ui/interop/dashboard",
                "summary_url": "/interop/summary",
                "enabled": True,
            },
            {
                "id": "security",
                "name": "Security",
                "desc": "Run security tools, capture evidence, and review findings.",
                "dashboard": "/ui/security/dashboard",
                "summary_url": "/security/summary",
                "enabled": True,
            },
        ]
>>>>>>> 3a7246cb
    norm = []
    for s in skills_data:
        if not s or not s.get("enabled"):
            continue
        norm.append(
            {
                "id": s.get("id", ""),
                "name": s.get("name", ""),
                "desc": s.get("desc", ""),
                "dashboard": s.get("dashboard", ""),
                "summary_url": s.get("summary_url", ""),
            }
        )
    return norm


<<<<<<< HEAD
def _render_ui_home(request: Request) -> HTMLResponse:
    from ui_home import render_ui_home
=======
@router.get("/", include_in_schema=False)
def root():
    # Default entry → Reports Home
    return RedirectResponse("/ui/home", status_code=307)


@router.get("/ui/home", response_class=HTMLResponse)
def ui_home(request: Request):
    """
    Reports Home — high-level KPIs and recent activity.
    Uses registry + HTMX to pull skill-specific summaries.
    """
    return _render_ui_home(request)
>>>>>>> 3a7246cb

    return render_ui_home(request)


@router.get("/api/ui/skills", response_class=JSONResponse, include_in_schema=False)
def api_skills_registry():
    """Expose enabled skills for navigation menus."""

    return JSONResponse(_load_skills())


@router.get("/", include_in_schema=False)
def root():
    # Default entry → Reports Home
    return RedirectResponse("/ui/home", status_code=307)


@router.get("/ui/home", response_class=HTMLResponse)
def ui_home(request: Request):
<<<<<<< HEAD
    """Reports Home — high-level KPIs and recent activity."""
=======
    """
    Reports Home — high-level KPIs and recent activity.
    Uses registry + HTMX to pull skill-specific summaries.
    """
    return _render_ui_home(request)


@router.get("/ui/skills", response_class=HTMLResponse)
def ui_skills_index(request: Request):
    """
    Skills Index — navigate to skill dashboards (Interop, Security, etc.).
    """
    return templates.TemplateResponse("ui/skills_index.html", {"request": request, "skills": _load_skills()})
>>>>>>> 3a7246cb

    return _render_ui_home(request)


@router.get("/reports", response_class=HTMLResponse, name="ui_reports")
def ui_reports(request: Request):
    return templates.TemplateResponse("reports/index.html", {"request": request})


@router.get("/reports/acks", response_class=HTMLResponse, name="ui_reports_acks")
def ui_reports_acks(request: Request):
    return templates.TemplateResponse("reports/acks.html", {"request": request})


<<<<<<< HEAD
@router.get("/reports/validate", response_class=HTMLResponse, name="ui_reports_validate")
def ui_reports_validate(request: Request):
    return templates.TemplateResponse("reports/validate.html", {"request": request})
=======
@router.get("/ui/home", response_class=HTMLResponse)
def ui_home(request: Request):
    """
    Reports Home — high-level KPIs and recent activity.
    Uses registry + HTMX to pull skill-specific summaries.
    """
    return _render_ui_home(request)
>>>>>>> 3a7246cb


@router.get("/ui/skills", response_class=HTMLResponse)
def ui_skills_index(request: Request):
<<<<<<< HEAD
    """Skills Index — navigate to skill dashboards (Interop, Security, etc.)."""
=======
    """
    Skills Index — navigate to skill dashboards (Interop, Security, etc.).
    """
    return templates.TemplateResponse("ui/skills_index.html", {"request": request, "skills": _load_skills()})

REG_PATH = Path("config/skills.yaml")


def _load_skills() -> list[dict]:
    """Load skills from registry, fallback to built-in defaults."""
    if REG_PATH.exists():
        data = yaml.safe_load(REG_PATH.read_text(encoding="utf-8")) or {}
        skills = data.get("skills") or []
    else:
        skills = [
            {
                "id": "interop",
                "name": "Interoperability",
                "desc": "Generate/de-ID/validate HL7, translate to FHIR, and transport via MLLP.",
                "dashboard": "/ui/interop/dashboard",
                "summary_url": "/interop/summary",
                "enabled": True,
            },
            {
                "id": "security",
                "name": "Security",
                "desc": "Run security tools, capture evidence, and review findings.",
                "dashboard": "/ui/security/dashboard",
                "summary_url": "/security/summary",
                "enabled": True,
            },
        ]
    norm = []
    for s in skills:
        if not s or not s.get("enabled"):
            continue
        norm.append(
            {
                "id": s.get("id", ""),
                "name": s.get("name", ""),
                "desc": s.get("desc", ""),
                "dashboard": s.get("dashboard", ""),
                "summary_url": s.get("summary_url", ""),
            }
        )
    return norm


@router.get("/", include_in_schema=False)
def root():
    # Default entry → Reports Home
    return RedirectResponse("/ui/home", status_code=307)


@router.get("/ui/home", response_class=HTMLResponse)
def ui_home(request: Request):
    """
    Reports Home — high-level KPIs and recent activity.
    Uses registry + HTMX to pull skill-specific summaries.
    """
    return _render_ui_home(request)
>>>>>>> 3a7246cb

    return templates.TemplateResponse(
        "ui/skills_index.html",
        {"request": request, "skills": _load_skills()},
    )


def _sanitize_target_id(value: str | None) -> str:
    if not value:
        return "home-debug-log"
    cleaned = "".join(ch for ch in value if ch.isalnum() or ch in "-_:" )
    return cleaned or "home-debug-log"


def _home_debug_context(
    request: Request,
    limit: int = 50,
    target_id: str | None = None,
) -> dict:
    try:
        limit_int = int(limit)
    except (TypeError, ValueError):
        limit_int = 50
    limit_int = max(1, min(2000, limit_int))
    lines = tail_debug_lines(limit_int)
    recent_count = min(5, len(lines))
    recent = list(reversed(lines[-recent_count:])) if recent_count else []
    safe_target = _sanitize_target_id(target_id)
    return {
        "request": request,
        "enabled": is_debug_enabled(),
        "lines": lines,
        "recent": recent,
        "limit": limit_int,
        "total": len(lines),
        "refreshed": datetime.now(timezone.utc).strftime("%Y-%m-%d %H:%M:%S UTC"),
        "target_id": safe_target,
    }


@router.get("/ui/home/debug-log", response_class=HTMLResponse)
async def ui_home_debug_log(
    request: Request, limit: int = 50, target: str | None = None
):
    ctx = _home_debug_context(request, limit, target)
    return templates.TemplateResponse("ui/_debug_alerts.html", ctx)


@router.post("/ui/home/debug-log", response_class=HTMLResponse)
async def ui_home_debug_log_update(request: Request):
    form = await request.form()
    action = (form.get("action") or "refresh").strip().lower()
    limit = form.get("limit") or form.get("tail") or form.get("count") or 50
    target = form.get("target")
    if action == "enable":
        set_debug_enabled(True)
    elif action == "disable":
        set_debug_enabled(False)
    elif action == "toggle":
        toggle_debug_enabled()
    ctx = _home_debug_context(request, limit, target)
    return templates.TemplateResponse("ui/_debug_alerts.html", ctx)


def _load_targets():
    path = Path("config/hosts.yaml")
    if path.exists():
        data = yaml.safe_load(path.read_text(encoding="utf-8")) or {}
        return data.get("targets", {})
    return {}


MESSAGE_TYPES = [
    "VXU^V04",
    "RDE^O11",
    "ORM^O01",
    "OML^O21",
    "ORU^R01:RAD",
    "MDM^T02",
    "ADT^A01",
    "SIU^S12",
    "DFT^P03",
]


def _render(request: Request, context: Dict[str, Any]) -> HTMLResponse:
    ctx = dict(context)
    ctx.setdefault("request", request)
    return templates.TemplateResponse("ui/hl7_send.html", ctx)


@router.get("/ui/hl7", response_class=HTMLResponse)
async def get_form(request: Request):
    return _render(request, {"targets": _load_targets(), "message_types": MESSAGE_TYPES})


@router.post("/ui/hl7", response_class=HTMLResponse)
async def post_form(
    request: Request,
    message_type: str = Form(...),
    json_data: str = Form(""),
    host: str = Form(...),
    port: int = Form(...),
    action: str = Form("draft"),
):
    result = {"message": "", "ack": ""}
    error = None
    try:
        payload = json.loads(json_data) if json_data.strip() else {}
        message = draft_message(message_type, payload)
        result["message"] = message
        if action == "draft_send":
            result["ack"] = await send_message(host, port, message)
    except Exception as exc:  # pragma: no cover - defensive logging path
        error = str(exc)

    return _render(
        request,
        {
            "targets": _load_targets(),
            "message_types": MESSAGE_TYPES,
            "selected_type": message_type,
            "selected_host": host,
            "selected_port": port,
            "json_data": json_data,
            "result": result,
            "error": error,
        },
    )<|MERGE_RESOLUTION|>--- conflicted
+++ resolved
@@ -49,7 +49,6 @@
         return f"{root}{fallback}"
 
 
-<<<<<<< HEAD
 def _url_for_global(
     name: str,
     *args: Any,
@@ -57,747 +56,12 @@
     **path_params: Any,
 ) -> str:
     """Best-effort ``url_for`` replacement that tolerates missing routes."""
-=======
-def install_link_for(env: Jinja2Templates) -> None:
-    env.env.globals["link_for"] = _link_for
-
-
-install_link_for(templates)
-REG_PATH = Path("config/skills.yaml")
-
-
-def _load_skills() -> list[dict]:
-    """Load skills from registry, fallback to built-in defaults."""
-    if REG_PATH.exists():
-        data = yaml.safe_load(REG_PATH.read_text(encoding="utf-8")) or {}
-        skills = data.get("skills") or []
-    else:
-        skills = [
-            {
-                "id": "interop",
-                "name": "Interoperability",
-                "desc": "Generate/de-ID/validate HL7, translate to FHIR, and transport via MLLP.",
-                "dashboard": "/ui/interop/dashboard",
-                "summary_url": "/interop/summary",
-                "enabled": True,
-            },
-            {
-                "id": "security",
-                "name": "Security",
-                "desc": "Run security tools, capture evidence, and review findings.",
-                "dashboard": "/ui/security/dashboard",
-                "summary_url": "/security/summary",
-                "enabled": True,
-            },
-        ]
-    norm = []
-    for s in skills:
-        if not s or not s.get("enabled"):
-            continue
-        norm.append(
-            {
-                "id": s.get("id", ""),
-                "name": s.get("name", ""),
-                "desc": s.get("desc", ""),
-                "dashboard": s.get("dashboard", ""),
-                "summary_url": s.get("summary_url", ""),
-            }
-        )
-    return norm
-
-
-def _render_ui_home(request: Request) -> HTMLResponse:
-    from ui_home import render_ui_home
-
-    return render_ui_home(request)
-
-
-@router.get("/api/ui/skills", response_class=JSONResponse, include_in_schema=False)
-def api_skills_registry():
-    """Expose enabled skills for navigation menus."""
-    return JSONResponse(_load_skills())
-
-@router.get("/", include_in_schema=False)
-def root():
-    # Default entry → Reports Home
-    return RedirectResponse("/ui/home", status_code=307)
-
-
-@router.get("/ui/home", response_class=HTMLResponse)
-def ui_home(request: Request):
-    """
-    Reports Home — high-level KPIs and recent activity.
-    Uses registry + HTMX to pull skill-specific summaries.
-    """
-    return _render_ui_home(request)
-
-
-@router.get("/reports", response_class=HTMLResponse, name="ui_reports")
-def ui_reports(request: Request):
-    return templates.TemplateResponse("reports/index.html", {"request": request})
-
-
-@router.get("/reports/acks", response_class=HTMLResponse, name="ui_reports_acks")
-def ui_reports_acks(request: Request):
-    return templates.TemplateResponse("reports/acks.html", {"request": request})
-
-
-@router.get("/reports/validate", response_class=HTMLResponse, name="ui_reports_validate")
-def ui_reports_validate(request: Request):
-    return templates.TemplateResponse("reports/validate.html", {"request": request})
-
-@router.get("/ui/skills", response_class=HTMLResponse)
-def ui_skills_index(request: Request):
-    """
-    Skills Index — navigate to skill dashboards (Interop, Security, etc.).
-    """
-    return templates.TemplateResponse("ui/skills_index.html", {"request": request, "skills": _load_skills()})
-
-REG_PATH = Path("config/skills.yaml")
-
-
-def _load_skills() -> list[dict]:
-    """Load skills from registry, fallback to built-in defaults."""
-    if REG_PATH.exists():
-        data = yaml.safe_load(REG_PATH.read_text(encoding="utf-8")) or {}
-        skills = data.get("skills") or []
-    else:
-        skills = [
-            {
-                "id": "interop",
-                "name": "Interoperability",
-                "desc": "Generate/de-ID/validate HL7, translate to FHIR, and transport via MLLP.",
-                "dashboard": "/ui/interop/dashboard",
-                "summary_url": "/interop/summary",
-                "enabled": True,
-            },
-            {
-                "id": "security",
-                "name": "Security",
-                "desc": "Run security tools, capture evidence, and review findings.",
-                "dashboard": "/ui/security/dashboard",
-                "summary_url": "/security/summary",
-                "enabled": True,
-            },
-        ]
-    norm = []
-    for s in skills:
-        if not s or not s.get("enabled"):
-            continue
-        norm.append(
-            {
-                "id": s.get("id", ""),
-                "name": s.get("name", ""),
-                "desc": s.get("desc", ""),
-                "dashboard": s.get("dashboard", ""),
-                "summary_url": s.get("summary_url", ""),
-            }
-        )
-    return norm
-
-
-@router.get("/", include_in_schema=False)
-def root():
-    # Default entry → Reports Home
-    return RedirectResponse("/ui/home", status_code=307)
-
-
-@router.get("/ui/home", response_class=HTMLResponse)
-def ui_home(request: Request):
-    """
-    Reports Home — high-level KPIs and recent activity.
-    Uses registry + HTMX to pull skill-specific summaries.
-    """
-    return _render_ui_home(request)
-
-
-@router.get("/ui/skills", response_class=HTMLResponse)
-def ui_skills_index(request: Request):
-    """
-    Skills Index — navigate to skill dashboards (Interop, Security, etc.).
-    """
-    return templates.TemplateResponse("ui/skills_index.html", {"request": request, "skills": _load_skills()})
-
-REG_PATH = Path("config/skills.yaml")
-
-
-def _load_skills() -> list[dict]:
-    """Load skills from registry, fallback to built-in defaults."""
-    if REG_PATH.exists():
-        data = yaml.safe_load(REG_PATH.read_text(encoding="utf-8")) or {}
-        skills = data.get("skills") or []
-    else:
-        skills = [
-            {
-                "id": "interop",
-                "name": "Interoperability",
-                "desc": "Generate/de-ID/validate HL7, translate to FHIR, and transport via MLLP.",
-                "dashboard": "/ui/interop/dashboard",
-                "summary_url": "/interop/summary",
-                "enabled": True,
-            },
-            {
-                "id": "security",
-                "name": "Security",
-                "desc": "Run security tools, capture evidence, and review findings.",
-                "dashboard": "/ui/security/dashboard",
-                "summary_url": "/security/summary",
-                "enabled": True,
-            },
-        ]
-    norm = []
-    for s in skills:
-        if not s or not s.get("enabled"):
-            continue
-        norm.append(
-            {
-                "id": s.get("id", ""),
-                "name": s.get("name", ""),
-                "desc": s.get("desc", ""),
-                "dashboard": s.get("dashboard", ""),
-                "summary_url": s.get("summary_url", ""),
-            }
-        )
-    return norm
-
-
-@router.get("/", include_in_schema=False)
-def root():
-    # Default entry → Reports Home
-    return RedirectResponse("/ui/home", status_code=307)
-
-
-@router.get("/ui/home", response_class=HTMLResponse)
-def ui_home(request: Request):
-    """
-    Reports Home — high-level KPIs and recent activity.
-    Uses registry + HTMX to pull skill-specific summaries.
-    """
-    return _render_ui_home(request)
-
-
-@router.get("/ui/skills", response_class=HTMLResponse)
-def ui_skills_index(request: Request):
-    """
-    Skills Index — navigate to skill dashboards (Interop, Security, etc.).
-    """
-    return templates.TemplateResponse("ui/skills_index.html", {"request": request, "skills": _load_skills()})
-
-REG_PATH = Path("config/skills.yaml")
-
-
-def _load_skills() -> list[dict]:
-    """Load skills from registry, fallback to built-in defaults."""
-    if REG_PATH.exists():
-        data = yaml.safe_load(REG_PATH.read_text(encoding="utf-8")) or {}
-        skills = data.get("skills") or []
-    else:
-        skills = [
-            {
-                "id": "interop",
-                "name": "Interoperability",
-                "desc": "Generate/de-ID/validate HL7, translate to FHIR, and transport via MLLP.",
-                "dashboard": "/ui/interop/dashboard",
-                "summary_url": "/interop/summary",
-                "enabled": True,
-            },
-            {
-                "id": "security",
-                "name": "Security",
-                "desc": "Run security tools, capture evidence, and review findings.",
-                "dashboard": "/ui/security/dashboard",
-                "summary_url": "/security/summary",
-                "enabled": True,
-            },
-        ]
-    norm = []
-    for s in skills:
-        if not s or not s.get("enabled"):
-            continue
-        norm.append(
-            {
-                "id": s.get("id", ""),
-                "name": s.get("name", ""),
-                "desc": s.get("desc", ""),
-                "dashboard": s.get("dashboard", ""),
-                "summary_url": s.get("summary_url", ""),
-            }
-        )
-    return norm
-
-
-@router.get("/", include_in_schema=False)
-def root():
-    # Default entry → Reports Home
-    return RedirectResponse("/ui/home", status_code=307)
-
-
-@router.get("/ui/home", response_class=HTMLResponse)
-def ui_home(request: Request):
-    """
-    Reports Home — high-level KPIs and recent activity.
-    Uses registry + HTMX to pull skill-specific summaries.
-    """
-    return _render_ui_home(request)
-
-
-@router.get("/ui/skills", response_class=HTMLResponse)
-def ui_skills_index(request: Request):
-    """
-    Skills Index — navigate to skill dashboards (Interop, Security, etc.).
-    """
-    return templates.TemplateResponse("ui/skills_index.html", {"request": request, "skills": _load_skills()})
-
-REG_PATH = Path("config/skills.yaml")
-
-
-def _load_skills() -> list[dict]:
-    """Load skills from registry, fallback to built-in defaults."""
-    if REG_PATH.exists():
-        data = yaml.safe_load(REG_PATH.read_text(encoding="utf-8")) or {}
-        skills = data.get("skills") or []
-    else:
-        skills = [
-            {
-                "id": "interop",
-                "name": "Interoperability",
-                "desc": "Generate/de-ID/validate HL7, translate to FHIR, and transport via MLLP.",
-                "dashboard": "/ui/interop/dashboard",
-                "summary_url": "/interop/summary",
-                "enabled": True,
-            },
-            {
-                "id": "security",
-                "name": "Security",
-                "desc": "Run security tools, capture evidence, and review findings.",
-                "dashboard": "/ui/security/dashboard",
-                "summary_url": "/security/summary",
-                "enabled": True,
-            },
-        ]
-    norm = []
-    for s in skills:
-        if not s or not s.get("enabled"):
-            continue
-        norm.append(
-            {
-                "id": s.get("id", ""),
-                "name": s.get("name", ""),
-                "desc": s.get("desc", ""),
-                "dashboard": s.get("dashboard", ""),
-                "summary_url": s.get("summary_url", ""),
-            }
-        )
-    return norm
-
-
-@router.get("/", include_in_schema=False)
-def root():
-    # Default entry → Reports Home
-    return RedirectResponse("/ui/home", status_code=307)
-
-
-@router.get("/ui/home", response_class=HTMLResponse)
-def ui_home(request: Request):
-    """
-    Reports Home — high-level KPIs and recent activity.
-    Uses registry + HTMX to pull skill-specific summaries.
-    """
-    return _render_ui_home(request)
-
-
-@router.get("/ui/skills", response_class=HTMLResponse)
-def ui_skills_index(request: Request):
-    """
-    Skills Index — navigate to skill dashboards (Interop, Security, etc.).
-    """
-    return templates.TemplateResponse("ui/skills_index.html", {"request": request, "skills": _load_skills()})
-
-REG_PATH = Path("config/skills.yaml")
-
-
-def _load_skills() -> list[dict]:
-    """Load skills from registry, fallback to built-in defaults."""
-    if REG_PATH.exists():
-        data = yaml.safe_load(REG_PATH.read_text(encoding="utf-8")) or {}
-        skills = data.get("skills") or []
-    else:
-        skills = [
-            {
-                "id": "interop",
-                "name": "Interoperability",
-                "desc": "Generate/de-ID/validate HL7, translate to FHIR, and transport via MLLP.",
-                "dashboard": "/ui/interop/dashboard",
-                "summary_url": "/interop/summary",
-                "enabled": True,
-            },
-            {
-                "id": "security",
-                "name": "Security",
-                "desc": "Run security tools, capture evidence, and review findings.",
-                "dashboard": "/ui/security/dashboard",
-                "summary_url": "/security/summary",
-                "enabled": True,
-            },
-        ]
-    norm = []
-    for s in skills:
-        if not s or not s.get("enabled"):
-            continue
-        norm.append(
-            {
-                "id": s.get("id", ""),
-                "name": s.get("name", ""),
-                "desc": s.get("desc", ""),
-                "dashboard": s.get("dashboard", ""),
-                "summary_url": s.get("summary_url", ""),
-            }
-        )
-    return norm
-
-
-@router.get("/", include_in_schema=False)
-def root():
-    # Default entry → Reports Home
-    return RedirectResponse("/ui/home", status_code=307)
-
-
-@router.get("/ui/home", response_class=HTMLResponse)
-def ui_home(request: Request):
-    """
-    Reports Home — high-level KPIs and recent activity.
-    Uses registry + HTMX to pull skill-specific summaries.
-    """
-    return _render_ui_home(request)
-
-
-@router.get("/ui/skills", response_class=HTMLResponse)
-def ui_skills_index(request: Request):
-    """
-    Skills Index — navigate to skill dashboards (Interop, Security, etc.).
-    """
-    return templates.TemplateResponse("ui/skills_index.html", {"request": request, "skills": _load_skills()})
-
-REG_PATH = Path("config/skills.yaml")
-
-
-def _load_skills() -> list[dict]:
-    """Load skills from registry, fallback to built-in defaults."""
-    if REG_PATH.exists():
-        data = yaml.safe_load(REG_PATH.read_text(encoding="utf-8")) or {}
-        skills = data.get("skills") or []
-    else:
-        skills = [
-            {
-                "id": "interop",
-                "name": "Interoperability",
-                "desc": "Generate/de-ID/validate HL7, translate to FHIR, and transport via MLLP.",
-                "dashboard": "/ui/interop/dashboard",
-                "summary_url": "/interop/summary",
-                "enabled": True,
-            },
-            {
-                "id": "security",
-                "name": "Security",
-                "desc": "Run security tools, capture evidence, and review findings.",
-                "dashboard": "/ui/security/dashboard",
-                "summary_url": "/security/summary",
-                "enabled": True,
-            },
-        ]
-    norm = []
-    for s in skills:
-        if not s or not s.get("enabled"):
-            continue
-        norm.append(
-            {
-                "id": s.get("id", ""),
-                "name": s.get("name", ""),
-                "desc": s.get("desc", ""),
-                "dashboard": s.get("dashboard", ""),
-                "summary_url": s.get("summary_url", ""),
-            }
-        )
-    return norm
-
-
-@router.get("/", include_in_schema=False)
-def root():
-    # Default entry → Reports Home
-    return RedirectResponse("/ui/home", status_code=307)
-
-
-@router.get("/ui/home", response_class=HTMLResponse)
-def ui_home(request: Request):
-    """
-    Reports Home — high-level KPIs and recent activity.
-    Uses registry + HTMX to pull skill-specific summaries.
-    """
-    return _render_ui_home(request)
-
-
-@router.get("/ui/skills", response_class=HTMLResponse)
-def ui_skills_index(request: Request):
-    """
-    Skills Index — navigate to skill dashboards (Interop, Security, etc.).
-    """
-    return templates.TemplateResponse("ui/skills_index.html", {"request": request, "skills": _load_skills()})
-
-REG_PATH = Path("config/skills.yaml")
-
-
-def _load_skills() -> list[dict]:
-    """Load skills from registry, fallback to built-in defaults."""
-    if REG_PATH.exists():
-        data = yaml.safe_load(REG_PATH.read_text(encoding="utf-8")) or {}
-        skills = data.get("skills") or []
-    else:
-        skills = [
-            {
-                "id": "interop",
-                "name": "Interoperability",
-                "desc": "Generate/de-ID/validate HL7, translate to FHIR, and transport via MLLP.",
-                "dashboard": "/ui/interop/dashboard",
-                "summary_url": "/interop/summary",
-                "enabled": True,
-            },
-            {
-                "id": "security",
-                "name": "Security",
-                "desc": "Run security tools, capture evidence, and review findings.",
-                "dashboard": "/ui/security/dashboard",
-                "summary_url": "/security/summary",
-                "enabled": True,
-            },
-        ]
-    norm = []
-    for s in skills:
-        if not s or not s.get("enabled"):
-            continue
-        norm.append(
-            {
-                "id": s.get("id", ""),
-                "name": s.get("name", ""),
-                "desc": s.get("desc", ""),
-                "dashboard": s.get("dashboard", ""),
-                "summary_url": s.get("summary_url", ""),
-            }
-        )
-    return norm
-
-
-@router.get("/", include_in_schema=False)
-def root():
-    # Default entry → Reports Home
-    return RedirectResponse("/ui/home", status_code=307)
-
-
-@router.get("/ui/home", response_class=HTMLResponse)
-def ui_home(request: Request):
-    """
-    Reports Home — high-level KPIs and recent activity.
-    Uses registry + HTMX to pull skill-specific summaries.
-    """
-    return _render_ui_home(request)
-
-
-@router.get("/ui/skills", response_class=HTMLResponse)
-def ui_skills_index(request: Request):
-    """
-    Skills Index — navigate to skill dashboards (Interop, Security, etc.).
-    """
-    return templates.TemplateResponse("ui/skills_index.html", {"request": request, "skills": _load_skills()})
-
-REG_PATH = Path("config/skills.yaml")
-
-
-def _load_skills() -> list[dict]:
-    """Load skills from registry, fallback to built-in defaults."""
-    if REG_PATH.exists():
-        data = yaml.safe_load(REG_PATH.read_text(encoding="utf-8")) or {}
-        skills = data.get("skills") or []
-    else:
-        skills = [
-            {
-                "id": "interop",
-                "name": "Interoperability",
-                "desc": "Generate/de-ID/validate HL7, translate to FHIR, and transport via MLLP.",
-                "dashboard": "/ui/interop/dashboard",
-                "summary_url": "/interop/summary",
-                "enabled": True,
-            },
-            {
-                "id": "security",
-                "name": "Security",
-                "desc": "Run security tools, capture evidence, and review findings.",
-                "dashboard": "/ui/security/dashboard",
-                "summary_url": "/security/summary",
-                "enabled": True,
-            },
-        ]
-    norm = []
-    for s in skills:
-        if not s or not s.get("enabled"):
-            continue
-        norm.append(
-            {
-                "id": s.get("id", ""),
-                "name": s.get("name", ""),
-                "desc": s.get("desc", ""),
-                "dashboard": s.get("dashboard", ""),
-                "summary_url": s.get("summary_url", ""),
-            }
-        )
-    return norm
-
-
-@router.get("/", include_in_schema=False)
-def root():
-    # Default entry → Reports Home
-    return RedirectResponse("/ui/home", status_code=307)
-
-
-@router.get("/ui/home", response_class=HTMLResponse)
-def ui_home(request: Request):
-    """
-    Reports Home — high-level KPIs and recent activity.
-    Uses registry + HTMX to pull skill-specific summaries.
-    """
-    return _render_ui_home(request)
-
-
-@router.get("/ui/skills", response_class=HTMLResponse)
-def ui_skills_index(request: Request):
-    """
-    Skills Index — navigate to skill dashboards (Interop, Security, etc.).
-    """
-    return templates.TemplateResponse("ui/skills_index.html", {"request": request, "skills": _load_skills()})
-
-REG_PATH = Path("config/skills.yaml")
-
-
-def _load_skills() -> list[dict]:
-    """Load skills from registry, fallback to built-in defaults."""
-    if REG_PATH.exists():
-        data = yaml.safe_load(REG_PATH.read_text(encoding="utf-8")) or {}
-        skills = data.get("skills") or []
-    else:
-        skills = [
-            {
-                "id": "interop",
-                "name": "Interoperability",
-                "desc": "Generate/de-ID/validate HL7, translate to FHIR, and transport via MLLP.",
-                "dashboard": "/ui/interop/dashboard",
-                "summary_url": "/interop/summary",
-                "enabled": True,
-            },
-            {
-                "id": "security",
-                "name": "Security",
-                "desc": "Run security tools, capture evidence, and review findings.",
-                "dashboard": "/ui/security/dashboard",
-                "summary_url": "/security/summary",
-                "enabled": True,
-            },
-        ]
-    norm = []
-    for s in skills:
-        if not s or not s.get("enabled"):
-            continue
-        norm.append(
-            {
-                "id": s.get("id", ""),
-                "name": s.get("name", ""),
-                "desc": s.get("desc", ""),
-                "dashboard": s.get("dashboard", ""),
-                "summary_url": s.get("summary_url", ""),
-            }
-        )
-    return norm
-
-
-@router.get("/", include_in_schema=False)
-def root():
-    # Default entry → Reports Home
-    return RedirectResponse("/ui/home", status_code=307)
-
-
-@router.get("/ui/home", response_class=HTMLResponse)
-def ui_home(request: Request):
-    """
-    Reports Home — high-level KPIs and recent activity.
-    Uses registry + HTMX to pull skill-specific summaries.
-    """
-    return _render_ui_home(request)
-
-
-@router.get("/ui/skills", response_class=HTMLResponse)
-def ui_skills_index(request: Request):
-    """
-    Skills Index — navigate to skill dashboards (Interop, Security, etc.).
-    """
-    return templates.TemplateResponse("ui/skills_index.html", {"request": request, "skills": _load_skills()})
-
-REG_PATH = Path("config/skills.yaml")
-
-
-def _load_skills() -> list[dict]:
-    """Load skills from registry, fallback to built-in defaults."""
-    if REG_PATH.exists():
-        data = yaml.safe_load(REG_PATH.read_text(encoding="utf-8")) or {}
-        skills = data.get("skills") or []
-    else:
-        skills = [
-            {
-                "id": "interop",
-                "name": "Interoperability",
-                "desc": "Generate/de-ID/validate HL7, translate to FHIR, and transport via MLLP.",
-                "dashboard": "/ui/interop/dashboard",
-                "summary_url": "/interop/summary",
-                "enabled": True,
-            },
-            {
-                "id": "security",
-                "name": "Security",
-                "desc": "Run security tools, capture evidence, and review findings.",
-                "dashboard": "/ui/security/dashboard",
-                "summary_url": "/security/summary",
-                "enabled": True,
-            },
-        ]
-    norm = []
-    for s in skills:
-        if not s or not s.get("enabled"):
-            continue
-        norm.append(
-            {
-                "id": s.get("id", ""),
-                "name": s.get("name", ""),
-                "desc": s.get("desc", ""),
-                "dashboard": s.get("dashboard", ""),
-                "summary_url": s.get("summary_url", ""),
-            }
-        )
-    return norm
-
->>>>>>> 3a7246cb
-
     return _link_for(request, name, **path_params)
 
 
-<<<<<<< HEAD
 def install_link_for(env: Jinja2Templates) -> None:
     env.env.globals["link_for"] = _link_for
     env.env.globals.setdefault("url_for", _url_for_global)
-=======
-@router.get("/ui/home", response_class=HTMLResponse)
-def ui_home(request: Request):
-    """
-    Reports Home — high-level KPIs and recent activity.
-    Uses registry + HTMX to pull skill-specific summaries.
-    """
-    return _render_ui_home(request)
->>>>>>> 3a7246cb
 
 
 install_link_for(templates)
@@ -825,71 +89,6 @@
 
 def _load_skills() -> list[dict]:
     """Load skills from registry, fallback to built-in defaults."""
-<<<<<<< HEAD
-=======
-    if REG_PATH.exists():
-        data = yaml.safe_load(REG_PATH.read_text(encoding="utf-8")) or {}
-        skills = data.get("skills") or []
-    else:
-        skills = [
-            {
-                "id": "interop",
-                "name": "Interoperability",
-                "desc": "Generate/de-ID/validate HL7, translate to FHIR, and transport via MLLP.",
-                "dashboard": "/ui/interop/dashboard",
-                "summary_url": "/interop/summary",
-                "enabled": True,
-            },
-            {
-                "id": "security",
-                "name": "Security",
-                "desc": "Run security tools, capture evidence, and review findings.",
-                "dashboard": "/ui/security/dashboard",
-                "summary_url": "/security/summary",
-                "enabled": True,
-            },
-        ]
-    norm = []
-    for s in skills:
-        if not s or not s.get("enabled"):
-            continue
-        norm.append(
-            {
-                "id": s.get("id", ""),
-                "name": s.get("name", ""),
-                "desc": s.get("desc", ""),
-                "dashboard": s.get("dashboard", ""),
-                "summary_url": s.get("summary_url", ""),
-            }
-        )
-    return norm
-
-
-@router.get("/", include_in_schema=False)
-def root():
-    # Default entry → Reports Home
-    return RedirectResponse("/ui/home", status_code=307)
-
-
-@router.get("/ui/home", response_class=HTMLResponse)
-def ui_home(request: Request):
-    """
-    Reports Home — high-level KPIs and recent activity.
-    Uses registry + HTMX to pull skill-specific summaries.
-    """
-    return _render_ui_home(request)
-
-
-@router.get("/ui/skills", response_class=HTMLResponse)
-def ui_skills_index(request: Request):
-    """
-    Skills Index — navigate to skill dashboards (Interop, Security, etc.).
-    """
-    return templates.TemplateResponse("ui/skills_index.html", {"request": request, "skills": _load_skills()})
-
-REG_PATH = Path("config/skills.yaml")
->>>>>>> 3a7246cb
-
     skills_data: list[dict] = _DEFAULT_SKILLS
     if REG_PATH.exists():
         try:
@@ -900,53 +99,6 @@
         else:
             skills_data = data.get("skills") or _DEFAULT_SKILLS
 
-<<<<<<< HEAD
-=======
-
-@router.get("/ui/home", response_class=HTMLResponse)
-def ui_home(request: Request):
-    """
-    Reports Home — high-level KPIs and recent activity.
-    Uses registry + HTMX to pull skill-specific summaries.
-    """
-    return _render_ui_home(request)
-
-
-@router.get("/ui/skills", response_class=HTMLResponse)
-def ui_skills_index(request: Request):
-    """
-    Skills Index — navigate to skill dashboards (Interop, Security, etc.).
-    """
-    return templates.TemplateResponse("ui/skills_index.html", {"request": request, "skills": _load_skills()})
-
-REG_PATH = Path("config/skills.yaml")
-
-
-def _load_skills() -> list[dict]:
-    """Load skills from registry, fallback to built-in defaults."""
-    if REG_PATH.exists():
-        data = yaml.safe_load(REG_PATH.read_text(encoding="utf-8")) or {}
-        skills = data.get("skills") or []
-    else:
-        skills = [
-            {
-                "id": "interop",
-                "name": "Interoperability",
-                "desc": "Generate/de-ID/validate HL7, translate to FHIR, and transport via MLLP.",
-                "dashboard": "/ui/interop/dashboard",
-                "summary_url": "/interop/summary",
-                "enabled": True,
-            },
-            {
-                "id": "security",
-                "name": "Security",
-                "desc": "Run security tools, capture evidence, and review findings.",
-                "dashboard": "/ui/security/dashboard",
-                "summary_url": "/security/summary",
-                "enabled": True,
-            },
-        ]
->>>>>>> 3a7246cb
     norm = []
     for s in skills_data:
         if not s or not s.get("enabled"):
@@ -963,10 +115,18 @@
     return norm
 
 
-<<<<<<< HEAD
 def _render_ui_home(request: Request) -> HTMLResponse:
     from ui_home import render_ui_home
-=======
+    return render_ui_home(request)
+
+
+@router.get("/api/ui/skills", response_class=JSONResponse, include_in_schema=False)
+def api_skills_registry():
+    """Expose enabled skills for navigation menus."""
+
+    return JSONResponse(_load_skills())
+
+
 @router.get("/", include_in_schema=False)
 def root():
     # Default entry → Reports Home
@@ -975,48 +135,8 @@
 
 @router.get("/ui/home", response_class=HTMLResponse)
 def ui_home(request: Request):
-    """
-    Reports Home — high-level KPIs and recent activity.
-    Uses registry + HTMX to pull skill-specific summaries.
-    """
-    return _render_ui_home(request)
->>>>>>> 3a7246cb
-
-    return render_ui_home(request)
-
-
-@router.get("/api/ui/skills", response_class=JSONResponse, include_in_schema=False)
-def api_skills_registry():
-    """Expose enabled skills for navigation menus."""
-
-    return JSONResponse(_load_skills())
-
-
-@router.get("/", include_in_schema=False)
-def root():
-    # Default entry → Reports Home
-    return RedirectResponse("/ui/home", status_code=307)
-
-
-@router.get("/ui/home", response_class=HTMLResponse)
-def ui_home(request: Request):
-<<<<<<< HEAD
     """Reports Home — high-level KPIs and recent activity."""
-=======
-    """
-    Reports Home — high-level KPIs and recent activity.
-    Uses registry + HTMX to pull skill-specific summaries.
-    """
-    return _render_ui_home(request)
-
-
-@router.get("/ui/skills", response_class=HTMLResponse)
-def ui_skills_index(request: Request):
-    """
-    Skills Index — navigate to skill dashboards (Interop, Security, etc.).
-    """
-    return templates.TemplateResponse("ui/skills_index.html", {"request": request, "skills": _load_skills()})
->>>>>>> 3a7246cb
+
 
     return _render_ui_home(request)
 
@@ -1031,89 +151,14 @@
     return templates.TemplateResponse("reports/acks.html", {"request": request})
 
 
-<<<<<<< HEAD
 @router.get("/reports/validate", response_class=HTMLResponse, name="ui_reports_validate")
 def ui_reports_validate(request: Request):
     return templates.TemplateResponse("reports/validate.html", {"request": request})
-=======
-@router.get("/ui/home", response_class=HTMLResponse)
-def ui_home(request: Request):
-    """
-    Reports Home — high-level KPIs and recent activity.
-    Uses registry + HTMX to pull skill-specific summaries.
-    """
-    return _render_ui_home(request)
->>>>>>> 3a7246cb
 
 
 @router.get("/ui/skills", response_class=HTMLResponse)
 def ui_skills_index(request: Request):
-<<<<<<< HEAD
     """Skills Index — navigate to skill dashboards (Interop, Security, etc.)."""
-=======
-    """
-    Skills Index — navigate to skill dashboards (Interop, Security, etc.).
-    """
-    return templates.TemplateResponse("ui/skills_index.html", {"request": request, "skills": _load_skills()})
-
-REG_PATH = Path("config/skills.yaml")
-
-
-def _load_skills() -> list[dict]:
-    """Load skills from registry, fallback to built-in defaults."""
-    if REG_PATH.exists():
-        data = yaml.safe_load(REG_PATH.read_text(encoding="utf-8")) or {}
-        skills = data.get("skills") or []
-    else:
-        skills = [
-            {
-                "id": "interop",
-                "name": "Interoperability",
-                "desc": "Generate/de-ID/validate HL7, translate to FHIR, and transport via MLLP.",
-                "dashboard": "/ui/interop/dashboard",
-                "summary_url": "/interop/summary",
-                "enabled": True,
-            },
-            {
-                "id": "security",
-                "name": "Security",
-                "desc": "Run security tools, capture evidence, and review findings.",
-                "dashboard": "/ui/security/dashboard",
-                "summary_url": "/security/summary",
-                "enabled": True,
-            },
-        ]
-    norm = []
-    for s in skills:
-        if not s or not s.get("enabled"):
-            continue
-        norm.append(
-            {
-                "id": s.get("id", ""),
-                "name": s.get("name", ""),
-                "desc": s.get("desc", ""),
-                "dashboard": s.get("dashboard", ""),
-                "summary_url": s.get("summary_url", ""),
-            }
-        )
-    return norm
-
-
-@router.get("/", include_in_schema=False)
-def root():
-    # Default entry → Reports Home
-    return RedirectResponse("/ui/home", status_code=307)
-
-
-@router.get("/ui/home", response_class=HTMLResponse)
-def ui_home(request: Request):
-    """
-    Reports Home — high-level KPIs and recent activity.
-    Uses registry + HTMX to pull skill-specific summaries.
-    """
-    return _render_ui_home(request)
->>>>>>> 3a7246cb
-
     return templates.TemplateResponse(
         "ui/skills_index.html",
         {"request": request, "skills": _load_skills()},
