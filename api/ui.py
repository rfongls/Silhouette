from __future__ import annotations

import json
import logging
from datetime import datetime, timezone
from pathlib import Path

import yaml
from fastapi import APIRouter, Form, Request
from fastapi.responses import HTMLResponse, JSONResponse, RedirectResponse
from jinja2 import TemplateNotFound
from starlette.templating import Jinja2Templates

from api.debug_log import (
    is_debug_enabled,
    set_debug_enabled,
    tail_debug_lines,
    toggle_debug_enabled,
)
from skills.hl7_drafter import draft_message, send_message

logger = logging.getLogger(__name__)

router = APIRouter()
templates = Jinja2Templates(directory=str(Path("templates")))


def _link_for(
    request: Request | None,
    name: str,
    default_path: str = "",
    **path_params,
) -> str:
    """Best-effort url_for with fallback when the route isn't registered."""

    fallback = default_path or "/"
    if fallback and not fallback.startswith("/"):
        fallback = "/" + fallback

    if request is None:
        return fallback

    try:
        return request.url_for(name, **path_params)
    except Exception:
        root = request.scope.get("root_path", "")
        logger.debug("Falling back to default path for link %s", name, exc_info=True)
        return f"{root}{fallback}"


def install_link_for(env: Jinja2Templates) -> None:
    env.env.globals["link_for"] = _link_for


install_link_for(templates)
REG_PATH = Path("config/skills.yaml")


def _load_skills() -> list[dict]:
    """Load skills from registry, fallback to built-in defaults."""
    if REG_PATH.exists():
        data = yaml.safe_load(REG_PATH.read_text(encoding="utf-8")) or {}
        skills = data.get("skills") or []
    else:
        skills = [
            {
                "id": "interop",
                "name": "Interoperability",
                "desc": "Generate/de-ID/validate HL7, translate to FHIR, and transport via MLLP.",
                "dashboard": "/ui/interop/dashboard",
                "summary_url": "/interop/summary",
                "enabled": True,
            },
            {
                "id": "security",
                "name": "Security",
                "desc": "Run security tools, capture evidence, and review findings.",
                "dashboard": "/ui/security/dashboard",
                "summary_url": "/security/summary",
                "enabled": True,
            },
        ]
    norm = []
    for s in skills:
        if not s or not s.get("enabled"):
            continue
        norm.append(
            {
                "id": s.get("id", ""),
                "name": s.get("name", ""),
                "desc": s.get("desc", ""),
                "dashboard": s.get("dashboard", ""),
                "summary_url": s.get("summary_url", ""),
            }
        )
    return norm


def _render_ui_home(request: Request) -> HTMLResponse:
<<<<<<< HEAD
    from ui_home import render_ui_home

    return render_ui_home(request)
=======
    return templates.TemplateResponse("ui/home_reports.html", {"request": request})
>>>>>>> 00609528


@router.get("/api/ui/skills", response_class=JSONResponse, include_in_schema=False)
def api_skills_registry():
    """Expose enabled skills for navigation menus."""
    return JSONResponse(_load_skills())

@router.get("/", include_in_schema=False)
def root():
    # Default entry → Reports Home
    return RedirectResponse("/ui/home", status_code=307)


@router.get("/ui/home", response_class=HTMLResponse)
def ui_home(request: Request):
    """
    Reports Home — high-level KPIs and recent activity.
    Uses registry + HTMX to pull skill-specific summaries.
    """
    return _render_ui_home(request)


@router.get("/reports", response_class=HTMLResponse, name="ui_reports")
def ui_reports(request: Request):
    return templates.TemplateResponse("reports/index.html", {"request": request})


@router.get("/reports/acks", response_class=HTMLResponse, name="ui_reports_acks")
def ui_reports_acks(request: Request):
    return templates.TemplateResponse("reports/acks.html", {"request": request})


@router.get("/reports/validate", response_class=HTMLResponse, name="ui_reports_validate")
def ui_reports_validate(request: Request):
    return templates.TemplateResponse("reports/validate.html", {"request": request})

@router.get("/ui/skills", response_class=HTMLResponse)
def ui_skills_index(request: Request):
    """
    Skills Index — navigate to skill dashboards (Interop, Security, etc.).
    """
    return templates.TemplateResponse("ui/skills_index.html", {"request": request, "skills": _load_skills()})

REG_PATH = Path("config/skills.yaml")


def _load_skills() -> list[dict]:
    """Load skills from registry, fallback to built-in defaults."""
    if REG_PATH.exists():
        data = yaml.safe_load(REG_PATH.read_text(encoding="utf-8")) or {}
        skills = data.get("skills") or []
    else:
        skills = [
            {
                "id": "interop",
                "name": "Interoperability",
                "desc": "Generate/de-ID/validate HL7, translate to FHIR, and transport via MLLP.",
                "dashboard": "/ui/interop/dashboard",
                "summary_url": "/interop/summary",
                "enabled": True,
            },
            {
                "id": "security",
                "name": "Security",
                "desc": "Run security tools, capture evidence, and review findings.",
                "dashboard": "/ui/security/dashboard",
                "summary_url": "/security/summary",
                "enabled": True,
            },
        ]
    norm = []
    for s in skills:
        if not s or not s.get("enabled"):
            continue
        norm.append(
            {
                "id": s.get("id", ""),
                "name": s.get("name", ""),
                "desc": s.get("desc", ""),
                "dashboard": s.get("dashboard", ""),
                "summary_url": s.get("summary_url", ""),
            }
        )
    return norm


@router.get("/", include_in_schema=False)
def root():
    # Default entry → Reports Home
    return RedirectResponse("/ui/home", status_code=307)


@router.get("/ui/home", response_class=HTMLResponse)
def ui_home(request: Request):
    """
    Reports Home — high-level KPIs and recent activity.
    Uses registry + HTMX to pull skill-specific summaries.
    """
    return _render_ui_home(request)


@router.get("/ui/skills", response_class=HTMLResponse)
def ui_skills_index(request: Request):
    """
    Skills Index — navigate to skill dashboards (Interop, Security, etc.).
    """
    return templates.TemplateResponse("ui/skills_index.html", {"request": request, "skills": _load_skills()})

REG_PATH = Path("config/skills.yaml")


def _load_skills() -> list[dict]:
    """Load skills from registry, fallback to built-in defaults."""
    if REG_PATH.exists():
        data = yaml.safe_load(REG_PATH.read_text(encoding="utf-8")) or {}
        skills = data.get("skills") or []
    else:
        skills = [
            {
                "id": "interop",
                "name": "Interoperability",
                "desc": "Generate/de-ID/validate HL7, translate to FHIR, and transport via MLLP.",
                "dashboard": "/ui/interop/dashboard",
                "summary_url": "/interop/summary",
                "enabled": True,
            },
            {
                "id": "security",
                "name": "Security",
                "desc": "Run security tools, capture evidence, and review findings.",
                "dashboard": "/ui/security/dashboard",
                "summary_url": "/security/summary",
                "enabled": True,
            },
        ]
    norm = []
    for s in skills:
        if not s or not s.get("enabled"):
            continue
        norm.append(
            {
                "id": s.get("id", ""),
                "name": s.get("name", ""),
                "desc": s.get("desc", ""),
                "dashboard": s.get("dashboard", ""),
                "summary_url": s.get("summary_url", ""),
            }
        )
    return norm


@router.get("/", include_in_schema=False)
def root():
    # Default entry → Reports Home
    return RedirectResponse("/ui/home", status_code=307)


@router.get("/ui/home", response_class=HTMLResponse)
def ui_home(request: Request):
    """
    Reports Home — high-level KPIs and recent activity.
    Uses registry + HTMX to pull skill-specific summaries.
    """
    return _render_ui_home(request)


@router.get("/ui/skills", response_class=HTMLResponse)
def ui_skills_index(request: Request):
    """
    Skills Index — navigate to skill dashboards (Interop, Security, etc.).
    """
    return templates.TemplateResponse("ui/skills_index.html", {"request": request, "skills": _load_skills()})

REG_PATH = Path("config/skills.yaml")


def _load_skills() -> list[dict]:
    """Load skills from registry, fallback to built-in defaults."""
    if REG_PATH.exists():
        data = yaml.safe_load(REG_PATH.read_text(encoding="utf-8")) or {}
        skills = data.get("skills") or []
    else:
        skills = [
            {
                "id": "interop",
                "name": "Interoperability",
                "desc": "Generate/de-ID/validate HL7, translate to FHIR, and transport via MLLP.",
                "dashboard": "/ui/interop/dashboard",
                "summary_url": "/interop/summary",
                "enabled": True,
            },
            {
                "id": "security",
                "name": "Security",
                "desc": "Run security tools, capture evidence, and review findings.",
                "dashboard": "/ui/security/dashboard",
                "summary_url": "/security/summary",
                "enabled": True,
            },
        ]
    norm = []
    for s in skills:
        if not s or not s.get("enabled"):
            continue
        norm.append(
            {
                "id": s.get("id", ""),
                "name": s.get("name", ""),
                "desc": s.get("desc", ""),
                "dashboard": s.get("dashboard", ""),
                "summary_url": s.get("summary_url", ""),
            }
        )
    return norm


@router.get("/", include_in_schema=False)
def root():
    # Default entry → Reports Home
    return RedirectResponse("/ui/home", status_code=307)


@router.get("/ui/home", response_class=HTMLResponse)
def ui_home(request: Request):
    """
    Reports Home — high-level KPIs and recent activity.
    Uses registry + HTMX to pull skill-specific summaries.
    """
    return _render_ui_home(request)


@router.get("/ui/skills", response_class=HTMLResponse)
def ui_skills_index(request: Request):
    """
    Skills Index — navigate to skill dashboards (Interop, Security, etc.).
    """
    return templates.TemplateResponse("ui/skills_index.html", {"request": request, "skills": _load_skills()})

REG_PATH = Path("config/skills.yaml")


def _load_skills() -> list[dict]:
    """Load skills from registry, fallback to built-in defaults."""
    if REG_PATH.exists():
        data = yaml.safe_load(REG_PATH.read_text(encoding="utf-8")) or {}
        skills = data.get("skills") or []
    else:
        skills = [
            {
                "id": "interop",
                "name": "Interoperability",
                "desc": "Generate/de-ID/validate HL7, translate to FHIR, and transport via MLLP.",
                "dashboard": "/ui/interop/dashboard",
                "summary_url": "/interop/summary",
                "enabled": True,
            },
            {
                "id": "security",
                "name": "Security",
                "desc": "Run security tools, capture evidence, and review findings.",
                "dashboard": "/ui/security/dashboard",
                "summary_url": "/security/summary",
                "enabled": True,
            },
        ]
    norm = []
    for s in skills:
        if not s or not s.get("enabled"):
            continue
        norm.append(
            {
                "id": s.get("id", ""),
                "name": s.get("name", ""),
                "desc": s.get("desc", ""),
                "dashboard": s.get("dashboard", ""),
                "summary_url": s.get("summary_url", ""),
            }
        )
    return norm


@router.get("/", include_in_schema=False)
def root():
    # Default entry → Reports Home
    return RedirectResponse("/ui/home", status_code=307)


@router.get("/ui/home", response_class=HTMLResponse)
def ui_home(request: Request):
    """
    Reports Home — high-level KPIs and recent activity.
    Uses registry + HTMX to pull skill-specific summaries.
    """
    return _render_ui_home(request)


@router.get("/ui/skills", response_class=HTMLResponse)
def ui_skills_index(request: Request):
    """
    Skills Index — navigate to skill dashboards (Interop, Security, etc.).
    """
    return templates.TemplateResponse("ui/skills_index.html", {"request": request, "skills": _load_skills()})

REG_PATH = Path("config/skills.yaml")


def _load_skills() -> list[dict]:
    """Load skills from registry, fallback to built-in defaults."""
    if REG_PATH.exists():
        data = yaml.safe_load(REG_PATH.read_text(encoding="utf-8")) or {}
        skills = data.get("skills") or []
    else:
        skills = [
            {
                "id": "interop",
                "name": "Interoperability",
                "desc": "Generate/de-ID/validate HL7, translate to FHIR, and transport via MLLP.",
                "dashboard": "/ui/interop/dashboard",
                "summary_url": "/interop/summary",
                "enabled": True,
            },
            {
                "id": "security",
                "name": "Security",
                "desc": "Run security tools, capture evidence, and review findings.",
                "dashboard": "/ui/security/dashboard",
                "summary_url": "/security/summary",
                "enabled": True,
            },
        ]
    norm = []
    for s in skills:
        if not s or not s.get("enabled"):
            continue
        norm.append(
            {
                "id": s.get("id", ""),
                "name": s.get("name", ""),
                "desc": s.get("desc", ""),
                "dashboard": s.get("dashboard", ""),
                "summary_url": s.get("summary_url", ""),
            }
        )
    return norm


@router.get("/", include_in_schema=False)
def root():
    # Default entry → Reports Home
    return RedirectResponse("/ui/home", status_code=307)


@router.get("/ui/home", response_class=HTMLResponse)
def ui_home(request: Request):
    """
    Reports Home — high-level KPIs and recent activity.
    Uses registry + HTMX to pull skill-specific summaries.
    """
    return _render_ui_home(request)


@router.get("/ui/skills", response_class=HTMLResponse)
def ui_skills_index(request: Request):
    """
    Skills Index — navigate to skill dashboards (Interop, Security, etc.).
    """
    return templates.TemplateResponse("ui/skills_index.html", {"request": request, "skills": _load_skills()})

REG_PATH = Path("config/skills.yaml")


def _load_skills() -> list[dict]:
    """Load skills from registry, fallback to built-in defaults."""
    if REG_PATH.exists():
        data = yaml.safe_load(REG_PATH.read_text(encoding="utf-8")) or {}
        skills = data.get("skills") or []
    else:
        skills = [
            {
                "id": "interop",
                "name": "Interoperability",
                "desc": "Generate/de-ID/validate HL7, translate to FHIR, and transport via MLLP.",
                "dashboard": "/ui/interop/dashboard",
                "summary_url": "/interop/summary",
                "enabled": True,
            },
            {
                "id": "security",
                "name": "Security",
                "desc": "Run security tools, capture evidence, and review findings.",
                "dashboard": "/ui/security/dashboard",
                "summary_url": "/security/summary",
                "enabled": True,
            },
        ]
    norm = []
    for s in skills:
        if not s or not s.get("enabled"):
            continue
        norm.append(
            {
                "id": s.get("id", ""),
                "name": s.get("name", ""),
                "desc": s.get("desc", ""),
                "dashboard": s.get("dashboard", ""),
                "summary_url": s.get("summary_url", ""),
            }
        )
    return norm


@router.get("/", include_in_schema=False)
def root():
    # Default entry → Reports Home
    return RedirectResponse("/ui/home", status_code=307)


@router.get("/ui/home", response_class=HTMLResponse)
def ui_home(request: Request):
    """
    Reports Home — high-level KPIs and recent activity.
    Uses registry + HTMX to pull skill-specific summaries.
    """
    return _render_ui_home(request)


@router.get("/ui/skills", response_class=HTMLResponse)
def ui_skills_index(request: Request):
    """
    Skills Index — navigate to skill dashboards (Interop, Security, etc.).
    """
    return templates.TemplateResponse("ui/skills_index.html", {"request": request, "skills": _load_skills()})

REG_PATH = Path("config/skills.yaml")


def _load_skills() -> list[dict]:
    """Load skills from registry, fallback to built-in defaults."""
    if REG_PATH.exists():
        data = yaml.safe_load(REG_PATH.read_text(encoding="utf-8")) or {}
        skills = data.get("skills") or []
    else:
        skills = [
            {
                "id": "interop",
                "name": "Interoperability",
                "desc": "Generate/de-ID/validate HL7, translate to FHIR, and transport via MLLP.",
                "dashboard": "/ui/interop/dashboard",
                "summary_url": "/interop/summary",
                "enabled": True,
            },
            {
                "id": "security",
                "name": "Security",
                "desc": "Run security tools, capture evidence, and review findings.",
                "dashboard": "/ui/security/dashboard",
                "summary_url": "/security/summary",
                "enabled": True,
            },
        ]
    norm = []
    for s in skills:
        if not s or not s.get("enabled"):
            continue
        norm.append(
            {
                "id": s.get("id", ""),
                "name": s.get("name", ""),
                "desc": s.get("desc", ""),
                "dashboard": s.get("dashboard", ""),
                "summary_url": s.get("summary_url", ""),
            }
        )
    return norm


@router.get("/", include_in_schema=False)
def root():
    # Default entry → Reports Home
    return RedirectResponse("/ui/home", status_code=307)


@router.get("/ui/home", response_class=HTMLResponse)
def ui_home(request: Request):
    """
    Reports Home — high-level KPIs and recent activity.
    Uses registry + HTMX to pull skill-specific summaries.
    """
    return _render_ui_home(request)


@router.get("/ui/skills", response_class=HTMLResponse)
def ui_skills_index(request: Request):
    """
    Skills Index — navigate to skill dashboards (Interop, Security, etc.).
    """
    return templates.TemplateResponse("ui/skills_index.html", {"request": request, "skills": _load_skills()})

REG_PATH = Path("config/skills.yaml")


def _load_skills() -> list[dict]:
    """Load skills from registry, fallback to built-in defaults."""
    if REG_PATH.exists():
        data = yaml.safe_load(REG_PATH.read_text(encoding="utf-8")) or {}
        skills = data.get("skills") or []
    else:
        skills = [
            {
                "id": "interop",
                "name": "Interoperability",
                "desc": "Generate/de-ID/validate HL7, translate to FHIR, and transport via MLLP.",
                "dashboard": "/ui/interop/dashboard",
                "summary_url": "/interop/summary",
                "enabled": True,
            },
            {
                "id": "security",
                "name": "Security",
                "desc": "Run security tools, capture evidence, and review findings.",
                "dashboard": "/ui/security/dashboard",
                "summary_url": "/security/summary",
                "enabled": True,
            },
        ]
    norm = []
    for s in skills:
        if not s or not s.get("enabled"):
            continue
        norm.append(
            {
                "id": s.get("id", ""),
                "name": s.get("name", ""),
                "desc": s.get("desc", ""),
                "dashboard": s.get("dashboard", ""),
                "summary_url": s.get("summary_url", ""),
            }
        )
    return norm


@router.get("/", include_in_schema=False)
def root():
    # Default entry → Reports Home
    return RedirectResponse("/ui/home", status_code=307)


@router.get("/ui/home", response_class=HTMLResponse)
def ui_home(request: Request):
    """
    Reports Home — high-level KPIs and recent activity.
    Uses registry + HTMX to pull skill-specific summaries.
    """
    return _render_ui_home(request)


@router.get("/ui/skills", response_class=HTMLResponse)
def ui_skills_index(request: Request):
    """
    Skills Index — navigate to skill dashboards (Interop, Security, etc.).
    """
    return templates.TemplateResponse("ui/skills_index.html", {"request": request, "skills": _load_skills()})

REG_PATH = Path("config/skills.yaml")


def _load_skills() -> list[dict]:
    """Load skills from registry, fallback to built-in defaults."""
    if REG_PATH.exists():
        data = yaml.safe_load(REG_PATH.read_text(encoding="utf-8")) or {}
        skills = data.get("skills") or []
    else:
        skills = [
            {
                "id": "interop",
                "name": "Interoperability",
                "desc": "Generate/de-ID/validate HL7, translate to FHIR, and transport via MLLP.",
                "dashboard": "/ui/interop/dashboard",
                "summary_url": "/interop/summary",
                "enabled": True,
            },
            {
                "id": "security",
                "name": "Security",
                "desc": "Run security tools, capture evidence, and review findings.",
                "dashboard": "/ui/security/dashboard",
                "summary_url": "/security/summary",
                "enabled": True,
            },
        ]
    norm = []
    for s in skills:
        if not s or not s.get("enabled"):
            continue
        norm.append(
            {
                "id": s.get("id", ""),
                "name": s.get("name", ""),
                "desc": s.get("desc", ""),
                "dashboard": s.get("dashboard", ""),
                "summary_url": s.get("summary_url", ""),
            }
        )
    return norm


@router.get("/", include_in_schema=False)
def root():
    # Default entry → Reports Home
    return RedirectResponse("/ui/home", status_code=307)


@router.get("/ui/home", response_class=HTMLResponse)
def ui_home(request: Request):
    """
    Reports Home — high-level KPIs and recent activity.
    Uses registry + HTMX to pull skill-specific summaries.
    """
    return _render_ui_home(request)


@router.get("/ui/skills", response_class=HTMLResponse)
def ui_skills_index(request: Request):
    """
    Skills Index — navigate to skill dashboards (Interop, Security, etc.).
    """
    return templates.TemplateResponse("ui/skills_index.html", {"request": request, "skills": _load_skills()})

REG_PATH = Path("config/skills.yaml")


def _load_skills() -> list[dict]:
    """Load skills from registry, fallback to built-in defaults."""
    if REG_PATH.exists():
        data = yaml.safe_load(REG_PATH.read_text(encoding="utf-8")) or {}
        skills = data.get("skills") or []
    else:
        skills = [
            {
                "id": "interop",
                "name": "Interoperability",
                "desc": "Generate/de-ID/validate HL7, translate to FHIR, and transport via MLLP.",
                "dashboard": "/ui/interop/dashboard",
                "summary_url": "/interop/summary",
                "enabled": True,
            },
            {
                "id": "security",
                "name": "Security",
                "desc": "Run security tools, capture evidence, and review findings.",
                "dashboard": "/ui/security/dashboard",
                "summary_url": "/security/summary",
                "enabled": True,
            },
        ]
    norm = []
    for s in skills:
        if not s or not s.get("enabled"):
            continue
        norm.append(
            {
                "id": s.get("id", ""),
                "name": s.get("name", ""),
                "desc": s.get("desc", ""),
                "dashboard": s.get("dashboard", ""),
                "summary_url": s.get("summary_url", ""),
            }
        )
    return norm


@router.get("/", include_in_schema=False)
def root():
    # Default entry → Reports Home
    return RedirectResponse("/ui/home", status_code=307)


@router.get("/ui/home", response_class=HTMLResponse)
def ui_home(request: Request):
    """
    Reports Home — high-level KPIs and recent activity.
    Uses registry + HTMX to pull skill-specific summaries.
    """
    return _render_ui_home(request)


@router.get("/ui/skills", response_class=HTMLResponse)
def ui_skills_index(request: Request):
    """
    Skills Index — navigate to skill dashboards (Interop, Security, etc.).
    """
    return templates.TemplateResponse("ui/skills_index.html", {"request": request, "skills": _load_skills()})

REG_PATH = Path("config/skills.yaml")


def _load_skills() -> list[dict]:
    """Load skills from registry, fallback to built-in defaults."""
    if REG_PATH.exists():
        data = yaml.safe_load(REG_PATH.read_text(encoding="utf-8")) or {}
        skills = data.get("skills") or []
    else:
        skills = [
            {
                "id": "interop",
                "name": "Interoperability",
                "desc": "Generate/de-ID/validate HL7, translate to FHIR, and transport via MLLP.",
                "dashboard": "/ui/interop/dashboard",
                "summary_url": "/interop/summary",
                "enabled": True,
            },
            {
                "id": "security",
                "name": "Security",
                "desc": "Run security tools, capture evidence, and review findings.",
                "dashboard": "/ui/security/dashboard",
                "summary_url": "/security/summary",
                "enabled": True,
            },
        ]
    norm = []
    for s in skills:
        if not s or not s.get("enabled"):
            continue
        norm.append(
            {
                "id": s.get("id", ""),
                "name": s.get("name", ""),
                "desc": s.get("desc", ""),
                "dashboard": s.get("dashboard", ""),
                "summary_url": s.get("summary_url", ""),
            }
        )
    return norm


@router.get("/", include_in_schema=False)
def root():
    # Default entry → Reports Home
    return RedirectResponse("/ui/home", status_code=307)


@router.get("/ui/home", response_class=HTMLResponse)
def ui_home(request: Request):
    """
    Reports Home — high-level KPIs and recent activity.
    Uses registry + HTMX to pull skill-specific summaries.
    """
    return _render_ui_home(request)


@router.get("/ui/skills", response_class=HTMLResponse)
def ui_skills_index(request: Request):
    """
    Skills Index — navigate to skill dashboards (Interop, Security, etc.).
    """
    return templates.TemplateResponse("ui/skills_index.html", {"request": request, "skills": _load_skills()})

REG_PATH = Path("config/skills.yaml")


def _load_skills() -> list[dict]:
    """Load skills from registry, fallback to built-in defaults."""
    if REG_PATH.exists():
        data = yaml.safe_load(REG_PATH.read_text(encoding="utf-8")) or {}
        skills = data.get("skills") or []
    else:
        skills = [
            {
                "id": "interop",
                "name": "Interoperability",
                "desc": "Generate/de-ID/validate HL7, translate to FHIR, and transport via MLLP.",
                "dashboard": "/ui/interop/dashboard",
                "summary_url": "/interop/summary",
                "enabled": True,
            },
            {
                "id": "security",
                "name": "Security",
                "desc": "Run security tools, capture evidence, and review findings.",
                "dashboard": "/ui/security/dashboard",
                "summary_url": "/security/summary",
                "enabled": True,
            },
        ]
    norm = []
    for s in skills:
        if not s or not s.get("enabled"):
            continue
        norm.append(
            {
                "id": s.get("id", ""),
                "name": s.get("name", ""),
                "desc": s.get("desc", ""),
                "dashboard": s.get("dashboard", ""),
                "summary_url": s.get("summary_url", ""),
            }
        )
    return norm


@router.get("/", include_in_schema=False)
def root():
    # Default entry → Reports Home
    return RedirectResponse("/ui/home", status_code=307)


@router.get("/ui/home", response_class=HTMLResponse)
def ui_home(request: Request):
    """
    Reports Home — high-level KPIs and recent activity.
    Uses registry + HTMX to pull skill-specific summaries.
    """
    return _render_ui_home(request)


@router.get("/ui/skills", response_class=HTMLResponse)
def ui_skills_index(request: Request):
    """
    Skills Index — navigate to skill dashboards (Interop, Security, etc.).
    """
    return templates.TemplateResponse("ui/skills_index.html", {"request": request, "skills": _load_skills()})

REG_PATH = Path("config/skills.yaml")


def _load_skills() -> list[dict]:
    """Load skills from registry, fallback to built-in defaults."""
    if REG_PATH.exists():
        data = yaml.safe_load(REG_PATH.read_text(encoding="utf-8")) or {}
        skills = data.get("skills") or []
    else:
        skills = [
            {
                "id": "interop",
                "name": "Interoperability",
                "desc": "Generate/de-ID/validate HL7, translate to FHIR, and transport via MLLP.",
                "dashboard": "/ui/interop/dashboard",
                "summary_url": "/interop/summary",
                "enabled": True,
            },
            {
                "id": "security",
                "name": "Security",
                "desc": "Run security tools, capture evidence, and review findings.",
                "dashboard": "/ui/security/dashboard",
                "summary_url": "/security/summary",
                "enabled": True,
            },
        ]
    norm = []
    for s in skills:
        if not s or not s.get("enabled"):
            continue
        norm.append(
            {
                "id": s.get("id", ""),
                "name": s.get("name", ""),
                "desc": s.get("desc", ""),
                "dashboard": s.get("dashboard", ""),
                "summary_url": s.get("summary_url", ""),
            }
        )
    return norm


@router.get("/", include_in_schema=False)
def root():
    # Default entry → Reports Home
    return RedirectResponse("/ui/home", status_code=307)


@router.get("/ui/home", response_class=HTMLResponse)
def ui_home(request: Request):
    """
    Reports Home — high-level KPIs and recent activity.
    Uses registry + HTMX to pull skill-specific summaries.
    """
    return _render_ui_home(request)


@router.get("/ui/skills", response_class=HTMLResponse)
def ui_skills_index(request: Request):
    """
    Skills Index — navigate to skill dashboards (Interop, Security, etc.).
    """
    return templates.TemplateResponse("ui/skills_index.html", {"request": request, "skills": _load_skills()})

REG_PATH = Path("config/skills.yaml")


def _load_skills() -> list[dict]:
    """Load skills from registry, fallback to built-in defaults."""
    if REG_PATH.exists():
        data = yaml.safe_load(REG_PATH.read_text(encoding="utf-8")) or {}
        skills = data.get("skills") or []
    else:
        skills = [
            {
                "id": "interop",
                "name": "Interoperability",
                "desc": "Generate/de-ID/validate HL7, translate to FHIR, and transport via MLLP.",
                "dashboard": "/ui/interop/dashboard",
                "summary_url": "/interop/summary",
                "enabled": True,
            },
            {
                "id": "security",
                "name": "Security",
                "desc": "Run security tools, capture evidence, and review findings.",
                "dashboard": "/ui/security/dashboard",
                "summary_url": "/security/summary",
                "enabled": True,
            },
        ]
    norm = []
    for s in skills:
        if not s or not s.get("enabled"):
            continue
        norm.append(
            {
                "id": s.get("id", ""),
                "name": s.get("name", ""),
                "desc": s.get("desc", ""),
                "dashboard": s.get("dashboard", ""),
                "summary_url": s.get("summary_url", ""),
            }
        )
    return norm


@router.get("/", include_in_schema=False)
def root():
    # Default entry → Reports Home
    return RedirectResponse("/ui/home", status_code=307)


@router.get("/ui/home", response_class=HTMLResponse)
def ui_home(request: Request):
    """
    Reports Home — high-level KPIs and recent activity.
    Uses registry + HTMX to pull skill-specific summaries.
    """
    return _render_ui_home(request)


@router.get("/ui/skills", response_class=HTMLResponse)
def ui_skills_index(request: Request):
    """
    Skills Index — navigate to skill dashboards (Interop, Security, etc.).
    """
    return templates.TemplateResponse("ui/skills_index.html", {"request": request, "skills": _load_skills()})

REG_PATH = Path("config/skills.yaml")


def _load_skills() -> list[dict]:
    """Load skills from registry, fallback to built-in defaults."""
    if REG_PATH.exists():
        data = yaml.safe_load(REG_PATH.read_text(encoding="utf-8")) or {}
        skills = data.get("skills") or []
    else:
        skills = [
            {
                "id": "interop",
                "name": "Interoperability",
                "desc": "Generate/de-ID/validate HL7, translate to FHIR, and transport via MLLP.",
                "dashboard": "/ui/interop/dashboard",
                "summary_url": "/interop/summary",
                "enabled": True,
            },
            {
                "id": "security",
                "name": "Security",
                "desc": "Run security tools, capture evidence, and review findings.",
                "dashboard": "/ui/security/dashboard",
                "summary_url": "/security/summary",
                "enabled": True,
            },
        ]
    norm = []
    for s in skills:
        if not s or not s.get("enabled"):
            continue
        norm.append(
            {
                "id": s.get("id", ""),
                "name": s.get("name", ""),
                "desc": s.get("desc", ""),
                "dashboard": s.get("dashboard", ""),
                "summary_url": s.get("summary_url", ""),
            }
        )
    return norm


@router.get("/", include_in_schema=False)
def root():
    # Default entry → Reports Home
    return RedirectResponse("/ui/home", status_code=307)


@router.get("/ui/home", response_class=HTMLResponse)
def ui_home(request: Request):
    """
    Reports Home — high-level KPIs and recent activity.
    Uses registry + HTMX to pull skill-specific summaries.
    """
    return _render_ui_home(request)


@router.get("/ui/skills", response_class=HTMLResponse)
def ui_skills_index(request: Request):
    """
    Skills Index — navigate to skill dashboards (Interop, Security, etc.).
    """
    return templates.TemplateResponse("ui/skills_index.html", {"request": request, "skills": _load_skills()})

REG_PATH = Path("config/skills.yaml")


def _load_skills() -> list[dict]:
    """Load skills from registry, fallback to built-in defaults."""
    if REG_PATH.exists():
        data = yaml.safe_load(REG_PATH.read_text(encoding="utf-8")) or {}
        skills = data.get("skills") or []
    else:
        skills = [
            {
                "id": "interop",
                "name": "Interoperability",
                "desc": "Generate/de-ID/validate HL7, translate to FHIR, and transport via MLLP.",
                "dashboard": "/ui/interop/dashboard",
                "summary_url": "/interop/summary",
                "enabled": True,
            },
            {
                "id": "security",
                "name": "Security",
                "desc": "Run security tools, capture evidence, and review findings.",
                "dashboard": "/ui/security/dashboard",
                "summary_url": "/security/summary",
                "enabled": True,
            },
        ]
    norm = []
    for s in skills:
        if not s or not s.get("enabled"):
            continue
        norm.append(
            {
                "id": s.get("id", ""),
                "name": s.get("name", ""),
                "desc": s.get("desc", ""),
                "dashboard": s.get("dashboard", ""),
                "summary_url": s.get("summary_url", ""),
            }
        )
    return norm


@router.get("/", include_in_schema=False)
def root():
    # Default entry → Reports Home
    return RedirectResponse("/ui/home", status_code=307)


@router.get("/ui/home", response_class=HTMLResponse)
def ui_home(request: Request):
    """
    Reports Home — high-level KPIs and recent activity.
    Uses registry + HTMX to pull skill-specific summaries.
    """
    return _render_ui_home(request)


@router.get("/ui/skills", response_class=HTMLResponse)
def ui_skills_index(request: Request):
    """
    Skills Index — navigate to skill dashboards (Interop, Security, etc.).
    """
    return templates.TemplateResponse("ui/skills_index.html", {"request": request, "skills": _load_skills()})


def _sanitize_target_id(value: str | None) -> str:
    if not value:
        return "home-debug-log"
    cleaned = "".join(ch for ch in value if ch.isalnum() or ch in "-_:")
    return cleaned or "home-debug-log"


def _home_debug_context(
    request: Request, limit: int = 50, target_id: str | None = None
) -> dict:
    try:
        limit_int = int(limit)
    except (TypeError, ValueError):
        limit_int = 50
    limit_int = max(1, min(2000, limit_int))
    lines = tail_debug_lines(limit_int)
    recent_count = min(5, len(lines))
    recent = list(reversed(lines[-recent_count:])) if recent_count else []
    safe_target = _sanitize_target_id(target_id)
    return {
        "request": request,
        "enabled": is_debug_enabled(),
        "lines": lines,
        "recent": recent,
        "limit": limit_int,
        "total": len(lines),
        "refreshed": datetime.now(timezone.utc).strftime("%Y-%m-%d %H:%M:%S UTC"),
        "target_id": safe_target,
    }


@router.get("/ui/home/debug-log", response_class=HTMLResponse)
async def ui_home_debug_log(request: Request, limit: int = 50, target: str | None = None):
    ctx = _home_debug_context(request, limit, target)
    return templates.TemplateResponse("ui/_debug_alerts.html", ctx)


@router.post("/ui/home/debug-log", response_class=HTMLResponse)
async def ui_home_debug_log_update(request: Request):
    form = await request.form()
    action = (form.get("action") or "refresh").strip().lower()
    limit = form.get("limit") or form.get("tail") or form.get("count") or 50
    target = form.get("target")
    if action == "enable":
        set_debug_enabled(True)
    elif action == "disable":
        set_debug_enabled(False)
    elif action == "toggle":
        toggle_debug_enabled()
    ctx = _home_debug_context(request, limit, target)
    return templates.TemplateResponse("ui/_debug_alerts.html", ctx)


def _load_targets():
    p = Path("config/hosts.yaml")
    if p.exists():
        data = yaml.safe_load(p.read_text(encoding="utf-8")) or {}
        return data.get("targets", {})
    return {}

MESSAGE_TYPES = [
    "VXU^V04","RDE^O11","ORM^O01","OML^O21","ORU^R01:RAD","MDM^T02","ADT^A01","SIU^S12","DFT^P03"
]

def _render(request: Request, context: dict) -> HTMLResponse:
    ctx = dict(context)
    ctx.setdefault("request", request)
    return templates.TemplateResponse("ui/hl7_send.html", ctx)


@router.get("/ui/hl7", response_class=HTMLResponse)
async def get_form(request: Request):
    return _render(request, {"targets": _load_targets(), "message_types": MESSAGE_TYPES})

@router.post("/ui/hl7", response_class=HTMLResponse)
async def post_form(
    request: Request,
    message_type: str = Form(...),
    json_data: str = Form(""),
    host: str = Form(...),
    port: int = Form(...),
    action: str = Form("draft")
):
    result = {"message": "", "ack": ""}
    error = None
    try:
        payload = json.loads(json_data) if json_data.strip() else {}
        message = draft_message(message_type, payload)
        result["message"] = message
        if action == "draft_send":
            result["ack"] = await send_message(host, port, message)
    except Exception as e:
        error = str(e)

    return _render(
        request,
        {
            "targets": _load_targets(),
            "message_types": MESSAGE_TYPES,
            "selected_type": message_type,
            "selected_host": host,
            "selected_port": port,
            "json_data": json_data,
            "result": result,
            "error": error,
        },
    )<|MERGE_RESOLUTION|>--- conflicted
+++ resolved
@@ -97,13 +97,9 @@
 
 
 def _render_ui_home(request: Request) -> HTMLResponse:
-<<<<<<< HEAD
     from ui_home import render_ui_home
 
     return render_ui_home(request)
-=======
-    return templates.TemplateResponse("ui/home_reports.html", {"request": request})
->>>>>>> 00609528
 
 
 @router.get("/api/ui/skills", response_class=JSONResponse, include_in_schema=False)
