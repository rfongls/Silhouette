"""CRUD and lifecycle APIs for Engine network endpoints."""

from __future__ import annotations

from typing import Any, Literal

from fastapi import APIRouter, HTTPException, Query, status
from pydantic import BaseModel, Field, validator
from sqlalchemy.exc import IntegrityError

from engine.net.endpoints import get_manager
from insights.store import get_store
from ._pydantic_compat import compat_validator, fields_set

router = APIRouter(tags=["engine"])


class EndpointCreateRequest(BaseModel):
    kind: Literal["mllp_in", "mllp_out"]
    name: str = Field(..., min_length=1, max_length=200)
    pipeline_id: int | None = Field(None, ge=1)
    config: dict[str, Any]
    sink_kind: Literal["folder", "db"] = "folder"
    sink_config: dict[str, Any] = Field(default_factory=dict)

<<<<<<< HEAD
    @compat_validator("sink_config", pre=True, always=True)
=======
    @validator("sink_config", pre=True, always=True)
>>>>>>> a176617d
    def _ensure_sink_config_dict(cls, value: Any) -> dict[str, Any]:  # noqa: D401
        """Validate that the sink configuration is a JSON object/dict."""
        if value is None:
            return {}
        if not isinstance(value, dict):
            raise ValueError("sink_config must be an object")
        return value


class EndpointInfo(BaseModel):
    id: int
    kind: str
    name: str
    pipeline_id: int | None
    status: str
    config: dict[str, Any]
    sink_kind: str
    sink_config: dict[str, Any]
    last_error: str | None


class EndpointListResponse(BaseModel):
    items: list[EndpointInfo]


@router.post("/api/engine/endpoints", status_code=status.HTTP_201_CREATED)
def create_endpoint(payload: EndpointCreateRequest) -> dict[str, int]:
    store = get_store()
    try:
        record = store.create_endpoint(
            kind=payload.kind,
            name=payload.name.strip(),
            pipeline_id=payload.pipeline_id,
            config=payload.config,
            sink_kind=payload.sink_kind,
            sink_config=payload.sink_config,
        )
    except KeyError as exc:
        raise HTTPException(status_code=status.HTTP_404_NOT_FOUND, detail=str(exc)) from exc
    except IntegrityError as exc:
        raise HTTPException(status_code=status.HTTP_409_CONFLICT, detail="endpoint name already exists") from exc
    return {"id": record.id}


@router.get("/api/engine/endpoints", response_model=EndpointListResponse)
def list_endpoints(kind: str | None = Query(None)) -> EndpointListResponse:
    store = get_store()
    kinds = None
    if kind:
        if kind not in {"mllp_in", "mllp_out"}:
            raise HTTPException(status_code=status.HTTP_400_BAD_REQUEST, detail="unknown kind")
        kinds = [kind]
    items = [
        EndpointInfo(
            id=record.id,
            kind=record.kind,
            name=record.name,
            pipeline_id=record.pipeline_id,
            status=record.status,
            config=record.config,
            sink_kind=record.sink_kind,
            sink_config=record.sink_config,
            last_error=record.last_error,
        )
        for record in store.list_endpoints(kind=kinds)
    ]
    return EndpointListResponse(items=items)


@router.get("/api/engine/endpoints/{endpoint_id}", response_model=EndpointInfo)
def get_endpoint(endpoint_id: int) -> EndpointInfo:
    store = get_store()
    record = store.get_endpoint(endpoint_id)
    if record is None:
        raise HTTPException(status_code=status.HTTP_404_NOT_FOUND, detail="endpoint not found")
    return EndpointInfo(
        id=record.id,
        kind=record.kind,
        name=record.name,
        pipeline_id=record.pipeline_id,
        status=record.status,
        config=record.config,
        sink_kind=record.sink_kind,
        sink_config=record.sink_config,
        last_error=record.last_error,
    )


class EndpointUpdateRequest(BaseModel):
    pipeline_id: int | None = Field(None, ge=1)
    config: dict[str, Any] | None = None
    sink_kind: Literal["folder", "db"] | None = None
    sink_config: dict[str, Any] | None = None

<<<<<<< HEAD
    @compat_validator("config")
=======
    @validator("config")
>>>>>>> a176617d
    def _validate_config(cls, value: dict[str, Any] | None) -> dict[str, Any] | None:
        if value is not None and not isinstance(value, dict):
            raise ValueError("config must be an object")
        return value

<<<<<<< HEAD
    @compat_validator("sink_config")
=======
    @validator("sink_config")
>>>>>>> a176617d
    def _validate_sink_config(
        cls, value: dict[str, Any] | None
    ) -> dict[str, Any] | None:
        if value is not None and not isinstance(value, dict):
            raise ValueError("sink_config must be an object")
        return value


@router.put("/api/engine/endpoints/{endpoint_id}")
def update_endpoint(endpoint_id: int, payload: EndpointUpdateRequest) -> dict[str, bool]:
    store = get_store()
    record = store.get_endpoint(endpoint_id)
    if record is None:
        raise HTTPException(status_code=status.HTTP_404_NOT_FOUND, detail="endpoint not found")

    updates: dict[str, Any] = {}
<<<<<<< HEAD
    if "pipeline_id" in fields_set(payload):
=======
    if "pipeline_id" in payload.__fields_set__:
>>>>>>> a176617d
        if payload.pipeline_id is not None:
            pipeline = store.get_pipeline(payload.pipeline_id)
            if pipeline is None:
                raise HTTPException(status_code=status.HTTP_404_NOT_FOUND, detail="pipeline not found")
        updates["pipeline_id"] = payload.pipeline_id
    if payload.config is not None:
        updates["config"] = payload.config
    if payload.sink_kind is not None:
        updates["sink_kind"] = payload.sink_kind
    if payload.sink_config is not None:
        updates["sink_config"] = payload.sink_config

    if updates:
        store.update_endpoint(endpoint_id, **updates)
    return {"ok": True}


@router.post("/api/engine/endpoints/{endpoint_id}/start")
async def start_endpoint(endpoint_id: int) -> dict[str, bool]:
    store = get_store()
    manager = get_manager(store)
    try:
        await manager.start_endpoint(endpoint_id)
    except PermissionError as exc:
        raise HTTPException(status_code=status.HTTP_403_FORBIDDEN, detail=str(exc)) from exc
    except ValueError as exc:
        raise HTTPException(status_code=status.HTTP_400_BAD_REQUEST, detail=str(exc)) from exc
    except KeyError as exc:
        raise HTTPException(status_code=status.HTTP_404_NOT_FOUND, detail=str(exc)) from exc
    except OSError as exc:
        raise HTTPException(status_code=status.HTTP_409_CONFLICT, detail=str(exc)) from exc
    return {"started": True}


@router.post("/api/engine/endpoints/{endpoint_id}/stop")
async def stop_endpoint(endpoint_id: int) -> dict[str, bool]:
    store = get_store()
    manager = get_manager(store)
    await manager.stop_endpoint(endpoint_id)
    return {"stopped": True}


@router.post("/api/engine/endpoints/{endpoint_id}/refresh")
async def refresh_endpoint(endpoint_id: int) -> dict[str, bool]:
    store = get_store()
    manager = get_manager(store)
    await manager.stop_endpoint(endpoint_id)
    await manager.start_endpoint(endpoint_id)
    return {"refreshed": True}


@router.delete("/api/engine/endpoints/{endpoint_id}")
async def delete_endpoint(endpoint_id: int) -> dict[str, bool]:
    store = get_store()
    manager = get_manager(store)
    await manager.stop_endpoint(endpoint_id)
    deleted = store.delete_endpoint(endpoint_id)
    if not deleted:
        raise HTTPException(status_code=status.HTTP_404_NOT_FOUND, detail="endpoint not found")
    return {"deleted": True}<|MERGE_RESOLUTION|>--- conflicted
+++ resolved
@@ -23,11 +23,7 @@
     sink_kind: Literal["folder", "db"] = "folder"
     sink_config: dict[str, Any] = Field(default_factory=dict)
 
-<<<<<<< HEAD
     @compat_validator("sink_config", pre=True, always=True)
-=======
-    @validator("sink_config", pre=True, always=True)
->>>>>>> a176617d
     def _ensure_sink_config_dict(cls, value: Any) -> dict[str, Any]:  # noqa: D401
         """Validate that the sink configuration is a JSON object/dict."""
         if value is None:
@@ -122,21 +118,13 @@
     sink_kind: Literal["folder", "db"] | None = None
     sink_config: dict[str, Any] | None = None
 
-<<<<<<< HEAD
     @compat_validator("config")
-=======
-    @validator("config")
->>>>>>> a176617d
     def _validate_config(cls, value: dict[str, Any] | None) -> dict[str, Any] | None:
         if value is not None and not isinstance(value, dict):
             raise ValueError("config must be an object")
         return value
 
-<<<<<<< HEAD
     @compat_validator("sink_config")
-=======
-    @validator("sink_config")
->>>>>>> a176617d
     def _validate_sink_config(
         cls, value: dict[str, Any] | None
     ) -> dict[str, Any] | None:
@@ -153,11 +141,7 @@
         raise HTTPException(status_code=status.HTTP_404_NOT_FOUND, detail="endpoint not found")
 
     updates: dict[str, Any] = {}
-<<<<<<< HEAD
     if "pipeline_id" in fields_set(payload):
-=======
-    if "pipeline_id" in payload.__fields_set__:
->>>>>>> a176617d
         if payload.pipeline_id is not None:
             pipeline = store.get_pipeline(payload.pipeline_id)
             if pipeline is None:
