--- conflicted
+++ resolved
@@ -11,28 +11,17 @@
 from engine.net.endpoints import get_manager
 from insights.store import get_store
 from ._pydantic_compat import compat_validator, fields_set
-<<<<<<< HEAD
 from .types import ENDPOINT_KIND_VALUES, EndpointKind, SinkKind
-=======
->>>>>>> b26b672f
 
 router = APIRouter(tags=["engine"])
 
 
 class EndpointCreateRequest(BaseModel):
-<<<<<<< HEAD
     kind: EndpointKind
     name: str = Field(..., min_length=1, max_length=200)
     pipeline_id: int | None = Field(None, ge=1)
     config: dict[str, Any]
     sink_kind: SinkKind = "folder"
-=======
-    kind: Literal["mllp_in", "mllp_out"]
-    name: str = Field(..., min_length=1, max_length=200)
-    pipeline_id: int | None = Field(None, ge=1)
-    config: dict[str, Any]
-    sink_kind: Literal["folder", "db"] = "folder"
->>>>>>> b26b672f
     sink_config: dict[str, Any] = Field(default_factory=dict)
 
     @compat_validator("sink_config", pre=True, always=True)
@@ -52,11 +41,7 @@
     pipeline_id: int | None
     status: str
     config: dict[str, Any]
-<<<<<<< HEAD
     sink_kind: SinkKind
-=======
-    sink_kind: str
->>>>>>> b26b672f
     sink_config: dict[str, Any]
     last_error: str | None
 
@@ -131,11 +116,7 @@
 class EndpointUpdateRequest(BaseModel):
     pipeline_id: int | None = Field(None, ge=1)
     config: dict[str, Any] | None = None
-<<<<<<< HEAD
     sink_kind: SinkKind | None = None
-=======
-    sink_kind: Literal["folder", "db"] | None = None
->>>>>>> b26b672f
     sink_config: dict[str, Any] | None = None
 
     @compat_validator("config")
