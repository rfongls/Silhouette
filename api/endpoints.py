"""CRUD and lifecycle APIs for Engine network endpoints."""

from __future__ import annotations

from typing import Any, Literal

from fastapi import APIRouter, HTTPException, Query, status
from pydantic import BaseModel, Field, validator
from sqlalchemy.exc import IntegrityError

from engine.net.endpoints import get_manager
from insights.store import get_store
from ._pydantic_compat import compat_validator, fields_set
<<<<<<< HEAD
from .types import EndpointKind, SinkKind
=======
from .types import ENDPOINT_KIND_VALUES, EndpointKind, SinkKind
>>>>>>> 4f83b57d

router = APIRouter(tags=["engine"])


class EndpointCreateRequest(BaseModel):
    kind: EndpointKind
    name: str = Field(..., min_length=1, max_length=200)
    pipeline_id: int | None = Field(None, ge=1)
    config: dict[str, Any]
    sink_kind: SinkKind = "folder"
    sink_config: dict[str, Any] = Field(default_factory=dict)

    @compat_validator("sink_config", pre=True, always=True)
    def _ensure_sink_config_dict(cls, value: Any) -> dict[str, Any]:  # noqa: D401
        """Validate that the sink configuration is a JSON object/dict."""
        if value is None:
            return {}
        if not isinstance(value, dict):
            raise ValueError("sink_config must be an object")
        return value


class EndpointInfo(BaseModel):
    id: int
    kind: EndpointKind
    name: str
    pipeline_id: int | None
    status: str
    config: dict[str, Any]
    sink_kind: SinkKind
    sink_config: dict[str, Any]
    last_error: str | None


class EndpointListResponse(BaseModel):
    items: list[EndpointInfo]


@router.post("/api/engine/endpoints", status_code=status.HTTP_201_CREATED)
def create_endpoint(payload: EndpointCreateRequest) -> dict[str, int]:
    store = get_store()
    try:
        record = store.create_endpoint(
            kind=payload.kind,
            name=payload.name.strip(),
            pipeline_id=payload.pipeline_id,
            config=payload.config,
            sink_kind=payload.sink_kind,
            sink_config=payload.sink_config,
        )
    except KeyError as exc:
        raise HTTPException(status_code=status.HTTP_404_NOT_FOUND, detail=str(exc)) from exc
    except IntegrityError as exc:
        raise HTTPException(status_code=status.HTTP_409_CONFLICT, detail="endpoint name already exists") from exc
    return {"id": record.id}


@router.get("/api/engine/endpoints", response_model=EndpointListResponse)
def list_endpoints(kind: EndpointKind | None = Query(None)) -> EndpointListResponse:
    store = get_store()
<<<<<<< HEAD
    kinds = [kind] if kind else None
=======
    kinds = None
    if kind:
        if kind not in ENDPOINT_KIND_VALUES:
            raise HTTPException(status_code=status.HTTP_400_BAD_REQUEST, detail="unknown kind")
        kinds = [kind]
>>>>>>> 4f83b57d
    items = [
        EndpointInfo(
            id=record.id,
            kind=record.kind,
            name=record.name,
            pipeline_id=record.pipeline_id,
            status=record.status,
            config=record.config,
            sink_kind=record.sink_kind,
            sink_config=record.sink_config,
            last_error=record.last_error,
        )
        for record in store.list_endpoints(kind=kinds)
    ]
    return EndpointListResponse(items=items)


@router.get("/api/engine/endpoints/{endpoint_id}", response_model=EndpointInfo)
def get_endpoint(endpoint_id: int) -> EndpointInfo:
    store = get_store()
    record = store.get_endpoint(endpoint_id)
    if record is None:
        raise HTTPException(status_code=status.HTTP_404_NOT_FOUND, detail="endpoint not found")
    return EndpointInfo(
        id=record.id,
        kind=record.kind,
        name=record.name,
        pipeline_id=record.pipeline_id,
        status=record.status,
        config=record.config,
        sink_kind=record.sink_kind,
        sink_config=record.sink_config,
        last_error=record.last_error,
    )


class EndpointUpdateRequest(BaseModel):
    pipeline_id: int | None = Field(None, ge=1)
    config: dict[str, Any] | None = None
    sink_kind: SinkKind | None = None
    sink_config: dict[str, Any] | None = None

    @compat_validator("config")
    def _validate_config(cls, value: dict[str, Any] | None) -> dict[str, Any] | None:
        if value is not None and not isinstance(value, dict):
            raise ValueError("config must be an object")
        return value

    @compat_validator("sink_config")
    def _validate_sink_config(
        cls, value: dict[str, Any] | None
    ) -> dict[str, Any] | None:
        if value is not None and not isinstance(value, dict):
            raise ValueError("sink_config must be an object")
        return value


@router.put("/api/engine/endpoints/{endpoint_id}")
def update_endpoint(endpoint_id: int, payload: EndpointUpdateRequest) -> dict[str, bool]:
    store = get_store()
    record = store.get_endpoint(endpoint_id)
    if record is None:
        raise HTTPException(status_code=status.HTTP_404_NOT_FOUND, detail="endpoint not found")

    updates: dict[str, Any] = {}
    if "pipeline_id" in fields_set(payload):
        if payload.pipeline_id is not None:
            pipeline = store.get_pipeline(payload.pipeline_id)
            if pipeline is None:
                raise HTTPException(status_code=status.HTTP_404_NOT_FOUND, detail="pipeline not found")
        updates["pipeline_id"] = payload.pipeline_id
    if payload.config is not None:
        updates["config"] = payload.config
    if payload.sink_kind is not None:
        updates["sink_kind"] = payload.sink_kind
    if payload.sink_config is not None:
        updates["sink_config"] = payload.sink_config

    if updates:
        store.update_endpoint(endpoint_id, **updates)
    return {"ok": True}


@router.post("/api/engine/endpoints/{endpoint_id}/start")
async def start_endpoint(endpoint_id: int) -> dict[str, bool]:
    store = get_store()
    manager = get_manager(store)
    try:
        await manager.start_endpoint(endpoint_id)
    except PermissionError as exc:
        raise HTTPException(status_code=status.HTTP_403_FORBIDDEN, detail=str(exc)) from exc
    except ValueError as exc:
        raise HTTPException(status_code=status.HTTP_400_BAD_REQUEST, detail=str(exc)) from exc
    except KeyError as exc:
        raise HTTPException(status_code=status.HTTP_404_NOT_FOUND, detail=str(exc)) from exc
    except OSError as exc:
        raise HTTPException(status_code=status.HTTP_409_CONFLICT, detail=str(exc)) from exc
    return {"started": True}


@router.post("/api/engine/endpoints/{endpoint_id}/stop")
async def stop_endpoint(endpoint_id: int) -> dict[str, bool]:
    store = get_store()
    manager = get_manager(store)
    await manager.stop_endpoint(endpoint_id)
    return {"stopped": True}


@router.post("/api/engine/endpoints/{endpoint_id}/refresh")
async def refresh_endpoint(endpoint_id: int) -> dict[str, bool]:
    store = get_store()
    manager = get_manager(store)
    await manager.stop_endpoint(endpoint_id)
    await manager.start_endpoint(endpoint_id)
    return {"refreshed": True}


@router.delete("/api/engine/endpoints/{endpoint_id}")
async def delete_endpoint(endpoint_id: int) -> dict[str, bool]:
    store = get_store()
    manager = get_manager(store)
    await manager.stop_endpoint(endpoint_id)
    deleted = store.delete_endpoint(endpoint_id)
    if not deleted:
        raise HTTPException(status_code=status.HTTP_404_NOT_FOUND, detail="endpoint not found")
    return {"deleted": True}<|MERGE_RESOLUTION|>--- conflicted
+++ resolved
@@ -11,11 +11,7 @@
 from engine.net.endpoints import get_manager
 from insights.store import get_store
 from ._pydantic_compat import compat_validator, fields_set
-<<<<<<< HEAD
 from .types import EndpointKind, SinkKind
-=======
-from .types import ENDPOINT_KIND_VALUES, EndpointKind, SinkKind
->>>>>>> 4f83b57d
 
 router = APIRouter(tags=["engine"])
 
@@ -76,15 +72,7 @@
 @router.get("/api/engine/endpoints", response_model=EndpointListResponse)
 def list_endpoints(kind: EndpointKind | None = Query(None)) -> EndpointListResponse:
     store = get_store()
-<<<<<<< HEAD
     kinds = [kind] if kind else None
-=======
-    kinds = None
-    if kind:
-        if kind not in ENDPOINT_KIND_VALUES:
-            raise HTTPException(status_code=status.HTTP_400_BAD_REQUEST, detail="unknown kind")
-        kinds = [kind]
->>>>>>> 4f83b57d
     items = [
         EndpointInfo(
             id=record.id,
