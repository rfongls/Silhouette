--- conflicted
+++ resolved
@@ -129,46 +129,12 @@
     return PlainTextResponse(out, media_type="text/plain", headers={"Cache-Control": "no-store"})
 
 @router.post("/api/interop/generate", response_class=PlainTextResponse)
-<<<<<<< HEAD
 async def generate_messages_endpoint(request: Request):
     """
     Accept JSON, x-www-form-urlencoded form, or raw querystring bodies.
     Always returns plain HL7 text. This avoids 'value is not a valid dict'
     when callers post forms to a JSON-only handler (or vice versa).
     """
-=======
-async def generate_messages_form(
-    version: str = Form(...),
-    trigger: str | None = Form(None),
-    template_relpath: str | None = Form(None),
-    count: int = Form(1),
-    seed: int | None = Form(None),
-    ensure_unique: bool = Form(False),
-    include_clinical: bool = Form(False),
-    deidentify: bool = Form(False),
-    text: str | None = Form(None),
-):
-    """Form-post variant. Always returns plain HL7 text."""
-    body = {
-        "version": version,
-        "trigger": (trigger or "").strip(),
-        "template_relpath": (template_relpath or "").strip(),
-        "count": count,
-        "seed": seed,
-        "ensure_unique": bool(ensure_unique),
-        "include_clinical": bool(include_clinical),
-        "deidentify": bool(deidentify),
-        "text": text,
-    }
-    if count > 1 and deidentify is False:
-        # Friendly default: auto-deidentify when generating more than one unless explicitly disabled
-        body["deidentify"] = True
-    return generate_messages(body)
-
-# Backward-compatible alias that accepts JSON *or* form or raw query body
-@router.post("/api/interop/generate/plain", response_class=PlainTextResponse)
-async def generate_messages_plain(request: Request):
->>>>>>> 6edec780
     ctype = (request.headers.get("content-type") or "").lower()
     body: dict = {}
 
@@ -187,7 +153,6 @@
             form = await request.form()
             body = {k: form.get(k) for k in form.keys()}
         except Exception:
-<<<<<<< HEAD
             body = {}
 
     # 3) Raw 'version=...&trigger=...' (e.g., text/plain)
@@ -211,14 +176,6 @@
 async def generate_messages_plain(request: Request):
     # Stable alias for tests/tools; shares the same robust parser.
     return await generate_messages_endpoint(request)
-
-=======
-            raw = await request.body()
-            q = parse_qs(raw.decode("utf-8", errors="ignore"))
-            body = {k: v[-1] for k, v in q.items()} if q else {}
-    return generate_messages(body)
-
->>>>>>> 6edec780
 
 @router.post("/api/interop/deidentify")
 def api_deidentify(text: str = Body(..., embed=True), seed: Optional[int] = Body(None)):
