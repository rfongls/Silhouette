from __future__ import annotations
import hashlib
from pathlib import Path
from typing import Any, Optional
import re
from urllib.parse import parse_qs
import json
import logging
import time
import uuid
import os
import sys
import inspect
from fastapi import APIRouter, HTTPException, Request
from fastapi.exceptions import RequestValidationError
from fastapi.responses import JSONResponse, PlainTextResponse, HTMLResponse
from fastapi.templating import Jinja2Templates
from starlette.datastructures import UploadFile
from silhouette_core.interop.hl7_mutate import (
    enrich_clinical_fields,
    ensure_unique_fields,
    load_template_text,
)
from silhouette_core.interop.deid import deidentify_message, apply_deid_with_template
from silhouette_core.interop.mllp import send_mllp_batch
from silhouette_core.interop.validate_workbook import validate_message, validate_with_template
from api.activity_log import log_activity
from api.debug_log import log_debug_message
from api.metrics import record_event

router = APIRouter()
logger = logging.getLogger(__name__)
templates = Jinja2Templates(directory="templates")
templates.env.filters["split"] = lambda s, sep=" ", maxsplit=-1: ("" if s is None else str(s)).split(sep, maxsplit)

DEID_DIR = Path("configs/interop/deid_templates")
VAL_DIR = Path("configs/interop/validate_templates")
for folder in (DEID_DIR, VAL_DIR):
    folder.mkdir(parents=True, exist_ok=True)


def _load_template(path: Path, name: str, kind: str) -> dict:
    target = path / f"{name}.json"
    if not target.exists():
        raise HTTPException(status_code=400, detail=f"{kind.title()} template '{name}' not found")
    try:
        return json.loads(target.read_text(encoding="utf-8"))
    except json.JSONDecodeError as exc:  # pragma: no cover - malformed template
        raise HTTPException(status_code=400, detail=f"Invalid {kind} template JSON: {exc}") from exc


def load_deid_template(name: str) -> dict:
    return _load_template(DEID_DIR, name, "de-identify")


def load_validation_template(name: str) -> dict:
    return _load_template(VAL_DIR, name, "validation")


def _preview(value: Any, limit: int = 160) -> str:
    """Return a short, printable preview for logging."""
    try:
        if isinstance(value, (bytes, bytearray)):
            text = value.decode("utf-8", errors="replace")
        else:
            text = str(value)
    except Exception:
        text = repr(value)
    text = text.replace("\r", "\\r").replace("\n", "\\n")
    if len(text) > limit:
        return f"{text[:limit]}…(+{len(text) - limit})"
    return text


def _debug_log(event: str, **fields: Any) -> None:
    parts = [event]
    for key, value in fields.items():
        parts.append(f"{key}={_preview(value)}")
    message = " | ".join(parts)
    if log_debug_message(message):
        logger.info(message)
        print(f"[interop_gen] {message}", file=sys.stderr, flush=True)
print("[interop_gen] robust router module imported", file=sys.stderr)
this_file = os.path.abspath(inspect.getfile(sys.modules[__name__]))
print(f"[interop_gen] using file: {this_file}", file=sys.stderr)


def _coerce_scalar(value: Any) -> Any:
    """Return a scalar when lists only contain a single value."""
    if isinstance(value, list) and len(value) == 1:
        return value[0]
    return value


def _maybe_load_deid_template(name: Any) -> dict | None:
    if not name:
        return None
    normalized = str(name).strip()
    if not normalized or normalized.lower() in {"builtin", "legacy", "none"}:
        return None
    return load_deid_template(normalized)
  

def _maybe_load_validation_template(name: Any) -> dict | None:
    if not name:
        return None
    normalized = str(name).strip()
    if not normalized or normalized.lower() in {"builtin", "legacy", "none"}:
        return None
    return load_validation_template(normalized)

_ISSUE_VALUE_PATTERNS = (
    re.compile(r"[Vv]alue ['\"]([^'\"]+)['\"]"),
    re.compile(r"got ['\"]([^'\"]+)['\"]"),
    re.compile(r"was ['\"]([^'\"]+)['\"]"),
)

def _parse_hl7_location(loc: Any):
    """Return (segment, field, component, subcomponent) parsed from an HL7 location string."""
    if loc in (None, "", "—"):
        return None, None, None, None
    text = str(loc).strip()
    if not text or text == "—":
        return None, None, None, None
    if "-" in text:
        segment, rest = text.split("-", 1)
    else:
        segment, rest = text, ""
    field = component = subcomponent = None
    if rest:
        rest = rest.replace("^", ".")
        pieces = [part for part in rest.split(".") if part]

        def _to_int(value: str):
            try:
                digits = "".join(ch for ch in value if ch.isdigit())
                return int(digits) if digits else None
            except Exception:
                return None

        if len(pieces) >= 1:
            field = _to_int(pieces[0])
        if len(pieces) >= 2:
            component = _to_int(pieces[1])
        if len(pieces) >= 3:
            subcomponent = _to_int(pieces[2])
    return (segment or None), field, component, subcomponent


def _extract_issue_value(message: Any) -> str | None:
    if not message:
        return None
    text = str(message)
    for pattern in _ISSUE_VALUE_PATTERNS:
        match = pattern.search(text)
        if not match:
            continue
        for group in match.groups():
            if group:
                return group
    return None

def _enrich_validate_issues(issues: Any) -> list[dict[str, Any]]:
    """Ensure validation issues expose code, segment, field, component, subcomponent."""
    enriched: list[dict[str, Any]] = []
    for issue in issues or []:
        if isinstance(issue, dict):
            item = dict(issue)
        else:
            item = {"message": str(issue)}
        seg = item.get("segment")
        field = item.get("field")
        component = item.get("component")
        subcomponent = item.get("subcomponent")
        location = item.get("location")
        parsed = _parse_hl7_location(location)
        seg = seg or parsed[0]
        if field in ("", None):
            field = parsed[1]
        if component in ("", None):
            component = parsed[2]
        if subcomponent in ("", None):
            subcomponent = parsed[3]
        severity = (item.get("severity") or "error").lower()
        if "warn" in severity:
            severity = "warning"
        elif "err" in severity or "fail" in severity:
            severity = "error"
        elif any(tag in severity for tag in ("info", "ok", "pass")):
            severity = "info"
        else:
            severity = severity or "error"
        message_text = item.get("message") or ""
        enriched.append(
            {
                "severity": severity,
                "code": item.get("code")
                or item.get("rule")
                or item.get("id")
                or item.get("type")
                or "",
                "segment": seg or "",
                "field": field,
                "component": component,
                "subcomponent": subcomponent,
                "location": location or "",
                "occurrence": item.get("occurrence"),
                "message": message_text,
                "value": item.get("value") or _extract_issue_value(message_text),
            }
        )
    return enriched


_ISSUE_VALUE_PATTERNS = (
    re.compile(r"[Vv]alue ['\"]([^'\"]+)['\"]"),
    re.compile(r"got ['\"]([^'\"]+)['\"]"),
    re.compile(r"was ['\"]([^'\"]+)['\"]"),
)


def _parse_hl7_location(loc: Any):
    """Return (segment, field, component, subcomponent) parsed from an HL7 location string."""
    if loc in (None, "", "—"):
        return None, None, None, None
    text = str(loc).strip()
    if not text or text == "—":
        return None, None, None, None
    if "-" in text:
        segment, rest = text.split("-", 1)
    else:
        segment, rest = text, ""
    field = component = subcomponent = None
    if rest:
        rest = rest.replace("^", ".")
        pieces = [part for part in rest.split(".") if part]

        def _to_int(value: str):
            try:
                digits = "".join(ch for ch in value if ch.isdigit())
                return int(digits) if digits else None
            except Exception:
                return None

        if len(pieces) >= 1:
            field = _to_int(pieces[0])
        if len(pieces) >= 2:
            component = _to_int(pieces[1])
        if len(pieces) >= 3:
            subcomponent = _to_int(pieces[2])
    return (segment or None), field, component, subcomponent


def _extract_issue_value(message: Any) -> str | None:
    if not message:
        return None
    text = str(message)
    for pattern in _ISSUE_VALUE_PATTERNS:
        match = pattern.search(text)
        if not match:
            continue
        for group in match.groups():
            if group:
                return group
    return None


def _enrich_validate_issues(issues: Any) -> list[dict[str, Any]]:
    """Ensure validation issues expose code, segment, field, component, subcomponent."""
    enriched: list[dict[str, Any]] = []
    for issue in issues or []:
        if isinstance(issue, dict):
            item = dict(issue)
        else:
            item = {"message": str(issue)}
        seg = item.get("segment")
        field = item.get("field")
        component = item.get("component")
        subcomponent = item.get("subcomponent")
        location = item.get("location")
        parsed = _parse_hl7_location(location)
        seg = seg or parsed[0]
        if field in ("", None):
            field = parsed[1]
        if component in ("", None):
            component = parsed[2]
        if subcomponent in ("", None):
            subcomponent = parsed[3]
        severity = (item.get("severity") or "error").lower()
        if "warn" in severity:
            severity = "warning"
        elif "err" in severity or "fail" in severity:
            severity = "error"
        elif any(tag in severity for tag in ("info", "ok", "pass")):
            severity = "info"
        else:
            severity = severity or "error"
        message_text = item.get("message") or ""
        enriched.append(
            {
                "severity": severity,
                "code": item.get("code")
                or item.get("rule")
                or item.get("id")
                or item.get("type")
                or "",
                "segment": seg or "",
                "field": field,
                "component": component,
                "subcomponent": subcomponent,
                "location": location or "",
                "occurrence": item.get("occurrence"),
                "message": message_text,
                "value": item.get("value") or _extract_issue_value(message_text),
            }
        )
    return enriched


def _hl7_value_for_position(
    message: str,
    segment: str | None,
    field: int | None,
    component: int | None = None,
    subcomponent: int | None = None,
) -> str | None:
    """Return the first value for the given HL7 segment/field position."""
    if not message or not segment or field is None:
        return None
    seg = segment.strip().upper()
    if not seg or field <= 0:
        return None
    for line in (message or "").splitlines():
        if not line.startswith(seg + "|"):
            continue
        parts = line.split("|")
        if len(parts) <= field:
            continue
        value = parts[field] or ""
        if component and component > 0:
            comp_parts = value.split("^")
            if len(comp_parts) >= component:
                value = comp_parts[component - 1] or ""
            else:
                value = ""
        if subcomponent and subcomponent > 0:
            sub_parts = value.split("&")
            if len(sub_parts) >= subcomponent:
                value = sub_parts[subcomponent - 1] or ""
            else:
                value = ""
        return value or None
    return None


def _build_success_rows(
    template: dict[str, Any] | None,
    issues: list[dict[str, Any]],
    message_text: str,
) -> list[dict[str, Any]]:
    """Create synthetic OK rows for checks that passed."""
    if not template:
        return []
    checks = (template or {}).get("checks") or []
    if not isinstance(checks, list):
        return []
    failed_fields: set[tuple[str | None, int | None]] = set()
    failed_components: set[tuple[str | None, int | None, int | None, int | None]] = set()
    for issue in issues:
        sev = (issue.get("severity") or "").lower()
        if sev in {"error", "warning"}:
            seg_key = (issue.get("segment") or "").strip().upper() or None
            failed_fields.add((seg_key, issue.get("field")))
            failed_components.add(
                (
                    seg_key,
                    issue.get("field"),
                    issue.get("component"),
                    issue.get("subcomponent"),
                )
            )

    success_rows: list[dict[str, Any]] = []
    for raw in checks:
        if not isinstance(raw, dict):
            continue
        segment = (raw.get("segment") or "").strip().upper()
        field_val = raw.get("field")
        try:
            field_int = int(field_val)
        except Exception:
            continue
        seg_key = (segment or "").strip().upper() or None
        comp_val = raw.get("component")
        sub_val = raw.get("subcomponent")
        try:
            comp_int = int(comp_val) if comp_val not in (None, "") else None
        except Exception:
            comp_int = None
        try:
            sub_int = int(sub_val) if sub_val not in (None, "") else None
        except Exception:
            sub_int = None
        if (seg_key, field_int) in failed_fields:
            continue
        if (seg_key, field_int, comp_int, sub_int) in failed_components:
            continue
        value = _hl7_value_for_position(message_text, segment or None, field_int, comp_int, sub_int)
        success_rows.append(
            {
                "severity": "ok",
                "code": "OK",
                "segment": segment or "",
                "field": field_int,
                "component": comp_int,
                "subcomponent": sub_int,
                "occurrence": None,
                "location": f"{segment}-{field_int}" if segment else "",
                "message": "",
                "value": value,
            }
        )
    return success_rows


def _count_issue_severities(rows: list[dict[str, Any]]) -> dict[str, int]:
    counts = {"ok": 0, "warnings": 0, "errors": 0}
    for row in rows:
        sev = (row.get("severity") or "").lower()
        if sev == "ok":
            counts["ok"] += 1
        elif sev == "warning":
            counts["warnings"] += 1
        elif sev == "error":
            counts["errors"] += 1
    return counts


async def parse_any_request(request: Request) -> dict:
    """Parse JSON, multipart, urlencoded, or query data into a dict."""
    ctype = (request.headers.get("content-type") or "").lower()
    try:
        query = dict(request.query_params)
    except KeyError:
        query = {}
    raw = await request.body()
    query_string = request.scope.get("query_string", b"")
    if isinstance(query_string, bytes):
        query_text = query_string.decode("latin-1", errors="ignore")
    else:
        query_text = str(query_string)
    _debug_log(
        "parse_any_request.start",
        method=request.method,
        path=request.url.path,
        query=query_text,
        ctype=ctype,
        content_length=request.headers.get("content-length"),
        hx=request.headers.get("hx-request"),
        raw_preview=_preview(raw),
    )

    body: dict[str, Any] = {}

    if raw and ("application/json" in ctype or "text/json" in ctype):
        try:
            parsed = json.loads(raw.decode("utf-8"))
            if isinstance(parsed, dict):
                body = dict(parsed)
        except Exception:
            body = {}

    if not body and "multipart/form-data" in ctype:
        try:
            form = await request.form()
            data: dict[str, Any] = {}
            for key, value in form.multi_items():
                if isinstance(value, UploadFile):
                    data.setdefault(key, value.filename)
                else:
                    data.setdefault(key, value)
            for key, value in query.items():
                data.setdefault(key, value)
            body = {k: _coerce_scalar(v) for k, v in data.items()}
        except Exception:
            body = {}

    if not body and "application/x-www-form-urlencoded" in ctype:
        try:
            form = await request.form()
            body = {key: form.get(key) for key in form.keys()} if form else {}
        except Exception:
            body = {}

    if not body and raw:
        try:
            parsed = parse_qs(raw.decode("utf-8", errors="replace"), keep_blank_values=True)
            body = {k: _coerce_scalar(v) for k, v in parsed.items()}
        except Exception:
            body = {}

    for key, value in query.items():
        body.setdefault(key, value)

    if "count" in body:
        try:
            body["count"] = int(body["count"])
        except Exception:
            pass

    if not body.get("trigger"):
        rel = str(body.get("template_relpath") or "").strip()
        if rel:
            stem = Path(rel).stem
            if stem:
                body["trigger"] = stem

    try:
        cnt_value = body.get("count", 1)
        if isinstance(cnt_value, str):
            cnt = int(cnt_value) if cnt_value.strip() else 1
        else:
            cnt = int(cnt_value)
    except Exception:
        cnt = 1
    deid_value = body.get("deidentify")
    missing_deidentify = "deidentify" not in body
    if not missing_deidentify:
        if deid_value is None:
            missing_deidentify = True
        elif isinstance(deid_value, str):
            missing_deidentify = deid_value.strip() == ""
    if cnt > 1 and missing_deidentify:
        body["deidentify"] = True

    _debug_log("parse_any_request.done", parsed_body=body)
    return body

TEMPLATES_HL7_DIR = (Path(__file__).resolve().parent.parent / "templates" / "hl7").resolve()
VALID_VERSIONS = {"hl7-v2-3", "hl7-v2-4", "hl7-v2-5"}
ALLOWED_EXTS = (".hl7", ".txt", ".hl7.j2")


def _assert_rel_under_templates(relpath: str) -> Path:
    p = (TEMPLATES_HL7_DIR / relpath).resolve()
    if not str(p).startswith(str(TEMPLATES_HL7_DIR)):
        raise HTTPException(status_code=400, detail="Invalid relpath")
    if not p.exists() or not p.is_file():
        raise HTTPException(status_code=404, detail=f"Template not found: {relpath}")
    return p


def _to_bool(v):
    if isinstance(v, bool):
        return v
    s = str(v).strip().lower()
    return s in ("1", "true", "on", "yes")


def _to_int(v, default=None):
    try:
        return int(v)
    except Exception:
        return default


def _stem_for_match(name: str) -> str:
    n = name
    if n.lower().endswith(".j2"):
        n = n[:-3]
    for ext in (".hl7", ".txt"):
        if n.lower().endswith(ext):
            n = n[: -len(ext)]
    return Path(n).stem.upper()


def _find_template_by_trigger(version: str, trigger: str) -> Optional[str]:
    base = (TEMPLATES_HL7_DIR / version).resolve()
    if not base.exists():
        return None
    want = (trigger or "").strip().upper()
    for p in base.rglob("*"):
        if p.is_file() and any(p.name.lower().endswith(ext) for ext in ALLOWED_EXTS):
            if _stem_for_match(p.name) == want:
                return p.relative_to(TEMPLATES_HL7_DIR).as_posix()
    return None


def _guess_rel_from_trigger(trigger: str, version: str) -> Optional[str]:
    """
    Find a template whose stem matches the trigger. Search the requested
    version first, then fall back to other known versions. This mirrors the
    behaviour expected by the UI where a trigger is unique across versions.
    """
    rel = _find_template_by_trigger(version, trigger)
    if rel:
        _debug_log("guess_rel.direct_hit", trigger=trigger, version=version, rel=rel)
        return rel
    for v in VALID_VERSIONS:
        if v == version:
            continue
        rel = _find_template_by_trigger(v, trigger)
        if rel:
            _debug_log("guess_rel.fallback_hit", trigger=trigger, requested=version, matched_version=v, rel=rel)
            return rel
    _debug_log("guess_rel.miss", trigger=trigger, version=version)
    return None


def generate_messages(body: dict):
    """Generate HL7 messages from a template.
    This helper takes a dict-like body and returns a FastAPI response. It is
    used by the HTTP endpoint below and by internal callers such as the
    pipeline runner."""
    _debug_log("generate_messages.start", body=body)
    start_ts = time.time()
    version = body.get("version", "hl7-v2-4")
    if version not in VALID_VERSIONS:
        raise HTTPException(400, f"Unknown version '{version}'")

    rel = (body.get("template_relpath") or "").strip()
    trig = (body.get("trigger") or "").strip()
    text = body.get("text")
    if rel and "/" not in rel:
        rel = f"{version}/{rel}"
    if not rel and trig:
        rel = _guess_rel_from_trigger(trig, version)
    if rel:
        version = rel.split("/", 1)[0]
    _debug_log("generate_messages.template_resolved", rel=rel or None, trigger=trig or None, version=version)
    if not rel and not text:
        # Note: return a helpful 404 if the trigger can’t be resolved
        raise HTTPException(404, detail=f"No template found for trigger '{trig}' in {version}")

    count = _to_int(body.get("count", 1), 1)
    if count is None or count < 1 or count > 10000:
        raise HTTPException(400, "count must be 1..10000")

    seed = body.get("seed")
    rng_seed = _to_int(seed, None)
    ensure_unique = _to_bool(body.get("ensure_unique", True))
    include_clinical = _to_bool(body.get("include_clinical", False))
    deid_input = body.get("deidentify")
    deidentify = _to_bool(deid_input)
    if count > 1 and (deid_input is None or str(deid_input).strip() == ""):
        deidentify = True
    deid_template_name = body.get("deid_template")
    deid_template = _maybe_load_deid_template(deid_template_name)
    apply_baseline = _to_bool(body.get("apply_baseline"))
    # Load text (from relpath or inline "text")
    template_path = None
    if not text:
        template_path = _assert_rel_under_templates(rel)
        template_text = load_template_text(template_path)
    else:
        template_text = text
    if template_path:
        _debug_log(
            "generate_messages.template_loaded",
            rel=rel,
            bytes=len(template_text.encode("utf-8", errors="ignore")),
        )
    else:
        _debug_log("generate_messages.inline_template", provided_bytes=len(template_text.encode("utf-8", errors="ignore")))

    msgs: list[str] = []
    for i in range(count):
        msg = template_text
        derived = None
        if rng_seed is not None:
            h = hashlib.sha256(f"{rng_seed}|{rel or 'inline'}|{i}".encode()).hexdigest()
            derived = int(h[:12], 16)

        if ensure_unique:
            msg = ensure_unique_fields(msg, index=i, seed=derived)
        if include_clinical:
            msg = enrich_clinical_fields(msg, seed=derived)
        if deidentify:
            if deid_template or apply_baseline:
                tpl_payload = deid_template or {"rules": []}
                msg = apply_deid_with_template(msg, tpl_payload, apply_baseline=apply_baseline)
            else:
                msg = deidentify_message(msg, seed=derived)
        msgs.append(msg)
    first_preview = msgs[0] if msgs else ""
    _debug_log(
        "generate_messages.done",
        messages=len(msgs),
        rel=rel or "inline",
        deidentify=deidentify,
        deid_template=deid_template_name or "",
        baseline=apply_baseline,
        ensure_unique=ensure_unique,
        include_clinical=include_clinical,
        preview=first_preview,
    )
    out = "\n".join(msgs) + ("\n" if msgs else "")
    _debug_log("generate_messages.response_ready", bytes=len(out))
    template_name = Path(rel).name if rel else "inline"
    log_activity(
        "generate",
        version=version,
        trigger=trig or "",
        count=count,
        template=template_name,
    )
    msg_id = str(uuid.uuid4())
    elapsed_ms = int((time.time() - start_ts) * 1000)
    try:
        record_event(
            {
                "stage": "generate",
                "msg_id": msg_id,
                "hl7_type": trig or "",
                "hl7_version": version,
                "status": "success",
                "elapsed_ms": elapsed_ms,
                "count": len(msgs),
                "template": template_name,
                "size_bytes": len(out.encode("utf-8", errors="ignore")),
            }
        )
    except Exception:
        logger.debug("metrics.record_event_failed", exc_info=True)
    return PlainTextResponse(out, media_type="text/plain", headers={"Cache-Control": "no-store"})

@router.post("/api/interop/generate", response_class=PlainTextResponse)
async def generate_messages_endpoint(request: Request):
    """Robust HL7 generation endpoint (JSON/form/multipart/query)."""
    _debug_log(
        "generate_messages_endpoint.invoke",
        method=request.method,
        path=request.url.path,
        query=request.url.query,
        hx=request.headers.get("hx-request"),
        accept=request.headers.get("accept"),
        referer=request.headers.get("referer"),
    )
    body = await parse_any_request(request)
    _debug_log("generate_messages_endpoint.parsed_body", body=body)
    return generate_messages(body)

@router.get("/api/interop/generate", response_class=PlainTextResponse)
async def generate_messages_get(request: Request):
    """GET variant for simple query-string based generation."""
    return await generate_messages_endpoint(request)

@router.post("/api/interop/generate/plain", response_class=PlainTextResponse)
async def generate_messages_plain(request: Request):
    _debug_log(
        "generate_messages_plain.invoke",
        method=request.method,
        path=request.url.path,
        query=request.url.query,
        hx=request.headers.get("hx-request"),
        accept=request.headers.get("accept"),
        referer=request.headers.get("referer"),
    )
    body = await parse_any_request(request)
    _debug_log("generate_messages_plain.parsed_body", body=body)
    return generate_messages(body)


async def try_generate_on_validation_error(
    request: Request, exc: RequestValidationError
):
    """Attempt to salvage legacy validation failures for /api/interop/generate."""
    path = request.url.path.rstrip("/")
    if path not in {"/api/interop/generate", "/api/interop/generate/plain"}:
        _debug_log("validation_fallback.skip_path", path=path)
        return None
    errors = exc.errors() if hasattr(exc, "errors") else []
    _debug_log("validation_fallback.recovering", path=path, errors=errors)
    try:
        body = await parse_any_request(request)
        _debug_log("validation_fallback.recovered_body", path=path, body=body)
        return generate_messages(body)
    except Exception:
        logger.exception("Failed to recover generator request after validation error")
        _debug_log("validation_fallback.failed", path=path)
        return None

def _wants_text_plain(request: Request) -> bool:
    """Return True when client prefers text/plain (or ?format=txt)."""
    accept = (request.headers.get("accept") or "").lower()
    if "text/plain" in accept:
        return True
    qs = (request.url.query or "").lower()
    return ("format=txt" in qs) or ("format=text" in qs) or ("format=plain" in qs)


def _wants_validation_html(request: Request, format_hint: Any | None = None) -> bool:
    """Detect when the caller expects an HTML validation report."""

    def _is_html(value: Any) -> bool:
        try:
            return str(value).strip().lower() == "html"
        except Exception:
            return False

    if _is_html(format_hint):
        return True

    try:
        query_format = request.query_params.get("format")  # type: ignore[attr-defined]
    except Exception:
        query_format = None
    if _is_html(query_format):
        return True

    headers = request.headers
    hx_header = headers.get("hx-request") or headers.get("HX-Request")
    if hx_header is not None:
        try:
            if str(hx_header).strip().lower() == "true":
                return True
        except Exception:
            return True
    accept = (headers.get("accept") or headers.get("Accept") or "").lower()
    return "text/html" in accept


def _normalize_validation_result(raw: Any, message_text: str) -> dict[str, Any]:
    """Map validator output into counts + issue rows for the UI report."""

    def _as_list(value: Any) -> list[Any]:
        if value is None:
            return []
        if isinstance(value, (list, tuple, set)):
            return list(value)
        return [value]

    if not isinstance(raw, dict):
        raw = {"ok": bool(raw), "raw": raw}

    issues: list[dict[str, str]] = []
    seen: set[tuple[str, str, str, str]] = set()
    ok_count = 1 if raw.get("ok") else 0
    warn_count = 0
    err_count = 0

    def append_issue(severity: str, code: str | None, location: str | None, message: str | None) -> None:
        nonlocal warn_count, err_count
        sev_raw = str(severity or "info").lower()
        if "warn" in sev_raw:
            normalized = "warning"
        elif any(tag in sev_raw for tag in ("err", "fail")):
            normalized = "error"
        elif "info" in sev_raw or "ok" in sev_raw or "pass" in sev_raw:
            normalized = "info"
        else:
            normalized = "info"
        code_text = (code or "").strip() or "—"
        raw_location = (location or "").strip()
        location_text = raw_location or "—"
        message_text_local = (message or "").strip()
        key = (normalized, code_text, location_text, message_text_local)
        if key in seen:
            return
        seen.add(key)
        if normalized == "error":
            err_count += 1
        elif normalized == "warning":
            warn_count += 1
        issues.append(
            {
                "severity": normalized,
                "code": code_text,
                "location": raw_location,
                "message": message_text_local or "—",
            }
        )

    # Structured issues (already include severity/code/location/message)
    for entry in _as_list(raw.get("issues")):
        if isinstance(entry, dict):
            append_issue(
                entry.get("severity") or entry.get("level") or entry.get("status") or "info",
                entry.get("code") or entry.get("rule") or entry.get("id") or entry.get("type"),
                entry.get("location")
                or entry.get("segment")
                or entry.get("field")
                or entry.get("path")
                or entry.get("target"),
                entry.get("message") or entry.get("detail") or entry.get("description") or str(entry),
            )
        else:
            append_issue("info", None, None, str(entry))

    # Errors may be returned as list[str], list[dict], or dict[str, Any]
    errors = raw.get("errors")
    if isinstance(errors, dict):
        for key, value in errors.items():
            append_issue("error", str(key), None, value if isinstance(value, str) else str(value))
    else:
        for idx, entry in enumerate(_as_list(errors), start=1):
            if isinstance(entry, dict):
                append_issue(
                    entry.get("severity") or "error",
                    entry.get("code") or entry.get("rule") or f"E{idx:03}",
                    entry.get("location")
                    or entry.get("segment")
                    or entry.get("field")
                    or entry.get("path"),
                    entry.get("message") or entry.get("detail") or str(entry),
                )
            else:
                append_issue("error", f"E{idx:03}", None, str(entry))

    # Warnings mirror the error shapes
    warnings = raw.get("warnings") or raw.get("warning")
    for idx, entry in enumerate(_as_list(warnings), start=1):
        if isinstance(entry, dict):
            append_issue(
                entry.get("severity") or entry.get("level") or "warning",
                entry.get("code") or entry.get("rule") or f"W{idx:03}",
                entry.get("location")
                or entry.get("segment")
                or entry.get("field")
                or entry.get("path"),
                entry.get("message") or entry.get("detail") or str(entry),
            )
        else:
            append_issue("warning", f"W{idx:03}", None, str(entry))

    counts_payload = raw.get("counts")
    if isinstance(counts_payload, dict):
        try:
            ok_count = max(ok_count, int(counts_payload.get("ok") or counts_payload.get("pass") or 0))
        except Exception:
            pass
        try:
            warn_count = max(warn_count, int(counts_payload.get("warnings") or counts_payload.get("warning") or 0))
        except Exception:
            pass
        try:
            err_count = max(err_count, int(counts_payload.get("errors") or counts_payload.get("error") or 0))
        except Exception:
            pass

    if err_count == 0 and warn_count == 0:
        ok_count = max(ok_count, 1 if (message_text or raw.get("validated_message")) else ok_count)

    normalized_message = raw.get("validated_message") or raw.get("message") or message_text or ""

    return {
        "counts": {"ok": ok_count, "warnings": warn_count, "errors": err_count},
        "issues": issues,
        "validated_message": str(normalized_message or ""),
        "raw": raw,
    }


def _field_label(seg: str, idx: int) -> str:
    NAMES = {
        "PID": {
            3: "Patient Identifier List",
            5: "Patient Name",
            7: "Date/Time of Birth",
            8: "Administrative Sex",
            11: "Patient Address",
            13: "Phone Number - Home",
            18: "Patient Account Number",
        },
        "PV1": {
            2: "Patient Class",
            3: "Assigned Patient Location",
            7: "Attending Doctor",
            19: "Visit Number",
        },
        "NK1": {2: "Name", 3: "Relationship", 4: "Address", 5: "Phone"},
        "DG1": {3: "Diagnosis Code", 6: "Diagnosis Type"},
        "AL1": {3: "Allergen", 4: "Allergen Type"},
        "IN1": {3: "Insurance Plan", 4: "Insurance Company", 36: "Policy Number"},
    }
    title = NAMES.get(seg, {}).get(idx, "")
    return f"{seg}-{idx}" + (f" ({title})" if title else "")


def _summarize_hl7_changes(orig: str, deid: str) -> list[dict[str, Any]]:
    """Very small, segment/field delta summary for common segments."""

    def _lines(s: str) -> list[str]:
        return [ln for ln in re.split(r"\r?\n", s or "") if ln.strip()]

    a, b = _lines(orig), _lines(deid)
    n = min(len(a), len(b))
    out: list[dict[str, Any]] = []
    for i in range(n):
        fa = a[i].split("|")
        fb = b[i].split("|")
        seg = (fa[0] if fa else "UNK")[:3]
        m = max(len(fa), len(fb))
        for idx in range(1, m):
            va = fa[idx] if idx < len(fa) else ""
            vb = fb[idx] if idx < len(fb) else ""
            if va != vb:
                out.append(
                    {
                        "segment": seg,
                        "field": idx,
                        "label": _field_label(seg, idx),
                        "before": va,
                        "after": vb,
                    }
                )
    return out


def _render_deid_summary_html(changes: list[dict[str, Any]]) -> str:
    template = templates.get_template("ui/interop/_deid_summary.html")
    return template.render({"changes": changes})


@router.post("/api/interop/deidentify")
async def api_deidentify(request: Request):
    """De-identify text; accept JSON, form, multipart, or query."""
    body = await parse_any_request(request)
    text = body.get("text")
    seed = body.get("seed")
    if text is None or str(text).strip() == "":
        raise HTTPException(status_code=400, detail="Missing 'text' to de-identify")
    try:
        seed_int = int(seed) if seed not in (None, "") else None
    except Exception:
        seed_int = None
    text_value = text if isinstance(text, str) else str(text)
    template = _maybe_load_deid_template(body.get("deid_template") or body.get("template"))
    apply_baseline = _to_bool(body.get("apply_baseline"))
    if template or apply_baseline:
        tpl_payload = template or {"rules": []}
        out = apply_deid_with_template(text_value, tpl_payload, apply_baseline=apply_baseline)
    else:
        out = deidentify_message(text_value, seed=seed_int)
    changes = _summarize_hl7_changes(text_value, out)
    log_activity(
        "deidentify",
        length=len(text_value),
        mode=body.get("mode") or "",
        changed=len(changes),
        template=body.get("deid_template") or "",
        baseline=apply_baseline,
    )
    if _wants_text_plain(request):
        return PlainTextResponse(
            out, media_type="text/plain", headers={"Cache-Control": "no-store"}
        )
    json_changes = [
        {
            "field": c.get("label") or f"{c.get('segment','')}-{c.get('field','')}",
            "before": c.get("before", ""),
            "after": c.get("after", ""),
        }
        for c in changes
    ]
    return JSONResponse({"text": out, "changes": json_changes})


@router.post("/api/interop/deidentify/summary")
async def api_deidentify_summary(request: Request):
    """Return a compact HTML (or JSON) report of fields changed by de-identification."""
    body = await parse_any_request(request)
    text = body.get("text") or ""
    seed = body.get("seed")
    try:
        seed_int = int(seed) if seed not in (None, "") else None
    except Exception:
        seed_int = None
    src = text if isinstance(text, str) else str(text)
    template = _maybe_load_deid_template(body.get("deid_template") or body.get("template"))
    apply_baseline = _to_bool(body.get("apply_baseline"))
    if template or apply_baseline:
        tpl_payload = template or {"rules": []}
        deid = apply_deid_with_template(src, tpl_payload, apply_baseline=apply_baseline)
    else:
        deid = deidentify_message(src, seed=seed_int)
    changes = _summarize_hl7_changes(src, deid)
    accept = (request.headers.get("accept") or "").lower()
    if "text/html" in accept:
        return HTMLResponse(_render_deid_summary_html(changes))
    return JSONResponse({"count": len(changes), "changes": changes})


@router.post("/api/interop/validate")
async def api_validate(request: Request):
    """Validate HL7; accept JSON, form, multipart, or query."""
    body = await parse_any_request(request)
    text_value = body.get("message")
    if text_value is None:
        text_value = body.get("text") or ""
    text = text_value if isinstance(text_value, str) else str(text_value or "")
    profile = body.get("profile")
    template = _maybe_load_validation_template(body.get("val_template") or body.get("template"))
    if template:
        results = validate_with_template(text, template)
    else:
        results = validate_message(text, profile=profile)
    log_activity(
        "validate",
        version=body.get("version") or "",
        workbook=bool(body.get("workbook")),
        profile=profile or "",
        template=body.get("val_template") or "",
    )
    format_hint = body.get("format")
    model = _normalize_validation_result(results, text)
<<<<<<< HEAD
    enriched = _enrich_validate_issues(model.get("issues"))
    success_rows = _build_success_rows(template, enriched, text)
    combined_rows = enriched + success_rows
    model["issues"] = combined_rows
    model["counts"] = _count_issue_severities(combined_rows)
=======
    model["issues"] = _enrich_validate_issues(model.get("issues"))
>>>>>>> ee91f28c
    if _wants_validation_html(request, format_hint=format_hint):
        return templates.TemplateResponse(
            "ui/interop/_validate_report.html",
            {"request": request, "r": model},
        )
    return JSONResponse(model)


@router.post("/api/interop/mllp/send")
async def api_mllp_send(request: Request):
    """Send messages over MLLP; accept JSON, form, multipart, or query."""
    body = await parse_any_request(request)
    host = (body.get("host") or "").strip()
    port = int(body.get("port") or 0)
    timeout = float(body.get("timeout") or 5.0)
    messages = (
        body.get("messages")
        or body.get("message")
        or body.get("text")
        or ""
    )
    if not host or not port:
        raise HTTPException(status_code=400, detail="Missing 'host' or 'port'")
    if isinstance(messages, str):
        chunks = re.split(r"\r?\n\s*\r?\n", messages)
        messages_list = [m.strip() for m in chunks if m.strip()]
    elif isinstance(messages, list):
        messages_list = [str(m).strip() for m in messages if str(m).strip()]
    else:
        messages_list = []
    if not messages_list:
        raise HTTPException(status_code=400, detail="No messages parsed from input")
    acks = send_mllp_batch(host, port, messages_list, timeout=timeout)
    log_activity(
        "mllp_send",
        host=host,
        port=port,
        messages=len(messages_list),
        timeout=timeout,
    )
    return JSONResponse({"sent": len(messages_list), "acks": acks})<|MERGE_RESOLUTION|>--- conflicted
+++ resolved
@@ -1104,15 +1104,12 @@
     )
     format_hint = body.get("format")
     model = _normalize_validation_result(results, text)
-<<<<<<< HEAD
     enriched = _enrich_validate_issues(model.get("issues"))
     success_rows = _build_success_rows(template, enriched, text)
     combined_rows = enriched + success_rows
     model["issues"] = combined_rows
     model["counts"] = _count_issue_severities(combined_rows)
-=======
-    model["issues"] = _enrich_validate_issues(model.get("issues"))
->>>>>>> ee91f28c
+
     if _wants_validation_html(request, format_hint=format_hint):
         return templates.TemplateResponse(
             "ui/interop/_validate_report.html",
