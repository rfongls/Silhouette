--- conflicted
+++ resolved
@@ -433,7 +433,6 @@
             va = fa[idx] if idx < len(fa) else ""
             vb = fb[idx] if idx < len(fb) else ""
             if va != vb:
-<<<<<<< HEAD
                 out.append(
                     {
                         "segment": seg,
@@ -443,9 +442,6 @@
                         "after": vb,
                     }
                 )
-=======
-                out.append({"segment": seg, "field": idx, "label": _field_label(seg, idx)})
->>>>>>> f4b2ea2f
     return out
 
 
@@ -478,7 +474,6 @@
         seed_int = None
     text_value = text if isinstance(text, str) else str(text)
     out = deidentify_message(text_value, seed=seed_int)
-<<<<<<< HEAD
     changes = _summarize_hl7_changes(text_value, out)
     log_activity(
         "deidentify",
@@ -486,14 +481,10 @@
         mode=body.get("mode") or "",
         changed=len(changes),
     )
-=======
-    log_activity("deidentify", length=len(text_value), mode=body.get("mode") or "")
->>>>>>> f4b2ea2f
     if _wants_text_plain(request):
         return PlainTextResponse(
             out, media_type="text/plain", headers={"Cache-Control": "no-store"}
         )
-<<<<<<< HEAD
     json_changes = [
         {
             "field": c.get("label") or f"{c.get('segment','')}-{c.get('field','')}",
@@ -522,9 +513,6 @@
     if "text/html" in accept:
         return HTMLResponse(_render_deid_summary_html(changes))
     return JSONResponse({"count": len(changes), "changes": changes})
-=======
-    return JSONResponse({"text": out})
->>>>>>> f4b2ea2f
 
 
 @router.post("/api/interop/deidentify/summary")
