--- conflicted
+++ resolved
@@ -6,10 +6,6 @@
 from pathlib import Path
 from typing import Literal, Optional
 import re
-<<<<<<< HEAD
-
-=======
->>>>>>> 7e5b0200
 from fastapi import APIRouter, Body, HTTPException, Request  # Body used for request parsing
 from fastapi.responses import JSONResponse, PlainTextResponse, StreamingResponse
 
@@ -42,33 +38,8 @@
         return v
     s = str(v).strip().lower()
     return s in ("1", "true", "on", "yes")
-<<<<<<< HEAD
 
-
-=======
   
-
-def _to_int(v, default=None):
-    try:
-        return int(v)
-    except Exception:
-        return default
-
-
-@router.post("/api/interop/generate", response_model=None)
-async def generate_messages(
-    request: Request,
-    body: dict | None = Body(None),
-):
-    # If the client didn't send JSON, try parsing form data
-    if body is None:
-        try:
-            form = await request.form()
-            body = dict(form)
-        except Exception:
-            body = {}
-
->>>>>>> 7e5b0200
 def _to_int(v, default=None):
     try:
         return int(v)
