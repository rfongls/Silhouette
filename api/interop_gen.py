--- conflicted
+++ resolved
@@ -6,10 +6,6 @@
 from fastapi import APIRouter, Body, HTTPException, Request
 from fastapi.responses import JSONResponse, PlainTextResponse
 from urllib.parse import parse_qs
-<<<<<<< HEAD
-
-=======
->>>>>>> 1c99fae4
 from silhouette_core.interop.hl7_mutate import (
     enrich_clinical_fields,
     ensure_unique_fields,
@@ -188,10 +184,6 @@
             raw = (await request.body()).decode("utf-8", errors="ignore")
             qs = {k: v[-1] for k, v in parse_qs(raw).items()}
             body = qs or ({"text": raw} if raw.strip() else {})
-<<<<<<< HEAD
-
-=======
->>>>>>> 1c99fae4
     return generate_messages(body)
 
 
