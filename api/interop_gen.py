from __future__ import annotations
import hashlib
from pathlib import Path
from typing import Any, Optional
import re
from collections import defaultdict
from itertools import groupby
from urllib.parse import parse_qs
import json
import logging
import time
import uuid
import os
import sys
import inspect
from fastapi import APIRouter, HTTPException, Request
from fastapi.exceptions import RequestValidationError
from fastapi.responses import JSONResponse, PlainTextResponse, HTMLResponse
from fastapi.templating import Jinja2Templates
from starlette.datastructures import UploadFile
from silhouette_core.interop.hl7_mutate import (
    enrich_clinical_fields,
    ensure_unique_fields,
    load_template_text,
)
from silhouette_core.interop.deid import deidentify_message, apply_deid_with_template
from silhouette_core.interop.mllp import send_mllp_batch
from silhouette_core.interop.validate_workbook import validate_message, validate_with_template
from api.activity_log import log_activity
from api.debug_log import log_debug_message
from api.metrics import record_event

router = APIRouter()
logger = logging.getLogger(__name__)
templates = Jinja2Templates(directory="templates")
templates.env.filters["split"] = lambda s, sep=" ", maxsplit=-1: ("" if s is None else str(s)).split(sep, maxsplit)

DEID_DIR = Path("configs/interop/deid_templates")
VAL_DIR = Path("configs/interop/validate_templates")
for folder in (DEID_DIR, VAL_DIR):
    folder.mkdir(parents=True, exist_ok=True)


def _load_template(path: Path, name: str, kind: str) -> dict:
    target = path / f"{name}.json"
    if not target.exists():
        raise HTTPException(status_code=400, detail=f"{kind.title()} template '{name}' not found")
    try:
        return json.loads(target.read_text(encoding="utf-8"))
    except json.JSONDecodeError as exc:  # pragma: no cover - malformed template
        raise HTTPException(status_code=400, detail=f"Invalid {kind} template JSON: {exc}") from exc


def load_deid_template(name: str) -> dict:
    return _load_template(DEID_DIR, name, "de-identify")


def load_validation_template(name: str) -> dict:
    return _load_template(VAL_DIR, name, "validation")


def _preview(value: Any, limit: int = 160) -> str:
    """Return a short, printable preview for logging."""
    try:
        if isinstance(value, (bytes, bytearray)):
            text = value.decode("utf-8", errors="replace")
        else:
            text = str(value)
    except Exception:
        text = repr(value)
    text = text.replace("\r", "\\r").replace("\n", "\\n")
    if len(text) > limit:
        return f"{text[:limit]}…(+{len(text) - limit})"
    return text


def _debug_log(event: str, **fields: Any) -> None:
    parts = [event]
    for key, value in fields.items():
        parts.append(f"{key}={_preview(value)}")
    message = " | ".join(parts)
    if log_debug_message(message):
        logger.info(message)
        print(f"[interop_gen] {message}", file=sys.stderr, flush=True)
print("[interop_gen] robust router module imported", file=sys.stderr)
this_file = os.path.abspath(inspect.getfile(sys.modules[__name__]))
print(f"[interop_gen] using file: {this_file}", file=sys.stderr)


def _coerce_scalar(value: Any) -> Any:
    """Return a scalar when lists only contain a single value."""
    if isinstance(value, list) and len(value) == 1:
        return value[0]
    return value


def _maybe_load_deid_template(name: Any) -> dict | None:
    if not name:
        return None
    normalized = str(name).strip()
    if not normalized or normalized.lower() in {"builtin", "legacy", "none"}:
        return None
    return load_deid_template(normalized)
  

def _maybe_load_validation_template(name: Any) -> dict | None:
    if not name:
        return None
    normalized = str(name).strip()
    if not normalized or normalized.lower() in {"builtin", "legacy", "none"}:
        return None
    return load_validation_template(normalized)

_ISSUE_VALUE_PATTERNS = (
    re.compile(r"[Vv]alue ['\"]([^'\"]+)['\"]"),
    re.compile(r"got ['\"]([^'\"]+)['\"]"),
    re.compile(r"was ['\"]([^'\"]+)['\"]"),
)

def _parse_hl7_location(loc: Any):
    """Return (segment, field, component, subcomponent) parsed from an HL7 location string."""
    if loc in (None, "", "—"):
        return None, None, None, None
    text = str(loc).strip()
    if not text or text == "—":
        return None, None, None, None
    if "-" in text:
        segment, rest = text.split("-", 1)
    else:
        segment, rest = text, ""
    field = component = subcomponent = None
    if rest:
        rest = rest.replace("^", ".")
        pieces = [part for part in rest.split(".") if part]

        def _to_int(value: str):
            try:
                digits = "".join(ch for ch in value if ch.isdigit())
                return int(digits) if digits else None
            except Exception:
                return None

        if len(pieces) >= 1:
            field = _to_int(pieces[0])
        if len(pieces) >= 2:
            component = _to_int(pieces[1])
        if len(pieces) >= 3:
            subcomponent = _to_int(pieces[2])
    return (segment or None), field, component, subcomponent


def _extract_issue_value(message: Any) -> str | None:
    if not message:
        return None
    text = str(message)
    for pattern in _ISSUE_VALUE_PATTERNS:
        match = pattern.search(text)
        if not match:
            continue
        for group in match.groups():
            if group:
                return group
    return None

def _enrich_validate_issues(issues: Any) -> list[dict[str, Any]]:
    """Ensure validation issues expose code, segment, field, component, subcomponent."""
    enriched: list[dict[str, Any]] = []
    for issue in issues or []:
        if isinstance(issue, dict):
            item = dict(issue)
        else:
            item = {"message": str(issue)}
        seg = item.get("segment")
        field = item.get("field")
        component = item.get("component")
        subcomponent = item.get("subcomponent")
        location = item.get("location")
        parsed = _parse_hl7_location(location)
        seg = seg or parsed[0]
        if field in ("", None):
            field = parsed[1]
        if component in ("", None):
            component = parsed[2]
        if subcomponent in ("", None):
            subcomponent = parsed[3]
        severity = (item.get("severity") or "error").lower()
        if "warn" in severity:
            severity = "warning"
        elif "err" in severity or "fail" in severity:
            severity = "error"
        elif any(tag in severity for tag in ("info", "ok", "pass")):
            severity = "info"
        else:
            severity = severity or "error"
        message_text = item.get("message") or ""
        enriched.append(
            {
                "severity": severity,
                "code": item.get("code")
                or item.get("rule")
                or item.get("id")
                or item.get("type")
                or "",
                "segment": seg or "",
                "field": field,
                "component": component,
                "subcomponent": subcomponent,
                "location": location or "",
                "occurrence": item.get("occurrence"),
                "message": message_text,
                "value": item.get("value") or _extract_issue_value(message_text),
            }
        )
    return enriched


_ISSUE_VALUE_PATTERNS = (
    re.compile(r"[Vv]alue ['\"]([^'\"]+)['\"]"),
    re.compile(r"got ['\"]([^'\"]+)['\"]"),
    re.compile(r"was ['\"]([^'\"]+)['\"]"),
)


def _parse_hl7_location(loc: Any):
    """Return (segment, field, component, subcomponent) parsed from an HL7 location string."""
    if loc in (None, "", "—"):
        return None, None, None, None
    text = str(loc).strip()
    if not text or text == "—":
        return None, None, None, None
    if "-" in text:
        segment, rest = text.split("-", 1)
    else:
        segment, rest = text, ""
    field = component = subcomponent = None
    if rest:
        rest = rest.replace("^", ".")
        pieces = [part for part in rest.split(".") if part]

        def _to_int(value: str):
            try:
                digits = "".join(ch for ch in value if ch.isdigit())
                return int(digits) if digits else None
            except Exception:
                return None

        if len(pieces) >= 1:
            field = _to_int(pieces[0])
        if len(pieces) >= 2:
            component = _to_int(pieces[1])
        if len(pieces) >= 3:
            subcomponent = _to_int(pieces[2])
    return (segment or None), field, component, subcomponent


def _extract_issue_value(message: Any) -> str | None:
    if not message:
        return None
    text = str(message)
    for pattern in _ISSUE_VALUE_PATTERNS:
        match = pattern.search(text)
        if not match:
            continue
        for group in match.groups():
            if group:
                return group
    return None


def _enrich_validate_issues(issues: Any) -> list[dict[str, Any]]:
    """Ensure validation issues expose code, segment, field, component, subcomponent."""
    enriched: list[dict[str, Any]] = []
    for issue in issues or []:
        if isinstance(issue, dict):
            item = dict(issue)
        else:
            item = {"message": str(issue)}
        seg = item.get("segment")
        field = item.get("field")
        component = item.get("component")
        subcomponent = item.get("subcomponent")
        location = item.get("location")
        parsed = _parse_hl7_location(location)
        seg = seg or parsed[0]
        if field in ("", None):
            field = parsed[1]
        if component in ("", None):
            component = parsed[2]
        if subcomponent in ("", None):
            subcomponent = parsed[3]
        severity = (item.get("severity") or "error").lower()
        if "warn" in severity:
            severity = "warning"
        elif "err" in severity or "fail" in severity:
            severity = "error"
        elif any(tag in severity for tag in ("info", "ok", "pass")):
            severity = "info"
        else:
            severity = severity or "error"
        message_text = item.get("message") or ""
        enriched.append(
            {
                "severity": severity,
                "code": item.get("code")
                or item.get("rule")
                or item.get("id")
                or item.get("type")
                or "",
                "segment": seg or "",
                "field": field,
                "component": component,
                "subcomponent": subcomponent,
                "location": location or "",
                "occurrence": item.get("occurrence"),
                "message": message_text,
                "value": item.get("value") or _extract_issue_value(message_text),
            }
        )
    return enriched


def _hl7_value_for_position(
    message: str,
    segment: str | None,
    field: int | None,
    component: int | None = None,
    subcomponent: int | None = None,
) -> str | None:
    """Return the first value for the given HL7 segment/field position."""
    if not message or not segment or field is None:
        return None
    seg = segment.strip().upper()
    if not seg or field <= 0:
        return None
    for line in (message or "").splitlines():
        if not line.startswith(seg + "|"):
            continue
        parts = line.split("|")
        if len(parts) <= field:
            continue
        value = parts[field] or ""
        if component and component > 0:
            comp_parts = value.split("^")
            if len(comp_parts) >= component:
                value = comp_parts[component - 1] or ""
            else:
                value = ""
        if subcomponent and subcomponent > 0:
            sub_parts = value.split("&")
            if len(sub_parts) >= subcomponent:
                value = sub_parts[subcomponent - 1] or ""
            else:
                value = ""
        return value or None
    return None


def _build_success_rows(
    template: dict[str, Any] | None,
    issues: list[dict[str, Any]],
    message_text: str,
) -> list[dict[str, Any]]:
    """Create synthetic OK rows for checks that passed."""
    if not template:
        return []
    checks = (template or {}).get("checks") or []
    if not isinstance(checks, list):
        return []
    failed_fields: set[tuple[str | None, int | None]] = set()
    failed_components: set[tuple[str | None, int | None, int | None, int | None]] = set()
    for issue in issues:
        sev = (issue.get("severity") or "").lower()
        if sev in {"error", "warning"}:
            seg_key = (issue.get("segment") or "").strip().upper() or None
            failed_fields.add((seg_key, issue.get("field")))
            failed_components.add(
                (
                    seg_key,
                    issue.get("field"),
                    issue.get("component"),
                    issue.get("subcomponent"),
                )
            )

    success_rows: list[dict[str, Any]] = []
    for raw in checks:
        if not isinstance(raw, dict):
            continue
        segment = (raw.get("segment") or "").strip().upper()
        field_val = raw.get("field")
        try:
            field_int = int(field_val)
        except Exception:
            continue
        seg_key = (segment or "").strip().upper() or None
        comp_val = raw.get("component")
        sub_val = raw.get("subcomponent")
        try:
            comp_int = int(comp_val) if comp_val not in (None, "") else None
        except Exception:
            comp_int = None
        try:
            sub_int = int(sub_val) if sub_val not in (None, "") else None
        except Exception:
            sub_int = None
        if (seg_key, field_int) in failed_fields:
            continue
        if (seg_key, field_int, comp_int, sub_int) in failed_components:
            continue
        value = _hl7_value_for_position(message_text, segment or None, field_int, comp_int, sub_int)
        success_rows.append(
            {
                "severity": "ok",
                "code": "OK",
                "segment": segment or "",
                "field": field_int,
                "component": comp_int,
                "subcomponent": sub_int,
                "occurrence": None,
                "location": f"{segment}-{field_int}" if segment else "",
                "message": "",
                "value": value,
            }
        )
    return success_rows


def _count_issue_severities(rows: list[dict[str, Any]]) -> dict[str, int]:
    counts = {"ok": 0, "warnings": 0, "errors": 0}
    for row in rows:
        sev = (row.get("severity") or "").lower()
        if sev == "ok":
            counts["ok"] += 1
        elif sev == "warning":
            counts["warnings"] += 1
        elif sev == "error":
            counts["errors"] += 1
    return counts


_ISSUE_VALUE_PATTERNS = (
    re.compile(r"[Vv]alue ['\"]([^'\"]+)['\"]"),
    re.compile(r"got ['\"]([^'\"]+)['\"]"),
    re.compile(r"was ['\"]([^'\"]+)['\"]"),
)


def _parse_hl7_location(loc: Any):
    """Return (segment, field, component, subcomponent) parsed from an HL7 location string."""
    if loc in (None, "", "—"):
        return None, None, None, None
    text = str(loc).strip()
    if not text or text == "—":
        return None, None, None, None
    if "-" in text:
        segment, rest = text.split("-", 1)
    else:
        segment, rest = text, ""
    field = component = subcomponent = None
    if rest:
        rest = rest.replace("^", ".")
        pieces = [part for part in rest.split(".") if part]

        def _to_int(value: str):
            try:
                digits = "".join(ch for ch in value if ch.isdigit())
                return int(digits) if digits else None
            except Exception:
                return None

        if len(pieces) >= 1:
            field = _to_int(pieces[0])
        if len(pieces) >= 2:
            component = _to_int(pieces[1])
        if len(pieces) >= 3:
            subcomponent = _to_int(pieces[2])
    return (segment or None), field, component, subcomponent


def _extract_issue_value(message: Any) -> str | None:
    if not message:
        return None
    text = str(message)
    for pattern in _ISSUE_VALUE_PATTERNS:
        match = pattern.search(text)
        if not match:
            continue
        for group in match.groups():
            if group:
                return group
    return None


def _hl7_separators(message: str) -> tuple[str, str, str, str]:
    """Return (field, component, repetition, subcomponent) separators."""
    default = ("|", "^", "~", "&")
    if not message:
        return default
    first_line = ""
    for line in message.splitlines():
        if line.strip():
            first_line = line
            break
    if not first_line.startswith("MSH") or len(first_line) < 8:
        return default
    field_sep = first_line[3]
    enc = first_line[4:8]
    comp = enc[0] if len(enc) >= 1 else "^"
    rep = enc[1] if len(enc) >= 2 else "~"
    sub = enc[3] if len(enc) >= 4 else "&"
    return field_sep or "|", comp or "^", rep or "~", sub or "&"


def _enrich_validate_issues(issues: Any, message_text: str) -> list[dict[str, Any]]:
    """Ensure validation issues expose code, segment, field, component, subcomponent."""
    enriched: list[dict[str, Any]] = []
    message_text = message_text or ""
    for issue in issues or []:
        if isinstance(issue, dict):
            item = dict(issue)
        else:
            item = {"message": str(issue)}
        seg = item.get("segment")
        field = item.get("field")
        component = item.get("component")
        subcomponent = item.get("subcomponent")
        location = item.get("location")
        parsed = _parse_hl7_location(location)
        seg = (seg or parsed[0] or "").strip().upper()

        def _coerce_int(value: Any) -> int | None:
            if value in ("", None, "—"):
                return None
            if isinstance(value, int):
                return value
            try:
                text = str(value).strip()
            except Exception:
                return None
            digits = "".join(ch for ch in text if ch.isdigit())
            return int(digits) if digits else None

        field = _coerce_int(field) if field is not None else parsed[1]
        if field is None:
            field = parsed[1]
        component = _coerce_int(component) if component is not None else parsed[2]
        if component is None:
            component = parsed[2]
        subcomponent = _coerce_int(subcomponent) if subcomponent is not None else parsed[3]
        if subcomponent is None:
            subcomponent = parsed[3]

        severity_raw = (item.get("severity") or "error").lower()
        if "warn" in severity_raw:
            severity = "warning"
        elif any(tag in severity_raw for tag in ("err", "fail")):
            severity = "error"
        elif any(tag in severity_raw for tag in ("ok", "pass", "success", "info")):
            severity = "ok"
        else:
            severity = severity_raw or "error"

        message_body = item.get("message") or ""
        value = item.get("value") or _extract_issue_value(message_body)
        if value in (None, ""):
            value = _hl7_value_for_position(
                message_text,
                seg,
                field,
                component,
                subcomponent,
            )

        enriched.append(
            {
                "severity": severity,
                "code": item.get("code")
                or item.get("rule")
                or item.get("id")
                or item.get("type")
                or "",
                "segment": seg or "",
                "field": field,
                "component": component,
                "subcomponent": subcomponent,
                "location": location or "",
                "occurrence": item.get("occurrence"),
                "message": message_body,
                "value": value,
            }
        )
    return enriched


def _hl7_value_for_position(
    message: str,
    segment: str | None,
    field: int | None,
    component: int | None = None,
    subcomponent: int | None = None,
) -> str | None:
    """Return the first value for the given HL7 segment/field position."""
    if not message or not segment or field is None:
        return None
    seg = segment.strip().upper()
    if not seg or field <= 0:
        return None
    field_sep, comp_sep, _, sub_sep = _hl7_separators(message)
    for line in (message or "").splitlines():
        if not line.startswith(seg + field_sep):
            continue
        parts = line.split(field_sep)
        if seg == "MSH":
            if field == 1:
                return field_sep
            idx = field - 1
        else:
            idx = field
        if idx >= len(parts):
            continue
        value = parts[idx] or ""
        if component and component > 0:
            comp_parts = value.split(comp_sep)
            if len(comp_parts) >= component:
                value = comp_parts[component - 1] or ""
            else:
                value = ""
        if subcomponent and subcomponent > 0:
            sub_parts = value.split(sub_sep)
            if len(sub_parts) >= subcomponent:
                value = sub_parts[subcomponent - 1] or ""
            else:
                value = ""
        return value or None
    return None


def _build_success_rows(
    template: dict[str, Any] | None,
    issues: list[dict[str, Any]],
    message_text: str,
) -> list[dict[str, Any]]:
    """Create synthetic OK rows for checks that passed."""
    if not template:
        return []
    checks = (template or {}).get("checks") or []
    if not isinstance(checks, list):
        return []
    failed_fields: set[tuple[str | None, int | None]] = set()
    failed_components: set[tuple[str | None, int | None, int | None, int | None]] = set()
    for issue in issues:
        sev = (issue.get("severity") or "").lower()
        if sev in {"error", "warning"}:
            seg_key = (issue.get("segment") or "").strip().upper() or None
            failed_fields.add((seg_key, issue.get("field")))
            failed_components.add(
                (
                    seg_key,
                    issue.get("field"),
                    issue.get("component"),
                    issue.get("subcomponent"),
                )
            )

    success_rows: list[dict[str, Any]] = []
    for raw in checks:
        if not isinstance(raw, dict):
            continue
        segment = (raw.get("segment") or "").strip().upper()
        field_val = raw.get("field")
        try:
            field_int = int(field_val)
        except Exception:
            continue
        seg_key = (segment or "").strip().upper() or None
        comp_val = raw.get("component")
        sub_val = raw.get("subcomponent")
        try:
            comp_int = int(comp_val) if comp_val not in (None, "") else None
        except Exception:
            comp_int = None
        try:
            sub_int = int(sub_val) if sub_val not in (None, "") else None
        except Exception:
            sub_int = None
        if (seg_key, field_int) in failed_fields:
            continue
        if (seg_key, field_int, comp_int, sub_int) in failed_components:
            continue
        value = _hl7_value_for_position(message_text, segment or None, field_int, comp_int, sub_int)
        success_rows.append(
            {
                "severity": "ok",
                "code": "OK",
                "segment": segment or "",
                "field": field_int,
                "component": comp_int,
                "subcomponent": sub_int,
                "occurrence": None,
                "location": f"{segment}-{field_int}" if segment else "",
                "message": "",
                "value": value,
            }
        )
    return success_rows


def _count_issue_severities(rows: list[dict[str, Any]]) -> dict[str, int]:
    counts = {"ok": 0, "warnings": 0, "errors": 0}
    for row in rows:
        sev = (row.get("severity") or "").lower()
        if sev == "ok":
            counts["ok"] += 1
        elif sev == "warning":
            counts["warnings"] += 1
        elif sev == "error":
            counts["errors"] += 1
    return counts


async def parse_any_request(request: Request) -> dict:
    """Parse JSON, multipart, urlencoded, or query data into a dict."""
    ctype = (request.headers.get("content-type") or "").lower()
    try:
        query = dict(request.query_params)
    except KeyError:
        query = {}
    raw = await request.body()
    query_string = request.scope.get("query_string", b"")
    if isinstance(query_string, bytes):
        query_text = query_string.decode("latin-1", errors="ignore")
    else:
        query_text = str(query_string)
    _debug_log(
        "parse_any_request.start",
        method=request.method,
        path=request.url.path,
        query=query_text,
        ctype=ctype,
        content_length=request.headers.get("content-length"),
        hx=request.headers.get("hx-request"),
        raw_preview=_preview(raw),
    )

    body: dict[str, Any] = {}

    if raw and ("application/json" in ctype or "text/json" in ctype):
        try:
            parsed = json.loads(raw.decode("utf-8"))
            if isinstance(parsed, dict):
                body = dict(parsed)
        except Exception:
            body = {}

    if not body and "multipart/form-data" in ctype:
        try:
            form = await request.form()
            data: dict[str, Any] = {}
            for key, value in form.multi_items():
                if isinstance(value, UploadFile):
                    data.setdefault(key, value.filename)
                else:
                    data.setdefault(key, value)
            for key, value in query.items():
                data.setdefault(key, value)
            body = {k: _coerce_scalar(v) for k, v in data.items()}
        except Exception:
            body = {}

    if not body and "application/x-www-form-urlencoded" in ctype:
        try:
            form = await request.form()
            body = {key: form.get(key) for key in form.keys()} if form else {}
        except Exception:
            body = {}

    if not body and raw:
        try:
            parsed = parse_qs(raw.decode("utf-8", errors="replace"), keep_blank_values=True)
            body = {k: _coerce_scalar(v) for k, v in parsed.items()}
        except Exception:
            body = {}

    for key, value in query.items():
        body.setdefault(key, value)

    if "count" in body:
        try:
            body["count"] = int(body["count"])
        except Exception:
            pass

    if not body.get("trigger"):
        rel = str(body.get("template_relpath") or "").strip()
        if rel:
            stem = Path(rel).stem
            if stem:
                body["trigger"] = stem

    try:
        cnt_value = body.get("count", 1)
        if isinstance(cnt_value, str):
            cnt = int(cnt_value) if cnt_value.strip() else 1
        else:
            cnt = int(cnt_value)
    except Exception:
        cnt = 1
    deid_value = body.get("deidentify")
    missing_deidentify = "deidentify" not in body
    if not missing_deidentify:
        if deid_value is None:
            missing_deidentify = True
        elif isinstance(deid_value, str):
            missing_deidentify = deid_value.strip() == ""
    if cnt > 1 and missing_deidentify:
        body["deidentify"] = True

    _debug_log("parse_any_request.done", parsed_body=body)
    return body

TEMPLATES_HL7_DIR = (Path(__file__).resolve().parent.parent / "templates" / "hl7").resolve()
VALID_VERSIONS = {"hl7-v2-3", "hl7-v2-4", "hl7-v2-5"}
ALLOWED_EXTS = (".hl7", ".txt", ".hl7.j2")


def _assert_rel_under_templates(relpath: str) -> Path:
    p = (TEMPLATES_HL7_DIR / relpath).resolve()
    if not str(p).startswith(str(TEMPLATES_HL7_DIR)):
        raise HTTPException(status_code=400, detail="Invalid relpath")
    if not p.exists() or not p.is_file():
        raise HTTPException(status_code=404, detail=f"Template not found: {relpath}")
    return p


def _to_bool(v):
    if isinstance(v, bool):
        return v
    s = str(v).strip().lower()
    return s in ("1", "true", "on", "yes")


def _to_int(v, default=None):
    try:
        return int(v)
    except Exception:
        return default


def _stem_for_match(name: str) -> str:
    n = name
    if n.lower().endswith(".j2"):
        n = n[:-3]
    for ext in (".hl7", ".txt"):
        if n.lower().endswith(ext):
            n = n[: -len(ext)]
    return Path(n).stem.upper()


def _find_template_by_trigger(version: str, trigger: str) -> Optional[str]:
    base = (TEMPLATES_HL7_DIR / version).resolve()
    if not base.exists():
        return None
    want = (trigger or "").strip().upper()
    for p in base.rglob("*"):
        if p.is_file() and any(p.name.lower().endswith(ext) for ext in ALLOWED_EXTS):
            if _stem_for_match(p.name) == want:
                return p.relative_to(TEMPLATES_HL7_DIR).as_posix()
    return None


def _guess_rel_from_trigger(trigger: str, version: str) -> Optional[str]:
    """
    Find a template whose stem matches the trigger. Search the requested
    version first, then fall back to other known versions. This mirrors the
    behaviour expected by the UI where a trigger is unique across versions.
    """
    rel = _find_template_by_trigger(version, trigger)
    if rel:
        _debug_log("guess_rel.direct_hit", trigger=trigger, version=version, rel=rel)
        return rel
    for v in VALID_VERSIONS:
        if v == version:
            continue
        rel = _find_template_by_trigger(v, trigger)
        if rel:
            _debug_log("guess_rel.fallback_hit", trigger=trigger, requested=version, matched_version=v, rel=rel)
            return rel
    _debug_log("guess_rel.miss", trigger=trigger, version=version)
    return None


def generate_messages(body: dict):
    """Generate HL7 messages from a template.
    This helper takes a dict-like body and returns a FastAPI response. It is
    used by the HTTP endpoint below and by internal callers such as the
    pipeline runner."""
    _debug_log("generate_messages.start", body=body)
    start_ts = time.time()
    version = body.get("version", "hl7-v2-4")
    if version not in VALID_VERSIONS:
        raise HTTPException(400, f"Unknown version '{version}'")

    rel = (body.get("template_relpath") or "").strip()
    trig = (body.get("trigger") or "").strip()
    text = body.get("text")
    if rel and "/" not in rel:
        rel = f"{version}/{rel}"
    if not rel and trig:
        rel = _guess_rel_from_trigger(trig, version)
    if rel:
        version = rel.split("/", 1)[0]
    _debug_log("generate_messages.template_resolved", rel=rel or None, trigger=trig or None, version=version)
    if not rel and not text:
        # Note: return a helpful 404 if the trigger can’t be resolved
        raise HTTPException(404, detail=f"No template found for trigger '{trig}' in {version}")

    count = _to_int(body.get("count", 1), 1)
    if count is None or count < 1 or count > 10000:
        raise HTTPException(400, "count must be 1..10000")

    seed = body.get("seed")
    rng_seed = _to_int(seed, None)
    ensure_unique = _to_bool(body.get("ensure_unique", True))
    include_clinical = _to_bool(body.get("include_clinical", False))
    deid_input = body.get("deidentify")
    deidentify = _to_bool(deid_input)
    if count > 1 and (deid_input is None or str(deid_input).strip() == ""):
        deidentify = True
    deid_template_name = body.get("deid_template")
    deid_template = _maybe_load_deid_template(deid_template_name)
    apply_baseline = _to_bool(body.get("apply_baseline"))
    # Load text (from relpath or inline "text")
    template_path = None
    if not text:
        template_path = _assert_rel_under_templates(rel)
        template_text = load_template_text(template_path)
    else:
        template_text = text
    if template_path:
        _debug_log(
            "generate_messages.template_loaded",
            rel=rel,
            bytes=len(template_text.encode("utf-8", errors="ignore")),
        )
    else:
        _debug_log("generate_messages.inline_template", provided_bytes=len(template_text.encode("utf-8", errors="ignore")))

    msgs: list[str] = []
    for i in range(count):
        msg = template_text
        derived = None
        if rng_seed is not None:
            h = hashlib.sha256(f"{rng_seed}|{rel or 'inline'}|{i}".encode()).hexdigest()
            derived = int(h[:12], 16)

        if ensure_unique:
            msg = ensure_unique_fields(msg, index=i, seed=derived)
        if include_clinical:
            msg = enrich_clinical_fields(msg, seed=derived)
        if deidentify:
            if deid_template or apply_baseline:
                tpl_payload = deid_template or {"rules": []}
                msg = apply_deid_with_template(msg, tpl_payload, apply_baseline=apply_baseline)
            else:
                msg = deidentify_message(msg, seed=derived)
        msgs.append(msg)
    first_preview = msgs[0] if msgs else ""
    _debug_log(
        "generate_messages.done",
        messages=len(msgs),
        rel=rel or "inline",
        deidentify=deidentify,
        deid_template=deid_template_name or "",
        baseline=apply_baseline,
        ensure_unique=ensure_unique,
        include_clinical=include_clinical,
        preview=first_preview,
    )
    out = "\n".join(msgs) + ("\n" if msgs else "")
    _debug_log("generate_messages.response_ready", bytes=len(out))
    template_name = Path(rel).name if rel else "inline"
    log_activity(
        "generate",
        version=version,
        trigger=trig or "",
        count=count,
        template=template_name,
    )
    msg_id = str(uuid.uuid4())
    elapsed_ms = int((time.time() - start_ts) * 1000)
    try:
        record_event(
            {
                "stage": "generate",
                "msg_id": msg_id,
                "hl7_type": trig or "",
                "hl7_version": version,
                "status": "success",
                "elapsed_ms": elapsed_ms,
                "count": len(msgs),
                "template": template_name,
                "size_bytes": len(out.encode("utf-8", errors="ignore")),
            }
        )
    except Exception:
        logger.debug("metrics.record_event_failed", exc_info=True)
    return PlainTextResponse(out, media_type="text/plain", headers={"Cache-Control": "no-store"})

@router.post("/api/interop/generate", response_class=PlainTextResponse)
async def generate_messages_endpoint(request: Request):
    """Robust HL7 generation endpoint (JSON/form/multipart/query)."""
    _debug_log(
        "generate_messages_endpoint.invoke",
        method=request.method,
        path=request.url.path,
        query=request.url.query,
        hx=request.headers.get("hx-request"),
        accept=request.headers.get("accept"),
        referer=request.headers.get("referer"),
    )
    body = await parse_any_request(request)
    _debug_log("generate_messages_endpoint.parsed_body", body=body)
    return generate_messages(body)

@router.get("/api/interop/generate", response_class=PlainTextResponse)
async def generate_messages_get(request: Request):
    """GET variant for simple query-string based generation."""
    return await generate_messages_endpoint(request)

@router.post("/api/interop/generate/plain", response_class=PlainTextResponse)
async def generate_messages_plain(request: Request):
    _debug_log(
        "generate_messages_plain.invoke",
        method=request.method,
        path=request.url.path,
        query=request.url.query,
        hx=request.headers.get("hx-request"),
        accept=request.headers.get("accept"),
        referer=request.headers.get("referer"),
    )
    body = await parse_any_request(request)
    _debug_log("generate_messages_plain.parsed_body", body=body)
    return generate_messages(body)


async def try_generate_on_validation_error(
    request: Request, exc: RequestValidationError
):
    """Attempt to salvage legacy validation failures for /api/interop/generate."""
    path = request.url.path.rstrip("/")
    if path not in {"/api/interop/generate", "/api/interop/generate/plain"}:
        _debug_log("validation_fallback.skip_path", path=path)
        return None
    errors = exc.errors() if hasattr(exc, "errors") else []
    _debug_log("validation_fallback.recovering", path=path, errors=errors)
    try:
        body = await parse_any_request(request)
        _debug_log("validation_fallback.recovered_body", path=path, body=body)
        return generate_messages(body)
    except Exception:
        logger.exception("Failed to recover generator request after validation error")
        _debug_log("validation_fallback.failed", path=path)
        return None

def _wants_text_plain(request: Request) -> bool:
    """Return True when client prefers text/plain (or ?format=txt)."""
    accept = (request.headers.get("accept") or "").lower()
    if "text/plain" in accept:
        return True
    qs = (request.url.query or "").lower()
    return ("format=txt" in qs) or ("format=text" in qs) or ("format=plain" in qs)


def _wants_validation_html(request: Request, format_hint: Any | None = None) -> bool:
    """Detect when the caller expects an HTML validation report."""

    def _is_html(value: Any) -> bool:
        try:
            return str(value).strip().lower() == "html"
        except Exception:
            return False

    if _is_html(format_hint):
        return True

    try:
        query_format = request.query_params.get("format")  # type: ignore[attr-defined]
    except Exception:
        query_format = None
    if _is_html(query_format):
        return True

    headers = request.headers
    hx_header = headers.get("hx-request") or headers.get("HX-Request")
    if hx_header is not None:
        try:
            if str(hx_header).strip().lower() == "true":
                return True
        except Exception:
            return True
    accept = (headers.get("accept") or headers.get("Accept") or "").lower()
    return "text/html" in accept


def _normalize_validation_result(raw: Any, message_text: str) -> dict[str, Any]:
    """Map validator output into counts + issue rows for the UI report."""

    def _as_list(value: Any) -> list[Any]:
        if value is None:
            return []
        if isinstance(value, (list, tuple, set)):
            return list(value)
        return [value]

    if not isinstance(raw, dict):
        raw = {"ok": bool(raw), "raw": raw}

    issues: list[dict[str, str]] = []
    seen: set[tuple[str, str, str, str]] = set()
    ok_count = 1 if raw.get("ok") else 0
    warn_count = 0
    err_count = 0

    def append_issue(
        severity: str,
        code: str | None,
        location: str | None,
        message: str | None,
        extra: dict[str, Any] | None = None,
    ) -> None:
        nonlocal warn_count, err_count
        sev_raw = str(severity or "info").lower()
        if "warn" in sev_raw:
            normalized = "warning"
        elif any(tag in sev_raw for tag in ("err", "fail")):
            normalized = "error"
        elif "info" in sev_raw or "ok" in sev_raw or "pass" in sev_raw:
            normalized = "ok"
        else:
            normalized = "info"
        code_text = (code or "").strip() or "—"
        raw_location = (location or "").strip()
        location_text = raw_location or "—"
        message_text_local = (message or "").strip()
        key = (normalized, code_text, location_text, message_text_local)
        if key in seen:
            return
        seen.add(key)
        if normalized == "error":
            err_count += 1
        elif normalized == "warning":
            warn_count += 1
        issues.append(
            {
                "severity": normalized,
                "code": code_text,
                "location": raw_location,
                "message": message_text_local or "—",
            }
        )
        if extra:
            issues[-1].update(extra)

    # Structured issues (already include severity/code/location/message)
    for entry in _as_list(raw.get("issues")):
        if isinstance(entry, dict):
            append_issue(
                entry.get("severity") or entry.get("level") or entry.get("status") or "info",
                entry.get("code") or entry.get("rule") or entry.get("id") or entry.get("type"),
                entry.get("location")
                or entry.get("segment")
                or entry.get("field")
                or entry.get("path")
                or entry.get("target"),
                entry.get("message") or entry.get("detail") or entry.get("description") or str(entry),
                {
                    "segment": entry.get("segment"),
                    "field": entry.get("field") or entry.get("fieldNo"),
                    "component": entry.get("component") or entry.get("component_index"),
                    "subcomponent": entry.get("subcomponent") or entry.get("subcomponent_index"),
                    "value": entry.get("value"),
                },
            )
        else:
            append_issue("info", None, None, str(entry))

    # Errors may be returned as list[str], list[dict], or dict[str, Any]
    errors = raw.get("errors")
    if isinstance(errors, dict):
        for key, value in errors.items():
            append_issue("error", str(key), None, value if isinstance(value, str) else str(value))
    else:
        for idx, entry in enumerate(_as_list(errors), start=1):
            if isinstance(entry, dict):
                append_issue(
                    entry.get("severity") or "error",
                    entry.get("code") or entry.get("rule") or f"E{idx:03}",
                    entry.get("location")
                    or entry.get("segment")
                    or entry.get("field")
                    or entry.get("path"),
                    entry.get("message") or entry.get("detail") or str(entry),
                    {
                        "segment": entry.get("segment"),
                        "field": entry.get("field") or entry.get("fieldNo"),
                        "component": entry.get("component") or entry.get("component_index"),
                        "subcomponent": entry.get("subcomponent") or entry.get("subcomponent_index"),
                        "value": entry.get("value"),
                    },
                )
            else:
                append_issue("error", f"E{idx:03}", None, str(entry))

    # Warnings mirror the error shapes
    warnings = raw.get("warnings") or raw.get("warning")
    for idx, entry in enumerate(_as_list(warnings), start=1):
        if isinstance(entry, dict):
            append_issue(
                entry.get("severity") or entry.get("level") or "warning",
                entry.get("code") or entry.get("rule") or f"W{idx:03}",
                entry.get("location")
                or entry.get("segment")
                or entry.get("field")
                or entry.get("path"),
                entry.get("message") or entry.get("detail") or str(entry),
                {
                    "segment": entry.get("segment"),
                    "field": entry.get("field") or entry.get("fieldNo"),
                    "component": entry.get("component") or entry.get("component_index"),
                    "subcomponent": entry.get("subcomponent") or entry.get("subcomponent_index"),
                    "value": entry.get("value"),
                },
            )
        else:
            append_issue("warning", f"W{idx:03}", None, str(entry))

    counts_payload = raw.get("counts")
    if isinstance(counts_payload, dict):
        try:
            ok_count = max(ok_count, int(counts_payload.get("ok") or counts_payload.get("pass") or 0))
        except Exception:
            pass
        try:
            warn_count = max(warn_count, int(counts_payload.get("warnings") or counts_payload.get("warning") or 0))
        except Exception:
            pass
        try:
            err_count = max(err_count, int(counts_payload.get("errors") or counts_payload.get("error") or 0))
        except Exception:
            pass

    if err_count == 0 and warn_count == 0:
        ok_count = max(ok_count, 1 if (message_text or raw.get("validated_message")) else ok_count)

    normalized_message = raw.get("validated_message") or raw.get("message") or message_text or ""

    return {
        "counts": {"ok": ok_count, "warnings": warn_count, "errors": err_count},
        "issues": issues,
        "validated_message": str(normalized_message or ""),
        "raw": raw,
    }


def _field_label(seg: str, idx: int) -> str:
    NAMES = {
        "PID": {
            3: "Patient Identifier List",
            5: "Patient Name",
            7: "Date/Time of Birth",
            8: "Administrative Sex",
            11: "Patient Address",
            13: "Phone Number - Home",
            18: "Patient Account Number",
        },
        "PV1": {
            2: "Patient Class",
            3: "Assigned Patient Location",
            7: "Attending Doctor",
            19: "Visit Number",
        },
        "NK1": {2: "Name", 3: "Relationship", 4: "Address", 5: "Phone"},
        "DG1": {3: "Diagnosis Code", 6: "Diagnosis Type"},
        "AL1": {3: "Allergen", 4: "Allergen Type"},
        "IN1": {3: "Insurance Plan", 4: "Insurance Company", 36: "Policy Number"},
    }
    title = NAMES.get(seg, {}).get(idx, "")
    return f"{seg}-{idx}" + (f" ({title})" if title else "")


def _summarize_hl7_changes(
    orig: str,
    deid: str,
    logic_map: dict[tuple[str, int, int, int], str] | None = None,
) -> list[dict[str, Any]]:
    """Return per-field/component/subcomponent differences between HL7 messages."""

    logic_map = logic_map or {}
    field_sep, comp_sep, _, sub_sep = _hl7_separators(orig or deid)

    def _group_lines(text: str) -> dict[str, list[str]]:
        buckets: dict[str, list[str]] = defaultdict(list)
        for line in re.split(r"\r?\n", text or ""):
            if not line.strip():
                continue
            seg = line[:3].upper()
            buckets[seg].append(line)
        return buckets

    def _logic_for(seg: str, field_no: int, comp_no: int | None, sub_no: int | None) -> str:
        key_order = [
            (seg, field_no, comp_no or 0, sub_no or 0),
            (seg, field_no, comp_no or 0, 0),
            (seg, field_no, 0, 0),
        ]
        for key in key_order:
            value = logic_map.get(key)
            if value:
                return value
        return "—"

    before_groups = _group_lines(orig)
    after_groups = _group_lines(deid)
    segments = sorted(set(before_groups) | set(after_groups))

    changes: list[dict[str, Any]] = []
    for seg in segments:
        before = before_groups.get(seg, [])
        after = after_groups.get(seg, [])
        count = max(len(before), len(after))
        for occurrence in range(count):
            before_line = before[occurrence] if occurrence < len(before) else ""
            after_line = after[occurrence] if occurrence < len(after) else ""
            if not before_line and not after_line:
                continue
            before_fields = before_line.split(field_sep) if before_line else [seg]
            after_fields = after_line.split(field_sep) if after_line else [seg]
            max_fields = max(len(before_fields), len(after_fields))
            for field_idx in range(1, max_fields):
                field_no = field_idx if seg != "MSH" else field_idx + 1
                before_field = before_fields[field_idx] if field_idx < len(before_fields) else ""
                after_field = after_fields[field_idx] if field_idx < len(after_fields) else ""
                if before_field == after_field:
                    continue
                before_components = before_field.split(comp_sep) if before_field else [""]
                after_components = after_field.split(comp_sep) if after_field else [""]
                comp_count = max(len(before_components), len(after_components)) or 1
                has_component_split = comp_count > 1 or comp_sep in before_field or comp_sep in after_field
                for comp_idx in range(comp_count):
                    component_no = comp_idx + 1
                    before_comp = before_components[comp_idx] if comp_idx < len(before_components) else ""
                    after_comp = after_components[comp_idx] if comp_idx < len(after_components) else ""
                    if sub_sep and (sub_sep in before_comp or sub_sep in after_comp):
                        before_subs = before_comp.split(sub_sep)
                        after_subs = after_comp.split(sub_sep)
                        sub_count = max(len(before_subs), len(after_subs)) or 1
                        for sub_idx in range(sub_count):
                            sub_no = sub_idx + 1
                            before_sub = before_subs[sub_idx] if sub_idx < len(before_subs) else ""
                            after_sub = after_subs[sub_idx] if sub_idx < len(after_subs) else ""
                            if before_sub == after_sub:
                                continue
                            logic = _logic_for(seg, field_no, component_no, sub_no)
                            changes.append(
                                {
                                    "segment": seg,
                                    "field": field_no,
                                    "component": component_no,
                                    "subcomponent": sub_no,
                                    "label": _field_label(seg, field_no),
                                    "before": before_sub,
                                    "after": after_sub,
                                    "logic": logic,
                                }
                            )
                    else:
                        if before_comp == after_comp:
                            continue
                        logic = _logic_for(seg, field_no, component_no if has_component_split else None, None)
                        changes.append(
                            {
                                "segment": seg,
                                "field": field_no,
                                "component": component_no if has_component_split else None,
                                "subcomponent": None,
                                "label": _field_label(seg, field_no),
                                "before": before_comp,
                                "after": after_comp,
                                "logic": logic,
                            }
                        )

                # Field-level difference where there were no component splits at all
                if not has_component_split:
                    logic = _logic_for(seg, field_no, None, None)
                    changes.append(
                        {
                            "segment": seg,
                            "field": field_no,
                            "component": None,
                            "subcomponent": None,
                            "label": _field_label(seg, field_no),
                            "before": before_field,
                            "after": after_field,
                            "logic": logic,
                        }
                    )

    # Deduplicate entries that may have been added twice for simple field differences
    deduped: dict[tuple[str, int, Optional[int], Optional[int], str, str], dict[str, Any]] = {}
    for change in changes:
        key = (
            change.get("segment") or "",
            int(change.get("field") or 0),
            change.get("component"),
            change.get("subcomponent"),
            change.get("before") or "",
            change.get("after") or "",
        )
        deduped[key] = change
    ordered = sorted(
        deduped.values(),
        key=lambda item: (
            item.get("segment") or "",
            int(item.get("field") or 0),
            item.get("component") or 0,
            item.get("subcomponent") or 0,
        ),
    )
    return ordered


def _render_deid_summary_html(changes: list[dict[str, Any]]) -> str:
    template = templates.get_template("ui/interop/_deid_summary.html")
<<<<<<< HEAD
    sorted_changes = sorted(
        changes,
        key=lambda item: (
            item.get("segment") or "",
            int(item.get("field") or 0),
            item.get("component") or 0,
            item.get("subcomponent") or 0,
        ),
    )
    groups = []
    for segment, rows in groupby(sorted_changes, key=lambda item: item.get("segment") or "—"):
        items = list(rows)
        groups.append({"segment": segment, "items": items, "count": len(items)})
    return template.render({"groups": groups})


def _build_logic_map(raw_changes: Any) -> dict[tuple[str, int, int, int], str]:
    mapping: dict[tuple[str, int, int, int], str] = {}
    if not isinstance(raw_changes, list):
        return mapping

    def _num(value: Any) -> int:
        if value in (None, "", "—"):
            return 0
        try:
            return int(value)
        except Exception:
            text = str(value).strip()
            digits = "".join(ch for ch in text if ch.isdigit())
            return int(digits) if digits else 0

    for row in raw_changes:
        if not isinstance(row, dict):
            continue
        seg = (row.get("segment") or "").strip().upper()
        if not seg:
            continue
        field_no = _num(row.get("field"))
        if field_no == 0:
            continue
        comp_no = _num(row.get("component"))
        sub_no = _num(row.get("subcomponent"))
        logic = row.get("logic") or row.get("rule") or row.get("reason")
        if logic:
            mapping[(seg, field_no, comp_no, sub_no)] = logic
    return mapping
=======
    return template.render({"changes": changes})
>>>>>>> 6fdc6c5f


@router.post("/api/interop/deidentify")
async def api_deidentify(request: Request):
    """De-identify text; accept JSON, form, multipart, or query."""
    body = await parse_any_request(request)
    text = body.get("text")
    seed = body.get("seed")
    if text is None or str(text).strip() == "":
        raise HTTPException(status_code=400, detail="Missing 'text' to de-identify")
    try:
        seed_int = int(seed) if seed not in (None, "") else None
    except Exception:
        seed_int = None
    text_value = text if isinstance(text, str) else str(text)
    template = _maybe_load_deid_template(body.get("deid_template") or body.get("template"))
    apply_baseline = _to_bool(body.get("apply_baseline"))
    if template or apply_baseline:
        tpl_payload = template or {"rules": []}
        deid_result = apply_deid_with_template(text_value, tpl_payload, apply_baseline=apply_baseline)
    else:
        deid_result = deidentify_message(text_value, seed=seed_int)

    if isinstance(deid_result, dict):
        out_text = deid_result.get("text") or ""
        raw_changes = deid_result.get("changes") or []
    else:
        out_text = str(deid_result or "")
        raw_changes = []

    logic_map = _build_logic_map(raw_changes)
    changes = _summarize_hl7_changes(text_value, out_text, logic_map)
    log_activity(
        "deidentify",
        length=len(text_value),
        mode=body.get("mode") or "",
        changed=len(changes),
        template=body.get("deid_template") or "",
        baseline=apply_baseline,
    )
    if _wants_text_plain(request):
        return PlainTextResponse(
            out_text, media_type="text/plain", headers={"Cache-Control": "no-store"}
        )
    json_changes = [
        {
            "segment": c.get("segment"),
            "field": c.get("field"),
            "component": c.get("component"),
            "subcomponent": c.get("subcomponent"),
            "label": c.get("label"),
            "before": c.get("before", ""),
            "after": c.get("after", ""),
            "logic": c.get("logic"),
        }
        for c in changes
    ]
    return JSONResponse({"text": out_text, "changes": json_changes})


@router.post("/api/interop/deidentify/summary")
async def api_deidentify_summary(request: Request):
    """Return a compact HTML (or JSON) report of fields changed by de-identification."""
    body = await parse_any_request(request)
    text = body.get("text") or ""
    seed = body.get("seed")
    try:
        seed_int = int(seed) if seed not in (None, "") else None
    except Exception:
        seed_int = None
    src = text if isinstance(text, str) else str(text)
    template = _maybe_load_deid_template(body.get("deid_template") or body.get("template"))
    apply_baseline = _to_bool(body.get("apply_baseline"))
    if template or apply_baseline:
        tpl_payload = template or {"rules": []}
        deid_result = apply_deid_with_template(src, tpl_payload, apply_baseline=apply_baseline)
    else:
        deid_result = deidentify_message(src, seed=seed_int)

    if isinstance(deid_result, dict):
        out_text = deid_result.get("text") or ""
        raw_changes = deid_result.get("changes") or []
    else:
        out_text = str(deid_result or "")
        raw_changes = []

    logic_map = _build_logic_map(raw_changes)
    changes = _summarize_hl7_changes(src, out_text, logic_map)
    accept = (request.headers.get("accept") or "").lower()
    if "text/html" in accept:
        return HTMLResponse(_render_deid_summary_html(changes))
    return JSONResponse({"count": len(changes), "changes": changes})


@router.post("/api/interop/validate")
async def api_validate(request: Request):
    """Validate HL7; accept JSON, form, multipart, or query."""
    body = await parse_any_request(request)
    text_value = body.get("message")
    if text_value is None:
        text_value = body.get("text") or ""
    text = text_value if isinstance(text_value, str) else str(text_value or "")
    profile = body.get("profile")
    template = _maybe_load_validation_template(body.get("val_template") or body.get("template"))
    if template:
        results = validate_with_template(text, template)
    else:
        results = validate_message(text, profile=profile)
    log_activity(
        "validate",
        version=body.get("version") or "",
        workbook=bool(body.get("workbook")),
        profile=profile or "",
        template=body.get("val_template") or "",
    )
    format_hint = body.get("format")
    model = _normalize_validation_result(results, text)
<<<<<<< HEAD
    enriched = _enrich_validate_issues(model.get("issues"), text)
    success_rows = _build_success_rows(template, enriched, text)
    combined_rows = enriched + success_rows
    counts = _count_issue_severities(combined_rows)
    model["issues"] = combined_rows
    model["passes"] = success_rows
    model["counts"] = counts

    show_raw = body.get("show") or request.query_params.get("show") or "errors"
    show = str(show_raw).lower()
    if show == "ok":
        view_rows = [row for row in combined_rows if (row.get("severity") or "").lower() == "ok"]
    elif show == "warnings":
        view_rows = [row for row in combined_rows if (row.get("severity") or "").lower() == "warning"]
    elif show == "all":
        view_rows = list(combined_rows)
    else:
        view_rows = [row for row in combined_rows if (row.get("severity") or "").lower() == "error" or (row.get("severity") or "").lower() == "warning"]
        show = "errors"
    model["rows"] = view_rows
    model["show"] = show
=======
    enriched = _enrich_validate_issues(model.get("issues"))
    success_rows = _build_success_rows(template, enriched, text)
    combined_rows = enriched + success_rows
    model["issues"] = combined_rows
    model["counts"] = _count_issue_severities(combined_rows)
>>>>>>> 6fdc6c5f

    if _wants_validation_html(request, format_hint=format_hint):
        return templates.TemplateResponse(
            "ui/interop/_validate_report.html",
            {
                "request": request,
                "r": model,
                "validate_api": str(request.url_for("api_validate")),
            },
        )
    return JSONResponse(model)


@router.post("/api/interop/mllp/send")
async def api_mllp_send(request: Request):
    """Send messages over MLLP; accept JSON, form, multipart, or query."""
    body = await parse_any_request(request)
    host = (body.get("host") or "").strip()
    port = int(body.get("port") or 0)
    timeout = float(body.get("timeout") or 5.0)
    messages = (
        body.get("messages")
        or body.get("message")
        or body.get("text")
        or ""
    )
    if not host or not port:
        raise HTTPException(status_code=400, detail="Missing 'host' or 'port'")
    if isinstance(messages, str):
        chunks = re.split(r"\r?\n\s*\r?\n", messages)
        messages_list = [m.strip() for m in chunks if m.strip()]
    elif isinstance(messages, list):
        messages_list = [str(m).strip() for m in messages if str(m).strip()]
    else:
        messages_list = []
    if not messages_list:
        raise HTTPException(status_code=400, detail="No messages parsed from input")
    acks = send_mllp_batch(host, port, messages_list, timeout=timeout)
    log_activity(
        "mllp_send",
        host=host,
        port=port,
        messages=len(messages_list),
        timeout=timeout,
    )
    return JSONResponse({"sent": len(messages_list), "acks": acks})<|MERGE_RESOLUTION|>--- conflicted
+++ resolved
@@ -1432,7 +1432,6 @@
 
 def _render_deid_summary_html(changes: list[dict[str, Any]]) -> str:
     template = templates.get_template("ui/interop/_deid_summary.html")
-<<<<<<< HEAD
     sorted_changes = sorted(
         changes,
         key=lambda item: (
@@ -1479,9 +1478,6 @@
         if logic:
             mapping[(seg, field_no, comp_no, sub_no)] = logic
     return mapping
-=======
-    return template.render({"changes": changes})
->>>>>>> 6fdc6c5f
 
 
 @router.post("/api/interop/deidentify")
@@ -1599,7 +1595,6 @@
     )
     format_hint = body.get("format")
     model = _normalize_validation_result(results, text)
-<<<<<<< HEAD
     enriched = _enrich_validate_issues(model.get("issues"), text)
     success_rows = _build_success_rows(template, enriched, text)
     combined_rows = enriched + success_rows
@@ -1621,13 +1616,6 @@
         show = "errors"
     model["rows"] = view_rows
     model["show"] = show
-=======
-    enriched = _enrich_validate_issues(model.get("issues"))
-    success_rows = _build_success_rows(template, enriched, text)
-    combined_rows = enriched + success_rows
-    model["issues"] = combined_rows
-    model["counts"] = _count_issue_severities(combined_rows)
->>>>>>> 6fdc6c5f
 
     if _wants_validation_html(request, format_hint=format_hint):
         return templates.TemplateResponse(
