--- conflicted
+++ resolved
@@ -143,10 +143,6 @@
             msg = deidentify_message(msg, seed=derived)
         msgs.append(msg)
     logger.info("generated %d message(s) from %s", len(msgs), rel or "inline text")
-<<<<<<< HEAD
-
-=======
->>>>>>> ee551a37
     out = "\n".join(msgs) + ("\n" if msgs else "")
     logger.info("returning %d HL7 bytes", len(out))
     return PlainTextResponse(out, media_type="text/plain", headers={"Cache-Control": "no-store"})
@@ -161,10 +157,6 @@
     raw = await request.body()
     logger.info("incoming request: content-type=%s bytes=%d", ctype, len(raw))
     body: dict = {}
-<<<<<<< HEAD
-
-=======
->>>>>>> ee551a37
     if raw:
         if "json" in ctype:
             try:
@@ -180,19 +172,12 @@
             body = {k: v[-1] for k, v in q.items()} if q else {}
             if body:
                 logger.info("parsed form/raw body: %s", body)
-<<<<<<< HEAD
-
-=======
->>>>>>> ee551a37
     if not body:
         qp = request.query_params
         body = {k: qp.get(k) for k in qp.keys()}
         if body:
             logger.info("parsed query params: %s", body)
-<<<<<<< HEAD
-
-=======
->>>>>>> ee551a37
+
     # Friendly default: auto-deidentify when generating more than one
     try:
         cnt_raw = body.get("count", 1)
@@ -202,10 +187,6 @@
     if cnt > 1 and ("deidentify" not in body or str(body.get("deidentify", "")).strip() == ""):
         body["deidentify"] = True
     logger.info("final parsed body=%s", body)
-<<<<<<< HEAD
-
-=======
->>>>>>> ee551a37
     return generate_messages(body)
 
 @router.get("/api/interop/generate", response_class=PlainTextResponse)
