from __future__ import annotations

import hashlib
import json
import zipfile
from io import BytesIO
from pathlib import Path
from typing import Literal, Optional
import re

<<<<<<< HEAD
from fastapi import APIRouter, Body, HTTPException, Request  # Body used for request parsing
=======
from fastapi import APIRouter, Body, HTTPException  # Body used for request parsing
>>>>>>> 7e680a4d
from fastapi.responses import JSONResponse, PlainTextResponse, StreamingResponse

from silhouette_core.interop.hl7_mutate import (
    enrich_clinical_fields,
    ensure_unique_fields,
    load_template_text,
)
from silhouette_core.interop.deid import deidentify_message
from silhouette_core.interop.mllp import send_mllp_batch
from silhouette_core.interop.validate_workbook import validate_message

router = APIRouter()

TEMPLATES_HL7_DIR = (Path(__file__).resolve().parent.parent / "templates" / "hl7").resolve()
VALID_VERSIONS = {"hl7-v2-3", "hl7-v2-4", "hl7-v2-5"}


def _assert_rel_under_templates(relpath: str) -> Path:
    p = (TEMPLATES_HL7_DIR / relpath).resolve()
    if not str(p).startswith(str(TEMPLATES_HL7_DIR)):
        raise HTTPException(status_code=400, detail="Invalid relpath")
    if not p.exists() or not p.is_file():
        raise HTTPException(status_code=404, detail=f"Template not found: {relpath}")
    return p


<<<<<<< HEAD
def _to_bool(v):
    if isinstance(v, bool):
        return v
    s = str(v).strip().lower()
    return s in ("1", "true", "on", "yes")


def _to_int(v, default=None):
    try:
        return int(v)
    except Exception:
        return default


@router.post("/api/interop/generate", response_model=None)
async def generate_messages(
    request: Request,
    body: dict | None = Body(None),
):
    # If the client didn't send JSON, try parsing form data
    if body is None:
        try:
            form = await request.form()
            body = dict(form)
        except Exception:
            body = {}

=======
@router.post("/api/interop/generate", response_model=None)
def generate_messages(body: dict = Body(...)):
>>>>>>> 7e680a4d
    version = body.get("version", "hl7-v2-4")
    if version not in VALID_VERSIONS:
        raise HTTPException(400, f"Unknown version '{version}'")

<<<<<<< HEAD
    rel = (body.get("template_relpath") or "").strip()
=======
    rel = body.get("template_relpath")
>>>>>>> 7e680a4d
    trig = (body.get("trigger") or "").strip()
    text = body.get("text")
    if not rel and trig:
        t = trig.upper()
        cand = f"{version}/{t}.hl7"
        p = (TEMPLATES_HL7_DIR / cand).resolve()
        if p.exists():
            rel = cand
    if not rel and not text:
        raise HTTPException(400, "Provide template_relpath or text")
    if rel and not rel.startswith(version + "/"):
        raise HTTPException(400, "template_relpath must live under the selected version folder")

    count = _to_int(body.get("count", 1), 1)
    if count is None or count < 1 or count > 10000:
        raise HTTPException(400, "count must be 1..10000")

    seed = body.get("seed")
    rng_seed = _to_int(seed, None)
    ensure_unique = _to_bool(body.get("ensure_unique", True))
    include_clinical = _to_bool(body.get("include_clinical", False))
    deidentify = _to_bool(body.get("deidentify", False))
    output_format: Literal["single", "one_per_file", "ndjson", "zip"] = body.get("output_format", "single")

    template_text = text or load_template_text(_assert_rel_under_templates(rel))

    msgs: list[str] = []
    for i in range(count):
        msg = template_text
        derived = None
        if rng_seed is not None:
            h = hashlib.sha256(f"{rng_seed}|{rel or 'inline'}|{i}".encode()).hexdigest()
            derived = int(h[:12], 16)

        if ensure_unique:
            msg = ensure_unique_fields(msg, index=i, seed=derived)
        if include_clinical:
            msg = enrich_clinical_fields(msg, seed=derived)
        if deidentify:
            msg = deidentify_message(msg, seed=derived)
        msgs.append(msg)

    if output_format == "single":
        body = "\n".join(msgs)
        return PlainTextResponse(body, media_type="text/plain")
    elif output_format == "ndjson":
        lines = [json.dumps({"i": i, "hl7": m}, ensure_ascii=False) for i, m in enumerate(msgs)]
        return PlainTextResponse("\n".join(lines), media_type="application/x-ndjson")
    elif output_format in ("one_per_file", "zip"):
        mem = BytesIO()
        with zipfile.ZipFile(mem, "w", zipfile.ZIP_DEFLATED) as z:
            for i, m in enumerate(msgs):
                name = f"msg_{i:05d}.hl7"
                z.writestr(name, m)
        mem.seek(0)
        headers = {"Content-Disposition": 'attachment; filename="generated_messages.zip"'}
        return StreamingResponse(mem, media_type="application/zip", headers=headers)
    else:
        raise HTTPException(400, "Unknown output_format")


@router.post("/api/interop/deidentify")
def api_deidentify(text: str = Body(..., embed=True), seed: Optional[int] = Body(None)):
    out = deidentify_message(text, seed=seed)
    return JSONResponse({"text": out})


@router.post("/api/interop/validate")
def api_validate(text: str = Body(..., embed=True), profile: Optional[str] = Body(None)):
    results = validate_message(text, profile=profile)
    return JSONResponse(results)


@router.post("/api/interop/mllp/send")
def api_mllp_send(
    host: str = Body(...),
    port: int = Body(...),
    messages: list[str] | str = Body(..., embed=True),
    timeout: float = Body(5.0),
):
    if isinstance(messages, str):
        chunks = re.split(r"\r?\n\s*\r?\n", messages)
        messages = [m.strip() for m in chunks if m.strip()]
        if not messages:
            raise HTTPException(status_code=400, detail="No messages parsed from input string")
    acks = send_mllp_batch(host, port, messages, timeout=timeout)
    return JSONResponse({"sent": len(messages), "acks": acks})<|MERGE_RESOLUTION|>--- conflicted
+++ resolved
@@ -1,5 +1,4 @@
 from __future__ import annotations
-
 import hashlib
 import json
 import zipfile
@@ -7,12 +6,7 @@
 from pathlib import Path
 from typing import Literal, Optional
 import re
-
-<<<<<<< HEAD
 from fastapi import APIRouter, Body, HTTPException, Request  # Body used for request parsing
-=======
-from fastapi import APIRouter, Body, HTTPException  # Body used for request parsing
->>>>>>> 7e680a4d
 from fastapi.responses import JSONResponse, PlainTextResponse, StreamingResponse
 
 from silhouette_core.interop.hl7_mutate import (
@@ -39,7 +33,6 @@
     return p
 
 
-<<<<<<< HEAD
 def _to_bool(v):
     if isinstance(v, bool):
         return v
@@ -67,19 +60,11 @@
         except Exception:
             body = {}
 
-=======
-@router.post("/api/interop/generate", response_model=None)
-def generate_messages(body: dict = Body(...)):
->>>>>>> 7e680a4d
     version = body.get("version", "hl7-v2-4")
     if version not in VALID_VERSIONS:
         raise HTTPException(400, f"Unknown version '{version}'")
 
-<<<<<<< HEAD
     rel = (body.get("template_relpath") or "").strip()
-=======
-    rel = body.get("template_relpath")
->>>>>>> 7e680a4d
     trig = (body.get("trigger") or "").strip()
     text = body.get("text")
     if not rel and trig:
