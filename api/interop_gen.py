from __future__ import annotations
import hashlib
from pathlib import Path
from typing import Optional
import re
from urllib.parse import parse_qs
import logging
from fastapi import APIRouter, Body, HTTPException, Request, Form
from fastapi.responses import JSONResponse, PlainTextResponse
from silhouette_core.interop.hl7_mutate import (
    enrich_clinical_fields,
    ensure_unique_fields,
    load_template_text,
)
from silhouette_core.interop.deid import deidentify_message
from silhouette_core.interop.mllp import send_mllp_batch
from silhouette_core.interop.validate_workbook import validate_message

router = APIRouter()
logger = logging.getLogger(__name__)

TEMPLATES_HL7_DIR = (Path(__file__).resolve().parent.parent / "templates" / "hl7").resolve()
VALID_VERSIONS = {"hl7-v2-3", "hl7-v2-4", "hl7-v2-5"}
ALLOWED_EXTS = (".hl7", ".txt", ".hl7.j2")


def _assert_rel_under_templates(relpath: str) -> Path:
    p = (TEMPLATES_HL7_DIR / relpath).resolve()
    if not str(p).startswith(str(TEMPLATES_HL7_DIR)):
        raise HTTPException(status_code=400, detail="Invalid relpath")
    if not p.exists() or not p.is_file():
        raise HTTPException(status_code=404, detail=f"Template not found: {relpath}")
    return p


def _to_bool(v):
    if isinstance(v, bool):
        return v
    s = str(v).strip().lower()
    return s in ("1", "true", "on", "yes")


def _to_int(v, default=None):
    try:
        return int(v)
    except Exception:
        return default


def _stem_for_match(name: str) -> str:
    n = name
    if n.lower().endswith(".j2"):
        n = n[:-3]
    for ext in (".hl7", ".txt"):
        if n.lower().endswith(ext):
            n = n[: -len(ext)]
    return Path(n).stem.upper()


def _find_template_by_trigger(version: str, trigger: str) -> Optional[str]:
    base = (TEMPLATES_HL7_DIR / version).resolve()
    if not base.exists():
        return None
    want = (trigger or "").strip().upper()
    for p in base.rglob("*"):
        if p.is_file() and any(p.name.lower().endswith(ext) for ext in ALLOWED_EXTS):
            if _stem_for_match(p.name) == want:
                return p.relative_to(TEMPLATES_HL7_DIR).as_posix()
    return None


def _guess_rel_from_trigger(trigger: str, version: str) -> Optional[str]:
    """
    Find a template whose stem matches the trigger. Search the requested
    version first, then fall back to other known versions. This mirrors the
    behaviour expected by the UI where a trigger is unique across versions.
    """
    rel = _find_template_by_trigger(version, trigger)
    if rel:
        return rel
    for v in VALID_VERSIONS:
        if v == version:
            continue
        rel = _find_template_by_trigger(v, trigger)
        if rel:
            return rel
    return None


def generate_messages(body: dict):
    """Generate HL7 messages from a template.
    This helper takes a dict-like body and returns a FastAPI response. It is
    used by the HTTP endpoint below and by internal callers such as the
    pipeline runner."""
<<<<<<< HEAD
    logger.info("generate_messages: body=%s", body)
=======
    logger.debug("generate_messages: body=%s", body)
>>>>>>> 91642a7d
    version = body.get("version", "hl7-v2-4")
    if version not in VALID_VERSIONS:
        raise HTTPException(400, f"Unknown version '{version}'")

    rel = (body.get("template_relpath") or "").strip()
    trig = (body.get("trigger") or "").strip()
    text = body.get("text")
    if rel and "/" not in rel:
        rel = f"{version}/{rel}"
    if not rel and trig:
        rel = _guess_rel_from_trigger(trig, version)
    if rel:
        version = rel.split("/", 1)[0]
<<<<<<< HEAD
    logger.info("resolved template: rel=%s trigger=%s version=%s", rel, trig, version)
=======
    logger.debug("resolved template: rel=%s trigger=%s version=%s", rel, trig, version)
>>>>>>> 91642a7d
    if not rel and not text:
        # Note: return a helpful 404 if the trigger can’t be resolved
        raise HTTPException(404, detail=f"No template found for trigger '{trig}' in {version}")

    count = _to_int(body.get("count", 1), 1)
    if count is None or count < 1 or count > 10000:
        raise HTTPException(400, "count must be 1..10000")

    seed = body.get("seed")
    rng_seed = _to_int(seed, None)
    ensure_unique = _to_bool(body.get("ensure_unique", True))
    include_clinical = _to_bool(body.get("include_clinical", False))
    deid_input = body.get("deidentify")
    deidentify = _to_bool(deid_input)
    if count > 1 and (deid_input is None or str(deid_input).strip() == ""):
        deidentify = True
    # Load text (from relpath or inline "text")
    template_text = text or load_template_text(_assert_rel_under_templates(rel))

    msgs: list[str] = []
    for i in range(count):
        msg = template_text
        derived = None
        if rng_seed is not None:
            h = hashlib.sha256(f"{rng_seed}|{rel or 'inline'}|{i}".encode()).hexdigest()
            derived = int(h[:12], 16)

        if ensure_unique:
            msg = ensure_unique_fields(msg, index=i, seed=derived)
        if include_clinical:
            msg = enrich_clinical_fields(msg, seed=derived)
        if deidentify:
            msg = deidentify_message(msg, seed=derived)
        msgs.append(msg)
<<<<<<< HEAD
    logger.info("generated %d message(s) from %s", len(msgs), rel or "inline text")
=======
    logger.debug("generated %d message(s) from %s", len(msgs), rel or "inline text")
>>>>>>> 91642a7d

    out = "\n".join(msgs) + ("\n" if msgs else "")
    logger.info("returning %d HL7 bytes", len(out))
    return PlainTextResponse(out, media_type="text/plain", headers={"Cache-Control": "no-store"})

@router.post("/api/interop/generate", response_class=PlainTextResponse)
async def generate_messages_endpoint(request: Request):
    """
    Accept JSON, x-www-form-urlencoded form, raw querystring bodies, or
    query parameters with no body. Always returns plain HL7 text. This
    avoids "value is not a valid dict" when callers post forms to a
    JSON-only handler (or vice versa).
    """
    ctype = (request.headers.get("content-type") or "").lower()
    body: dict = {}
    logger.info("incoming request: content-type=%s", ctype)

    # 1) JSON
    if "application/json" in ctype:
        try:
            parsed = await request.json()
            if isinstance(parsed, dict):
                body = parsed
            else:
                logger.warning("JSON body was not dict: %s", type(parsed))
        except Exception:
            logger.warning("failed to parse JSON body", exc_info=True)
            body = {}

    # 2) Form
    if not body:
        try:
            form = await request.form()
            body = {k: form.get(k) for k in form.keys()}
            logger.info("parsed form body: keys=%s", list(body.keys()))
        except Exception:
            logger.warning("failed to parse form body", exc_info=True)
            body = {}

    # 3) Raw 'version=...&trigger=...' (e.g., text/plain)
    if not body:
        raw = await request.body()
        logger.info("raw body bytes=%r", raw[:200])
        q = parse_qs(raw.decode("utf-8", errors="ignore"))
        body = {k: v[-1] for k, v in q.items()} if q else {}
        if body:
            logger.info("parsed raw query body: %s", body)

    # 4) URL query parameters (POST /path?version=...&trigger=...)
    if not body:
        qp = request.query_params
        body = {k: qp.get(k) for k in qp.keys()}
        logger.info("parsed query params: %s", body)

    # Friendly default: auto-deidentify when generating more than one
    try:
        cnt_raw = body.get("count", 1)
        cnt = int(cnt_raw) if str(cnt_raw).strip() != "" else 1
    except Exception:
        cnt = 1
    if cnt > 1 and ("deidentify" not in body or str(body.get("deidentify", "")).strip() == ""):
        body["deidentify"] = True
    logger.info("final parsed body=%s", body)
<<<<<<< HEAD

=======
>>>>>>> 91642a7d
    return generate_messages(body)

@router.post("/api/interop/generate/plain", response_class=PlainTextResponse)
async def generate_messages_plain(request: Request):
    # Stable alias for tests/tools; shares the same robust parser.
    return await generate_messages_endpoint(request)

@router.post("/api/interop/deidentify")
def api_deidentify(text: str = Body(..., embed=True), seed: Optional[int] = Body(None)):
    out = deidentify_message(text, seed=seed)
    return JSONResponse({"text": out})


@router.post("/api/interop/validate")
def api_validate(text: str = Body(..., embed=True), profile: Optional[str] = Body(None)):
    results = validate_message(text, profile=profile)
    return JSONResponse(results)


@router.post("/api/interop/mllp/send")
def api_mllp_send(
    host: str = Body(...),
    port: int = Body(...),
    messages: list[str] | str = Body(..., embed=True),
    timeout: float = Body(5.0),
):
    if isinstance(messages, str):
        chunks = re.split(r"\r?\n\s*\r?\n", messages)
        messages = [m.strip() for m in chunks if m.strip()]
        if not messages:
            raise HTTPException(status_code=400, detail="No messages parsed from input string")
    acks = send_mllp_batch(host, port, messages, timeout=timeout)
    return JSONResponse({"sent": len(messages), "acks": acks})<|MERGE_RESOLUTION|>--- conflicted
+++ resolved
@@ -92,11 +92,7 @@
     This helper takes a dict-like body and returns a FastAPI response. It is
     used by the HTTP endpoint below and by internal callers such as the
     pipeline runner."""
-<<<<<<< HEAD
     logger.info("generate_messages: body=%s", body)
-=======
-    logger.debug("generate_messages: body=%s", body)
->>>>>>> 91642a7d
     version = body.get("version", "hl7-v2-4")
     if version not in VALID_VERSIONS:
         raise HTTPException(400, f"Unknown version '{version}'")
@@ -110,11 +106,7 @@
         rel = _guess_rel_from_trigger(trig, version)
     if rel:
         version = rel.split("/", 1)[0]
-<<<<<<< HEAD
     logger.info("resolved template: rel=%s trigger=%s version=%s", rel, trig, version)
-=======
-    logger.debug("resolved template: rel=%s trigger=%s version=%s", rel, trig, version)
->>>>>>> 91642a7d
     if not rel and not text:
         # Note: return a helpful 404 if the trigger can’t be resolved
         raise HTTPException(404, detail=f"No template found for trigger '{trig}' in {version}")
@@ -149,12 +141,7 @@
         if deidentify:
             msg = deidentify_message(msg, seed=derived)
         msgs.append(msg)
-<<<<<<< HEAD
     logger.info("generated %d message(s) from %s", len(msgs), rel or "inline text")
-=======
-    logger.debug("generated %d message(s) from %s", len(msgs), rel or "inline text")
->>>>>>> 91642a7d
-
     out = "\n".join(msgs) + ("\n" if msgs else "")
     logger.info("returning %d HL7 bytes", len(out))
     return PlainTextResponse(out, media_type="text/plain", headers={"Cache-Control": "no-store"})
@@ -217,10 +204,6 @@
     if cnt > 1 and ("deidentify" not in body or str(body.get("deidentify", "")).strip() == ""):
         body["deidentify"] = True
     logger.info("final parsed body=%s", body)
-<<<<<<< HEAD
-
-=======
->>>>>>> 91642a7d
     return generate_messages(body)
 
 @router.post("/api/interop/generate/plain", response_class=PlainTextResponse)
