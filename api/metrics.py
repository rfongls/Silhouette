from __future__ import annotations

import json
import os
import sqlite3
import time
from pathlib import Path
from typing import Any, Dict, Optional
import hashlib
import hmac

from fastapi import APIRouter, Request
from fastapi.responses import JSONResponse

DB_PATH = Path(os.getenv("SILHOUETTE_DB", "silhouette_metrics.db"))
SECRET = os.getenv("SILHOUETTE_HMAC", "change-me")

router = APIRouter(prefix="/api/metrics", tags=["metrics"])


def _conn() -> sqlite3.Connection:
    DB_PATH.parent.mkdir(parents=True, exist_ok=True)
    con = sqlite3.connect(DB_PATH)
    con.execute(
        """
    CREATE TABLE IF NOT EXISTS events (
      id INTEGER PRIMARY KEY AUTOINCREMENT,
      ts INTEGER NOT NULL,
      stage TEXT NOT NULL,
      msg_id TEXT,
      hl7_type TEXT,
      hl7_version TEXT,
      status TEXT,
      elapsed_ms INTEGER,
      payload TEXT
    )
    """
    )
    return con


def _pseudonymize(value: str) -> str:
    if not value:
        return ""
    return hmac.new(SECRET.encode(), value.encode(), hashlib.sha256).hexdigest()[:16]


def record_event(data: Dict[str, Any]) -> None:
    clean = dict(data)
    for key in ("patient_name", "mrn", "dob", "address", "phone"):
        if key in clean and clean[key] is not None:
            clean[key] = _pseudonymize(str(clean[key]))
    stage = clean.get("stage", "unknown")
    msg_id = clean.get("msg_id")
    hl7_type = clean.get("hl7_type")
    hl7_version = clean.get("hl7_version")
    status = clean.get("status", "success")
    try:
        elapsed_ms = int(clean.get("elapsed_ms") or 0)
    except (TypeError, ValueError):
        elapsed_ms = 0
    payload = json.dumps(clean, separators=(",", ":"))
    con = _conn()
    with con:
        con.execute(
            "INSERT INTO events (ts, stage, msg_id, hl7_type, hl7_version, status, elapsed_ms, payload) "
            "VALUES (?,?,?,?,?,?,?,?)",
            (
                int(time.time()),
                stage,
                msg_id,
                hl7_type,
                hl7_version,
                status,
                elapsed_ms,
                payload,
            ),
        )


@router.post("/event")
async def post_event(req: Request):
    data: Dict[str, Any] = await req.json()
    record_event(data)
    return JSONResponse({"ok": True})


@router.get("/summary")
async def get_summary(window: int = 86400):
    con = _conn()
    cur = con.cursor()
    cur.execute(
        """
      SELECT
        COUNT(*) as total,
        SUM(CASE WHEN status='success' THEN 1 ELSE 0 END) as successes,
        AVG(elapsed_ms) as avg_ms
      FROM events
      WHERE ts >= strftime('%s','now') - ?
    """,
        (window,),
    )
    total, successes, avg_ms = cur.fetchone()
    cur.execute(
        """
      SELECT stage, COUNT(*) cnt FROM events
      WHERE ts >= strftime('%s','now') - ?
      GROUP BY stage ORDER BY cnt DESC
    """,
        (window,),
    )
    by_stage = [{"stage": s, "count": c} for s, c in cur.fetchall()]
    cur.execute(
        """
      SELECT status, COUNT(*) cnt FROM events
      WHERE ts >= strftime('%s','now') - ?
      GROUP BY status
    """,
        (window,),
    )
    by_status = [{"status": s, "count": c} for s, c in cur.fetchall()]
    cur.execute(
        """
      SELECT hl7_type, COUNT(*) cnt FROM events
      WHERE ts >= strftime('%s','now') - ?
      GROUP BY hl7_type ORDER BY cnt DESC LIMIT 10
    """,
        (window,),
    )
    top_types = [{"hl7_type": t, "count": c} for t, c in cur.fetchall()]
    return JSONResponse(
        {
            "window": window,
            "total": total or 0,
            "successes": successes or 0,
            "success_rate": (successes or 0) / (total or 1),
            "avg_ms": int(avg_ms or 0),
            "by_stage": by_stage,
            "by_status": by_status,
            "top_types": top_types,
        }
    )


@router.get("/search")
async def search_events(
    stage: Optional[str] = None,
    ack_code: Optional[str] = None,
    hl7_type: Optional[str] = None,
    msg_id: Optional[str] = None,
    msh10: Optional[str] = None,
    status: Optional[str] = None,
    q: Optional[str] = None,
    since: int = 86400,
    limit: int = 100,
    offset: int = 0,
):
    since = max(60, int(since or 0))
    limit = max(1, min(int(limit or 100), 500))
    offset = max(0, int(offset or 0))

    con = _conn()
    cur = con.cursor()
    cur.execute(
        """
      SELECT id, ts, stage, msg_id, hl7_type, hl7_version, status, elapsed_ms, payload
      FROM events
      WHERE ts >= strftime('%s','now') - ?
      ORDER BY ts DESC
      LIMIT ? OFFSET ?
    """,
        (since, limit, offset),
    )
    rows = cur.fetchall()

    def match(row: tuple) -> bool:
        _id, ts, stg, mid, t, ver, st, elapsed, payload = row
        if stage and stg != stage:
            return False
        if status and st != status:
            return False
        if hl7_type and t != hl7_type:
            return False
        if msg_id and mid != msg_id:
            return False
        try:
            parsed = json.loads(payload or "{}")
        except Exception:
            parsed = {}
        if ack_code and str(parsed.get("ack_code", "")).upper() != ack_code.upper():
            return False
        if msh10 and str(parsed.get("msh10", "")) != msh10:
            return False
        if q:
            body = (payload or "").lower()
            if q.lower() not in body:
                return False
        return True

    items = []
    for row in rows:
        if not match(row):
            continue
        _id, ts, stg, mid, t, ver, st, elapsed, payload = row
        items.append(
            {
                "id": _id,
                "ts": ts,
                "stage": stg,
                "msg_id": mid,
                "hl7_type": t,
                "hl7_version": ver,
                "status": st,
                "elapsed_ms": elapsed,
                "payload": payload,
            }
        )

<<<<<<< HEAD
    return JSONResponse({"count": len(items), "items": items})


@router.get("/validate_summary")
async def validate_summary(window: int = 86400):
    con = _conn()
    cur = con.cursor()
    cur.execute(
        """
      SELECT COUNT(*) as total,
             SUM(CASE WHEN status='success' THEN 1 ELSE 0 END) as ok,
             AVG(elapsed_ms) as avg_ms
      FROM events
      WHERE stage='validate' AND ts >= strftime('%s','now') - ?
    """,
        (window,),
    )
    row = cur.fetchone() or (0, 0, 0)
    total, ok, avg_ms = row

    cur.execute(
        """
      SELECT payload FROM events
      WHERE stage='validate' AND ts >= strftime('%s','now') - ?
    """,
        (window,),
    )
    import collections

    counter = collections.Counter()
    for (payload,) in cur.fetchall():
        try:
            parsed = json.loads(payload or "{}")
        except Exception:
            parsed = {}
        top = parsed.get("top_errors") or []
        if isinstance(top, dict):
            counter.update(top.keys())
        elif isinstance(top, list):
            counter.update(str(item) for item in top)

    top_errors = [{"code": code, "count": count} for code, count in counter.most_common(10)]
    return JSONResponse(
        {
            "total": total or 0,
            "successes": ok or 0,
            "success_rate": (ok or 0) / max(total or 1, 1),
            "avg_ms": int(avg_ms or 0),
            "top_errors": top_errors,
        }
    )


@router.get("/validate_search")
async def validate_search(q: str = "", window: int = 86400, limit: int = 100):
    window = max(60, int(window or 0))
    limit = max(1, min(int(limit or 100), 500))
    con = _conn()
    cur = con.cursor()
    cur.execute(
        """
      SELECT id, ts, stage, msg_id, hl7_type, hl7_version, status, elapsed_ms, payload
      FROM events
      WHERE stage='validate' AND ts >= strftime('%s','now') - ?
      ORDER BY ts DESC LIMIT ?
    """,
        (window, limit),
    )
    rows = cur.fetchall()
    items = []
    for row in rows:
        _id, ts, stg, mid, hl7_type, hl7_version, status, elapsed_ms, payload = row
        try:
            parsed = json.loads(payload or "{}")
        except Exception:
            parsed = {}
        search_blob = json.dumps(parsed, separators=(",", ":")).lower()
        if q and q.lower() not in search_blob:
            continue
        items.append(
            {
                "id": _id,
                "ts": ts,
                "msg_id": mid,
                "hl7_type": hl7_type,
                "hl7_version": hl7_version,
                "status": status,
                "elapsed_ms": elapsed_ms,
                "payload": parsed,
            }
        )
=======
>>>>>>> a7b243e9
    return JSONResponse({"count": len(items), "items": items})<|MERGE_RESOLUTION|>--- conflicted
+++ resolved
@@ -216,9 +216,7 @@
             }
         )
 
-<<<<<<< HEAD
     return JSONResponse({"count": len(items), "items": items})
-
 
 @router.get("/validate_summary")
 async def validate_summary(window: int = 86400):
@@ -308,6 +306,4 @@
                 "payload": parsed,
             }
         )
-=======
->>>>>>> a7b243e9
     return JSONResponse({"count": len(items), "items": items})