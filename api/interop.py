from __future__ import annotations

import json
import subprocess
import time
import shutil
from pathlib import Path
from typing import List
import re
<<<<<<< HEAD

=======
>>>>>>> 3099e1b3
from fastapi import APIRouter, UploadFile, File, Form, Request
from fastapi.responses import PlainTextResponse, HTMLResponse
from starlette.templating import Jinja2Templates

from skills.hl7_drafter import draft_message, send_message

router = APIRouter()
templates = Jinja2Templates(directory="templates")
OUT_ROOT = Path("out/interop")
UI_OUT = OUT_ROOT / "ui"
INDEX_PATH = UI_OUT / "index.json"


def _write_artifact(kind: str, data: dict) -> Path:
    data = {"kind": kind, **data}
    p = UI_OUT / kind / "active" / f"{int(time.time())}.json"
    p.parent.mkdir(parents=True, exist_ok=True)
    p.write_text(json.dumps(data, indent=2), encoding="utf-8")
    return p


@router.post("/interop/hl7/draft-send")
async def interop_hl7_send(
    request: Request,
    message_type: str = Form(...),
    json_data: str = Form("{}"),
    host: str = Form(...),
    port: int = Form(...),
):
    try:
        data = json.loads(json_data) if json_data.strip() else {}
    except json.JSONDecodeError as e:
        payload = {"ok": False, "error": f"Invalid JSON for json_data: {e}"}
        _write_artifact("send", payload)
        return templates.TemplateResponse(
            "interop/partials/draft_result.html",
            {"request": request, "payload": payload, "kpi": _compute_kpis()},
            media_type="text/html",
        )
    message = draft_message(message_type, data)
    ack = await send_message(host, port, message)
<<<<<<< HEAD
    msa_aa = bool(re.search(r'(^|\r|\\r|\n)MSA\|AA(\||$)', ack or ""))
=======
    msa_aa = bool(re.search(r"(^|\\r|\\n)MSA\\|AA(\\||$)", ack or ""))
>>>>>>> 3099e1b3
    payload = {
        "message_type": message_type,
        "message": message,
        "ack": ack,
        "ack_ok": msa_aa,
    }
    _write_artifact("send", payload)
    return templates.TemplateResponse(
        "interop/partials/draft_result.html",
        {"request": request, "payload": payload, "kpi": _compute_kpis()},
        media_type="text/html",
    )


def _run_cli(args: List[str]) -> dict:
    proc = subprocess.run(
        ["python", "-m", "silhouette_core.cli", *args],
        capture_output=True,
        text=True,
    )
    return {"rc": proc.returncode, "stdout": proc.stdout, "stderr": proc.stderr}


@router.post("/interop/translate")
async def translate(
    request: Request,
    hl7_file: UploadFile = File(...),
    bundle: str = Form("transaction"),
    validate: bool = Form(False),
    out_dir: str = Form("out/interop/ui"),
):
    out_path = Path(out_dir)
    uploads = out_path / "uploads"
    uploads.mkdir(parents=True, exist_ok=True)
    src = uploads / hl7_file.filename
    with src.open("wb") as fh:
        fh.write(hl7_file.file.read())
    args = ["fhir", "translate", "--in", str(src), "--bundle", bundle, "--out", out_dir]
    if validate:
        args.append("--validate")
    result = _run_cli(args)
    result["out"] = out_dir
    _write_artifact("translate", result)
    return templates.TemplateResponse(
        "interop/partials/translate_result.html",
        {"request": request, "result": result, "kpi": _compute_kpis()},
        media_type="text/html",
    )


@router.post("/interop/validate")
async def validate_fhir(
    request: Request,
    fhir_files: List[UploadFile] = File(...),
    out_dir: str = Form("out/interop/ui"),
):
    in_dir = Path(out_dir) / "uploads"
    in_dir.mkdir(parents=True, exist_ok=True)
    for up in fhir_files:
        dest = in_dir / up.filename
        with dest.open("wb") as fh:
            fh.write(up.file.read())
    args = ["fhir", "validate", "--in-dir", str(in_dir)]
    result = _run_cli(args)
    result["out"] = out_dir
    _write_artifact("validate", result)
    return templates.TemplateResponse(
        "interop/partials/validate_result.html",
        {"request": request, "result": result, "kpi": _compute_kpis()},
        media_type="text/html",
    )


# ---------- KPI Summary, Demo & Quickstart ----------

def _compute_kpis() -> dict:
    files = sorted(list(OUT_ROOT.glob("**/active/*.json")), key=lambda p: p.stat().st_mtime, reverse=True)
    k = {
        "send": {"count": 0, "ok": 0, "last_ok": None},
        "translate": {"ok": 0, "fail": 0},
        "validate": {"ok": 0, "fail": 0},
    }
    for p in files:
        o = json.loads(p.read_text(encoding="utf-8"))
<<<<<<< HEAD
        if o.get("kind") == "send" or "ack" in o or "ack_ok" in o:
=======
        if "ack" in o or "ack_ok" in o:
>>>>>>> 3099e1b3
            k["send"]["count"] += 1
            ok = bool(o.get("ack_ok"))
            if ok:
                k["send"]["ok"] += 1
            if k["send"]["last_ok"] is None:
                k["send"]["last_ok"] = ok
        elif "stdout" in o and "stderr" in o and "rc" in o:
            kind = o.get("kind")
            ok = int(o.get("rc", 1)) == 0
            if kind == "translate":
                if ok:
                    k["translate"]["ok"] += 1
                else:
                    k["translate"]["fail"] += 1
            elif kind == "validate":
                if ok:
                    k["validate"]["ok"] += 1
                else:
                    k["validate"]["fail"] += 1
            else:
                if "translate" in str(p.parent.parent):
                    if ok:
                        k["translate"]["ok"] += 1
                    else:
                        k["translate"]["fail"] += 1
                else:
                    if ok:
                        k["validate"]["ok"] += 1
                    else:
                        k["validate"]["fail"] += 1
    INDEX_PATH.parent.mkdir(parents=True, exist_ok=True)
    try:
        idx = json.loads(INDEX_PATH.read_text(encoding="utf-8"))
        if not isinstance(idx, list):
            idx = []
    except Exception:
        idx = []
    idx.append({
        "t": int(time.time()),
        "send_ok": k["send"]["ok"],
        "translate_ok": k["translate"]["ok"],
        "validate_ok": k["validate"]["ok"],
    })
    idx = idx[-200:]
    INDEX_PATH.write_text(json.dumps(idx), encoding="utf-8")
    return k


@router.get("/interop/summary", response_class=HTMLResponse)
async def interop_summary(request: Request):
    return templates.TemplateResponse("interop/summary.html", {"request": request, "kpi": _compute_kpis()})


@router.post("/interop/demo/seed", response_class=HTMLResponse)
async def interop_demo_seed(request: Request):
    src = Path("static/examples/interop/results")
    dst = UI_OUT / "demo" / "active"
    dst.mkdir(parents=True, exist_ok=True)
    if src.exists():
        for p in src.glob("*.json"):
            shutil.copyfile(p, dst / p.name)
    return HTMLResponse("<div class='muted'>Interop demo results loaded.</div>")


@router.post("/interop/quickstart", response_class=HTMLResponse)
async def interop_quickstart(request: Request, trigger: str = Form("VXU_V04")):
    examples = Path("static/examples/hl7/json")
    js = examples / f"{trigger}_min.json"
    if not js.exists():
        return HTMLResponse(f"<div class='muted'>No example for {trigger}</div>")
    data = json.loads(js.read_text(encoding="utf-8"))
    hl7 = draft_message(trigger, data)
    hl7_path = UI_OUT / "quickstart" / "active" / f"{int(time.time())}.hl7"
    hl7_path.parent.mkdir(parents=True, exist_ok=True)
    hl7_path.write_text(hl7, encoding="utf-8")
    tr = _run_cli(["fhir", "translate", "--in", str(hl7_path), "--bundle", "transaction", "--out", str(UI_OUT)])
    _write_artifact("translate", {**tr, "out": str(UI_OUT)})
    va = _run_cli(["fhir", "validate", "--in-dir", str(UI_OUT)])
    _write_artifact("validate", va)
    return templates.TemplateResponse(
        "interop/partials/pipeline_result.html",
        {
            "request": request,
            "trigger": trigger,
            "hl7_path": str(hl7_path),
            "translate": tr,
            "validate": va,
            "kpi": _compute_kpis(),
        },
        media_type="text/html",
    )<|MERGE_RESOLUTION|>--- conflicted
+++ resolved
@@ -7,10 +7,6 @@
 from pathlib import Path
 from typing import List
 import re
-<<<<<<< HEAD
-
-=======
->>>>>>> 3099e1b3
 from fastapi import APIRouter, UploadFile, File, Form, Request
 from fastapi.responses import PlainTextResponse, HTMLResponse
 from starlette.templating import Jinja2Templates
@@ -52,11 +48,7 @@
         )
     message = draft_message(message_type, data)
     ack = await send_message(host, port, message)
-<<<<<<< HEAD
     msa_aa = bool(re.search(r'(^|\r|\\r|\n)MSA\|AA(\||$)', ack or ""))
-=======
-    msa_aa = bool(re.search(r"(^|\\r|\\n)MSA\\|AA(\\||$)", ack or ""))
->>>>>>> 3099e1b3
     payload = {
         "message_type": message_type,
         "message": message,
@@ -141,11 +133,7 @@
     }
     for p in files:
         o = json.loads(p.read_text(encoding="utf-8"))
-<<<<<<< HEAD
         if o.get("kind") == "send" or "ack" in o or "ack_ok" in o:
-=======
-        if "ack" in o or "ack_ok" in o:
->>>>>>> 3099e1b3
             k["send"]["count"] += 1
             ok = bool(o.get("ack_ok"))
             if ok:
