--- conflicted
+++ resolved
@@ -1,20 +1,11 @@
 from __future__ import annotations
-
 import json
 import subprocess
 from pathlib import Path
 from typing import List
-
-<<<<<<< HEAD
 from fastapi import APIRouter, UploadFile, File, Form, Request
 from fastapi.responses import PlainTextResponse, HTMLResponse
 from starlette.templating import Jinja2Templates
-
-=======
-from fastapi import APIRouter, UploadFile, File, Form
-from fastapi.responses import PlainTextResponse, HTMLResponse
-from starlette.templating import Jinja2Templates
->>>>>>> 34b8e3b1
 from skills.hl7_drafter import draft_message, send_message
 
 router = APIRouter()
@@ -31,7 +22,6 @@
     try:
         data = json.loads(json_data) if json_data.strip() else {}
     except json.JSONDecodeError as e:
-<<<<<<< HEAD
         return PlainTextResponse(
             json.dumps({"ok": False, "error": f"Invalid JSON for json_data: {e}"}, indent=2),
             media_type="application/json",
@@ -42,12 +32,6 @@
         json.dumps({"message": message, "ack": ack}, indent=2),
         media_type="application/json",
     )
-=======
-        return {"ok": False, "error": f"Invalid JSON for json_data: {e}"}
-    message = draft_message(message_type, data)
-    ack = await send_message(host, port, message)
-    return {"message": message, "ack": ack}
->>>>>>> 34b8e3b1
 
 def _run_cli(args: List[str]) -> dict:
     proc = subprocess.run(
@@ -83,11 +67,7 @@
     result["out"] = out_dir
     return templates.TemplateResponse(
         "interop/partials/translate_result.html",
-<<<<<<< HEAD
         {"request": request, "result": result},
-=======
-        {"request": {}, "result": result},
->>>>>>> 34b8e3b1
         media_type="text/html",
     )
 
@@ -109,12 +89,6 @@
     result["out"] = out_dir
     return templates.TemplateResponse(
         "interop/partials/validate_result.html",
-<<<<<<< HEAD
         {"request": request, "result": result},
         media_type="text/html",
-    )
-=======
-        {"request": {}, "result": result},
-        media_type="text/html",
-    )
->>>>>>> 34b8e3b1
+    )