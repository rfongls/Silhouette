--- conflicted
+++ resolved
@@ -1,10 +1,5 @@
 from __future__ import annotations
-
-<<<<<<< HEAD
 import json, subprocess, time, shutil, re, io, csv
-=======
-import json, subprocess, time, shutil, re, io
->>>>>>> 648d9d2c
 from pathlib import Path
 from typing import List, Optional, Dict, Any
 import threading
@@ -34,7 +29,6 @@
 # -------- HL7 Sample Indexing (templates/hl7/*) ----------
 SAMPLE_DIR = (Path(__file__).resolve().parent.parent / "templates" / "hl7").resolve()
 VALID_VERSIONS = {"hl7-v2-3", "hl7-v2-4", "hl7-v2-5"}
-<<<<<<< HEAD
 
 # ---- Trigger Description Library (CSV) ----
 TRIGGER_CSV_PATH = SAMPLE_DIR / "trigger-events-v2.csv"
@@ -77,24 +71,6 @@
 
 def _describe_trigger(code: str) -> str:
     return _load_trigger_descriptions().get((code or "").upper(), "")
-=======
-# Human-friendly trigger descriptions (extend as needed)
-TRIGGER_DESCRIPTIONS: Dict[str, str] = {
-    "ADT_A01": "Admit/Visit Start",
-    "ADT_A03": "Discharge",
-    "ADT_A08": "Update Patient Info",
-    "ADT_A28": "Add Person",
-    "ADT_A31": "Update Person",
-    "ORM_O01": "General Order",
-    "ORU_R01": "Observation Result (LOINC)",
-    "RDE_O11": "Pharmacy/Treatment Encoded Order",
-    "VXU_V04": "Immunization Update",
-    "MDM_T02": "Document/Media update",
-    "SIU_S12": "Schedule Notification",
-    "DFT_P03": "Detailed Financial Transaction",
-    "BAR_P01": "Billing Account",
-}
->>>>>>> 648d9d2c
 
 def _safe_sample_dir(version: str) -> Path:
     if version not in VALID_VERSIONS:
@@ -116,11 +92,6 @@
     for f in sorted(base.rglob("*.hl7")):
         rel = f.relative_to(SAMPLE_DIR).as_posix()
         trigger = f.stem
-<<<<<<< HEAD
-        desc = _describe_trigger(trigger)
-=======
-        desc = TRIGGER_DESCRIPTIONS.get(trigger, "")
->>>>>>> 648d9d2c
         if qnorm:
             hay = f"{trigger} {rel} {desc}".lower()
             if qnorm not in hay:
@@ -233,8 +204,6 @@
         {"request": request, "items": items},
     )
 
-
-<<<<<<< HEAD
 @router.get("/interop/triggers/csv")
 def download_trigger_csv():
     """Download the trigger description CSV (template created if missing)."""
@@ -273,9 +242,6 @@
     _save_trigger_descriptions(mapping)
     return JSONResponse({"ok": True})
 
-
-=======
->>>>>>> 648d9d2c
 @router.post("/interop/hl7/draft-send")
 async def interop_hl7_send(
     request: Request,
@@ -824,10 +790,6 @@
     except Exception as e:
         return json.dumps({'error': f'unexpected: {e}'}, indent=2), 'CLI error.'
 
-<<<<<<< HEAD
-
-=======
->>>>>>> 648d9d2c
 def _esc(s: str) -> str:
     return s.replace("<", "&lt;").replace(">", "&gt;")
 
