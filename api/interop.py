from __future__ import annotations

import json, subprocess, time, shutil, re
from pathlib import Path
from typing import List, Optional, Dict, Any
import threading
<<<<<<< HEAD

=======
>>>>>>> 3a9e508d
from fastapi import APIRouter, UploadFile, File, Form, Request
from fastapi.responses import HTMLResponse, JSONResponse
from starlette.templating import Jinja2Templates
try:
    import requests  # for optional FHIR reads
except Exception:  # pragma: no cover - optional dependency
    requests = None

from skills.hl7_drafter import draft_message, send_message

router = APIRouter()
templates = Jinja2Templates(directory="templates")
OUT_ROOT = Path("out/interop")
UI_OUT = OUT_ROOT / "ui"
INDEX_PATH = UI_OUT / "index.json"


def _write_artifact(kind: str, data: dict) -> Path:
    data = {"kind": kind, **data}
    p = UI_OUT / kind / "active" / f"{int(time.time())}.json"
    p.parent.mkdir(parents=True, exist_ok=True)
    p.write_text(json.dumps(data, indent=2), encoding="utf-8")
    return p


# ---------- Helpers ----------
def _find_newest_fhir_dir(base: Path) -> Optional[Path]:
    """Find the newest directory under base that contains FHIR json/ndjson files."""
    candidates = []
    for p in base.rglob("*"):
        if p.is_file() and p.suffix.lower() in {".json", ".ndjson"}:
            candidates.append(p.parent)
    return max(set(candidates), key=lambda d: d.stat().st_mtime) if candidates else None


def _safe_json(o: Any) -> Any:
    try:
        return json.loads(o) if isinstance(o, str) else o
    except Exception:
        return {"ok": False, "error": "invalid json"}


@router.post("/interop/hl7/draft-send")
async def interop_hl7_send(
    request: Request,
    message_type: str = Form(...),
    json_data: str = Form("{}"),
    host: str = Form(...),
    port: int = Form(...),
):
    try:
        data = json.loads(json_data) if json_data.strip() else {}
    except json.JSONDecodeError as e:
        payload = {"ok": False, "error": f"Invalid JSON for json_data: {e}"}
        _write_artifact("send", payload)
        return templates.TemplateResponse(
            "interop/partials/draft_result.html",
            {"request": request, "payload": payload, "kpi": _compute_kpis()},
            media_type="text/html",
        )
    message = draft_message(message_type, data)
    ack = await send_message(host, port, message)
    msa_aa = bool(re.search(r'(^|\r|\\r|\n)MSA\|AA(\||$)', ack or ""))
    payload = {
        "message_type": message_type,
        "message": message,
        "ack": ack,
        "ack_ok": msa_aa,
    }
    _write_artifact("send", payload)
    return templates.TemplateResponse(
        "interop/partials/draft_result.html",
        {"request": request, "payload": payload, "kpi": _compute_kpis()},
        media_type="text/html",
    )


def _run_cli(args: List[str]) -> dict:
    proc = subprocess.run(
        ["python", "-m", "silhouette_core.cli", *args],
        capture_output=True,
        text=True,
    )
    return {"rc": proc.returncode, "stdout": proc.stdout, "stderr": proc.stderr}


@router.post("/interop/translate")
async def translate(
    request: Request,
    hl7_file: UploadFile = File(...),
    bundle: str = Form("transaction"),
    validate: bool = Form(False),
    out_dir: str = Form("out/interop/ui"),
):
    out_path = Path(out_dir)
    uploads = out_path / "uploads"
    uploads.mkdir(parents=True, exist_ok=True)
    src = uploads / hl7_file.filename
    with src.open("wb") as fh:
        fh.write(hl7_file.file.read())
    args = ["fhir", "translate", "--in", str(src), "--bundle", bundle, "--out", out_dir]
    if validate:
        args.append("--validate")
    result = _run_cli(args)
    result["out"] = out_dir
    _write_artifact("translate", result)
    return templates.TemplateResponse(
        "interop/partials/translate_result.html",
        {"request": request, "result": result, "kpi": _compute_kpis()},
        media_type="text/html",
    )


@router.post("/interop/validate")
async def validate_fhir(
    request: Request,
    fhir_files: List[UploadFile] = File(...),
    out_dir: str = Form("out/interop/ui"),
):
    in_dir = Path(out_dir) / "uploads"
    in_dir.mkdir(parents=True, exist_ok=True)
    for up in fhir_files:
        dest = in_dir / up.filename
        with dest.open("wb") as fh:
            fh.write(up.file.read())
    args = ["fhir", "validate", "--in-dir", str(in_dir)]
    result = _run_cli(args)
    result["out"] = out_dir
    _write_artifact("validate", result)
    return templates.TemplateResponse(
        "interop/partials/validate_result.html",
        {"request": request, "result": result, "kpi": _compute_kpis()},
        media_type="text/html",
    )


# ---------- New: Send batch ----------
@router.post("/interop/hl7/send-batch", response_class=HTMLResponse)
async def interop_hl7_send_batch(
    request: Request,
    hl7_files: List[UploadFile] = File(...),
    host: str = Form(...),
    port: int = Form(...),
):
    results = []
    for up in hl7_files:
        msg = up.file.read().decode("utf-8", errors="ignore")
        ack = await send_message(host, port, msg)
        ok = bool(re.search(r'(^|\r|\\r|\n)MSA\|AA(\||$)', ack or ""))
        results.append({"name": up.filename, "ack_ok": ok})
    _write_artifact("send", {"batch": results})
    return templates.TemplateResponse(
        "interop/partials/draft_result.html",
        {"request": request, "payload": {"batch": results}, "kpi": _compute_kpis()},
        media_type="text/html",
    )


# ---------- New: Translate batch (+ optional chained validate) ----------
@router.post("/interop/translate-batch", response_class=HTMLResponse)
async def interop_translate_batch(
    request: Request,
    hl7_files: List[UploadFile] = File(...),
    bundle: str = Form("transaction"),
    out_dir: str = Form("out/interop/ui"),
    validate_after: bool = Form(False),
):
    uploads = Path(out_dir) / "uploads"
    uploads.mkdir(parents=True, exist_ok=True)
    written = []
    for up in hl7_files:
        dest = uploads / up.filename
        dest.write_bytes(up.file.read())
        written.append(dest)
    for p in written:
        tr = _run_cli(["fhir", "translate", "--in", str(p), "--bundle", bundle, "--out", out_dir])
        _write_artifact("translate", {**tr, "file": p.name, "out": out_dir})
    val_res = None
    if validate_after:
        target_dir = _find_newest_fhir_dir(Path(out_dir)) or Path(out_dir)
        val_res = _run_cli(["fhir", "validate", "--in-dir", str(target_dir)])
        _write_artifact("validate", val_res)
    return templates.TemplateResponse(
        "interop/partials/pipeline_result.html",
        {
            "request": request,
            "trigger": "BATCH",
            "hl7_path": str(uploads),
            "translate": {"rc": 0, "stdout": f'Translated {len(written)} files', "stderr": ""},
            "validate": val_res or {"rc": 0, "stdout": "", "stderr": ""},
            "kpi": _compute_kpis(),
        },
        media_type="text/html",
    )


# ---------- New: Validate latest translate output ----------
@router.post("/interop/validate-last", response_class=HTMLResponse)
async def interop_validate_last(request: Request, out_dir: str = Form("out/interop/ui")):
    target_dir = _find_newest_fhir_dir(Path(out_dir))
    if not target_dir:
        return HTMLResponse("<div class='muted'>No recent FHIR outputs found to validate.</div>")
    res = _run_cli(["fhir", "validate", "--in-dir", str(target_dir)])
    _write_artifact("validate", res)
    return templates.TemplateResponse(
        "interop/partials/validate_result.html",
        {"request": request, "result": res, "kpi": _compute_kpis()},
        media_type="text/html",
    )


# ---------- New: Simple HL7 analyze (segment counts) ----------
@router.post("/interop/hl7/analyze", response_class=HTMLResponse)
async def interop_hl7_analyze(
    request: Request,
    hl7_files: List[UploadFile] = File(...),
):
    sums: Dict[str, int] = {}
    for up in hl7_files:
        txt = up.file.read().decode("utf-8", errors="ignore")
        for line in txt.replace("\r", "\n").splitlines():
            if not line.strip():
                continue
            seg = line.split("|", 1)[0].strip()
            if 2 <= len(seg) <= 3 and seg.isalpha():
                sums[seg] = sums.get(seg, 0) + 1
    payload = {"segments": sums, "files": len(hl7_files)}
    _write_artifact("analyze", payload)
    return templates.TemplateResponse(
        "interop/partials/draft_result.html",
        {"request": request, "payload": payload, "kpi": _compute_kpis()},
        media_type="text/html",
    )


# ---------- New: Minimal directory watcher ----------
_WATCH_TASK: Optional[threading.Thread] = None
_WATCH_STOP = threading.Event()
_WATCH_CFG: Dict[str, str] = {}


def _watch_loop(in_dir: Path, out_dir: Path, bundle: str, validate_after: bool, poll_s: float = 2.0):
    in_dir.mkdir(parents=True, exist_ok=True)
    while not _WATCH_STOP.is_set():
        for p in sorted(in_dir.glob("*.hl7")):
            try:
                tr = _run_cli(["fhir", "translate", "--in", str(p), "--bundle", bundle, "--out", str(out_dir)])
                _write_artifact("translate", {**tr, "file": p.name, "out": str(out_dir)})
                if validate_after:
                    target = _find_newest_fhir_dir(out_dir) or out_dir
                    va = _run_cli(["fhir", "validate", "--in-dir", str(target)])
                    _write_artifact("validate", va)
                p.rename(p.with_suffix(".done"))
            except Exception as e:  # pragma: no cover - best effort
                _write_artifact("translate", {"rc": 1, "stderr": str(e), "file": p.name})
        _WATCH_STOP.wait(poll_s)


@router.post("/interop/watch/start")
async def interop_watch_start(
    in_dir: str = Form("in/hl7"),
    out_dir: str = Form("out/interop/watch"),
    bundle: str = Form("transaction"),
    validate_after: bool = Form(False),
):
    global _WATCH_TASK, _WATCH_CFG
    if _WATCH_TASK and _WATCH_TASK.is_alive():
        return JSONResponse({"ok": False, "error": "watcher already running", "cfg": _WATCH_CFG})
    _WATCH_STOP.clear()
    _WATCH_CFG = {
        "in_dir": in_dir,
        "out_dir": out_dir,
        "bundle": bundle,
        "validate_after": bool(validate_after),
    }
    t = threading.Thread(
        target=_watch_loop,
        args=(Path(in_dir), Path(out_dir), bundle, bool(validate_after)),
        daemon=True,
    )
    _WATCH_TASK = t
    t.start()
    return JSONResponse({"ok": True, "cfg": _WATCH_CFG})


@router.post("/interop/watch/stop")
async def interop_watch_stop():
    _WATCH_STOP.set()
    return JSONResponse({"ok": True})


@router.get("/interop/watch/status")
async def interop_watch_status():
    running = bool(_WATCH_TASK and _WATCH_TASK.is_alive())
    return JSONResponse({"running": running, "cfg": _WATCH_CFG})


# ---------- New: Minimal FHIR-read helper ----------
@router.post("/interop/fhir/read", response_class=HTMLResponse)
async def interop_fhir_read(
    request: Request,
    base: str = Form(...),
    resource: str = Form(...),
    token: str = Form(""),
):
    if not requests:
        return HTMLResponse("<div class='muted'>requests not installed; cannot read from FHIR API.</div>")
    headers = {"Accept": "application/fhir+json"}
    if token.strip():
        headers["Authorization"] = f"Bearer {token.strip()}"
    url = f"{base.rstrip('/')}/{resource.lstrip('/')}"
    r = requests.get(url, headers=headers, timeout=20)
    payload = {"status": r.status_code, "body": _safe_json(r.text)}
    return templates.TemplateResponse(
        "interop/partials/draft_result.html",
        {"request": request, "payload": payload, "kpi": _compute_kpis()},
        media_type="text/html",
    )


# ---------- KPI Summary, Demo & Quickstart ----------

def _compute_kpis() -> dict:
    files = sorted(list(OUT_ROOT.glob("**/active/*.json")), key=lambda p: p.stat().st_mtime, reverse=True)
    k = {
        "send": {"count": 0, "ok": 0, "last_ok": None},
        "translate": {"ok": 0, "fail": 0},
        "validate": {"ok": 0, "fail": 0},
    }
    for p in files:
        o = json.loads(p.read_text(encoding="utf-8"))
        if o.get("kind") == "send" or "ack" in o or "ack_ok" in o:
            k["send"]["count"] += 1
            ok = bool(o.get("ack_ok"))
            if ok:
                k["send"]["ok"] += 1
            if k["send"]["last_ok"] is None:
                k["send"]["last_ok"] = ok
        elif "stdout" in o and "stderr" in o and "rc" in o:
            kind = o.get("kind")
            ok = int(o.get("rc", 1)) == 0
            if kind == "translate":
                if ok:
                    k["translate"]["ok"] += 1
                else:
                    k["translate"]["fail"] += 1
            elif kind == "validate":
                if ok:
                    k["validate"]["ok"] += 1
                else:
                    k["validate"]["fail"] += 1
            else:
                if "translate" in str(p.parent.parent):
                    if ok:
                        k["translate"]["ok"] += 1
                    else:
                        k["translate"]["fail"] += 1
                else:
                    if ok:
                        k["validate"]["ok"] += 1
                    else:
                        k["validate"]["fail"] += 1
    INDEX_PATH.parent.mkdir(parents=True, exist_ok=True)
    try:
        idx = json.loads(INDEX_PATH.read_text(encoding="utf-8"))
        if not isinstance(idx, list):
            idx = []
    except Exception:
        idx = []
    idx.append({
        "t": int(time.time()),
        "send_ok": k["send"]["ok"],
        "translate_ok": k["translate"]["ok"],
        "validate_ok": k["validate"]["ok"],
    })
    idx = idx[-200:]
    INDEX_PATH.write_text(json.dumps(idx), encoding="utf-8")
    return k


@router.get("/interop/summary", response_class=HTMLResponse)
async def interop_summary(request: Request):
    return templates.TemplateResponse("interop/summary.html", {"request": request, "kpi": _compute_kpis()})


@router.post("/interop/demo/seed", response_class=HTMLResponse)
async def interop_demo_seed(request: Request):
    src = Path("static/examples/interop/results")
    dst = UI_OUT / "demo" / "active"
    dst.mkdir(parents=True, exist_ok=True)
    if src.exists():
        for p in src.glob("*.json"):
            shutil.copyfile(p, dst / p.name)
    return HTMLResponse("<div class='muted'>Interop demo results loaded.</div>")


@router.post("/interop/quickstart", response_class=HTMLResponse)
async def interop_quickstart(request: Request, trigger: str = Form("VXU_V04")):
    examples = Path("static/examples/hl7/json")
    js = examples / f"{trigger}_min.json"
    if not js.exists():
        return HTMLResponse(f"<div class='muted'>No example for {trigger}</div>")
    data = json.loads(js.read_text(encoding="utf-8"))
    hl7 = draft_message(trigger, data)
    hl7_path = UI_OUT / "quickstart" / "active" / f"{int(time.time())}.hl7"
    hl7_path.parent.mkdir(parents=True, exist_ok=True)
    hl7_path.write_text(hl7, encoding="utf-8")
    tr = _run_cli(["fhir", "translate", "--in", str(hl7_path), "--bundle", "transaction", "--out", str(UI_OUT)])
    _write_artifact("translate", {**tr, "out": str(UI_OUT)})
    va = _run_cli(["fhir", "validate", "--in-dir", str(UI_OUT)])
    _write_artifact("validate", va)
    return templates.TemplateResponse(
        "interop/partials/pipeline_result.html",
        {
            "request": request,
            "trigger": trigger,
            "hl7_path": str(hl7_path),
            "translate": tr,
            "validate": va,
            "kpi": _compute_kpis(),
        },
        media_type="text/html",
    )<|MERGE_RESOLUTION|>--- conflicted
+++ resolved
@@ -4,10 +4,6 @@
 from pathlib import Path
 from typing import List, Optional, Dict, Any
 import threading
-<<<<<<< HEAD
-
-=======
->>>>>>> 3a9e508d
 from fastapi import APIRouter, UploadFile, File, Form, Request
 from fastapi.responses import HTMLResponse, JSONResponse
 from starlette.templating import Jinja2Templates
