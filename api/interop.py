--- conflicted
+++ resolved
@@ -556,11 +556,7 @@
     if deidentify.lower() in ("1", "true", "yes", "on"):
         msg = deidentify_message(msg, seed=base_seed)
 
-<<<<<<< HEAD
     fhir_json, translate_note = _hl7_to_fhir_via_cli(msg, trigger=trigger)
-=======
-    fhir_json, translate_note = _hl7_to_fhir_via_cli(msg)
->>>>>>> 95ca10c4
     val = validate_message(msg, profile=None)
     val_html = _render_validation(val)
 
@@ -591,7 +587,6 @@
 # -------------------- helpers for quickstart pipeline --------------------
 
 
-<<<<<<< HEAD
 # -------------------- helpers for quickstart pipeline --------------------
 
 def _which(cmd: str) -> Optional[str]:
@@ -664,60 +659,6 @@
         return json.dumps({'error':'silhouette not found'},indent=2), 'CLI not found.'
     except Exception as e:
         return json.dumps({'error': f'unexpected: {e}'}, indent=2), 'CLI error.'
-=======
-def _which(cmd: str) -> Optional[str]:
-    return shutil.which(cmd)
-
-
-def _hl7_to_fhir_via_cli(hl7_text: str) -> tuple[str, str]:
-    """Translate HL7 to FHIR using silhouette CLI if available."""
-    exe = _which("silhouette")
-    if not exe:
-        stub = {
-            "note": "silhouette CLI not found on PATH; showing stub JSON"
-        }
-        return json.dumps(stub, indent=2), "CLI not found — returned stub."
-
-    map_path = "maps/adt_uscore.yaml"
-    args = [
-        exe,
-        "fhir",
-        "translate",
-        "--in",
-        "-",
-        "--map",
-        map_path,
-        "--out",
-        "-",
-        "--message-mode",
-    ]
-    try:
-        proc = subprocess.run(
-            args,
-            input=hl7_text.encode("utf-8"),
-            stdout=subprocess.PIPE,
-            stderr=subprocess.PIPE,
-            timeout=20,
-        )
-        if proc.returncode != 0:
-            note = f"CLI failed (exit {proc.returncode}). Showing stderr."
-            out = (proc.stderr or b"").decode("utf-8", "ignore")
-            return out, note
-        out = (proc.stdout or b"").decode("utf-8", "ignore")
-        try:
-            parsed = json.loads(out)
-            out = json.dumps(parsed, indent=2)
-        except Exception:
-            pass
-        return out, f"Translated with CLI map: {map_path}"
-    except subprocess.TimeoutExpired:
-        return json.dumps({"error": "translation timeout"}, indent=2), "CLI timeout."
-    except FileNotFoundError:
-        return json.dumps({"error": "silhouette not found"}, indent=2), "CLI not found."
-    except Exception as e:
-        return json.dumps({"error": f"unexpected: {e}"}, indent=2), "CLI error."
->>>>>>> 95ca10c4
-
 
 def _esc(s: str) -> str:
     return s.replace("<", "&lt;").replace(">", "&gt;")
