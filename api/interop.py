from __future__ import annotations

import json
import subprocess
from pathlib import Path
from typing import List

from fastapi import APIRouter, UploadFile, File, Form
from fastapi.responses import PlainTextResponse, HTMLResponse
from starlette.templating import Jinja2Templates
<<<<<<< HEAD

=======
>>>>>>> f713af71
from skills.hl7_drafter import draft_message, send_message

router = APIRouter()
templates = Jinja2Templates(directory="templates")


@router.post("/interop/hl7/draft-send")
async def interop_hl7_send(
    message_type: str = Form(...),
    json_data: str = Form("{}"),
    host: str = Form(...),
    port: int = Form(...),
):
    try:
        data = json.loads(json_data) if json_data.strip() else {}
    except json.JSONDecodeError as e:
        return {"ok": False, "error": f"Invalid JSON for json_data: {e}"}
    message = draft_message(message_type, data)
    ack = await send_message(host, port, message)
    return {"message": message, "ack": ack}

def _run_cli(args: List[str]) -> dict:
    proc = subprocess.run(
        ["python", "-m", "silhouette_core.cli", *args],
        capture_output=True,
        text=True,
    )
    return {
        "rc": proc.returncode,
        "stdout": proc.stdout,
        "stderr": proc.stderr,
    }


@router.post("/interop/translate")
async def translate(
    hl7_file: UploadFile = File(...),
    bundle: str = Form("transaction"),
    validate: bool = Form(False),
    out_dir: str = Form("out/interop/ui"),
):
    out_path = Path(out_dir)
    uploads = out_path / "uploads"
    uploads.mkdir(parents=True, exist_ok=True)
    src = uploads / hl7_file.filename
    with src.open("wb") as fh:
        fh.write(hl7_file.file.read())
    args = ["fhir", "translate", "--in", str(src), "--bundle", bundle, "--out", out_dir]
    if validate:
        args.append("--validate")
    result = _run_cli(args)
    result["out"] = out_dir
    return templates.TemplateResponse(
        "interop/partials/translate_result.html",
        {"request": {}, "result": result},
        media_type="text/html",
    )


@router.post("/interop/validate")
async def validate_fhir(
    fhir_files: List[UploadFile] = File(...),
    out_dir: str = Form("out/interop/ui"),
):
    in_dir = Path(out_dir) / "uploads"
    in_dir.mkdir(parents=True, exist_ok=True)
    for up in fhir_files:
        dest = in_dir / up.filename
        with dest.open("wb") as fh:
            fh.write(up.file.read())
    args = ["fhir", "validate", "--in-dir", str(in_dir)]
    result = _run_cli(args)
    result["out"] = out_dir
    return templates.TemplateResponse(
        "interop/partials/validate_result.html",
        {"request": {}, "result": result},
        media_type="text/html",
    )<|MERGE_RESOLUTION|>--- conflicted
+++ resolved
@@ -8,10 +8,6 @@
 from fastapi import APIRouter, UploadFile, File, Form
 from fastapi.responses import PlainTextResponse, HTMLResponse
 from starlette.templating import Jinja2Templates
-<<<<<<< HEAD
-
-=======
->>>>>>> f713af71
 from skills.hl7_drafter import draft_message, send_message
 
 router = APIRouter()
@@ -89,4 +85,4 @@
         "interop/partials/validate_result.html",
         {"request": {}, "result": result},
         media_type="text/html",
-    )+    )
