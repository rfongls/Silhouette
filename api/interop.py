--- conflicted
+++ resolved
@@ -3,18 +3,9 @@
 import json, subprocess, time, shutil, re
 from pathlib import Path
 from typing import List, Optional, Dict, Any
-<<<<<<< HEAD
 import threading
-
 from fastapi import APIRouter, UploadFile, File, Form, Request
 from fastapi.responses import HTMLResponse, JSONResponse
-=======
-import asyncio
-import threading
-
-from fastapi import APIRouter, UploadFile, File, Form, Request
-from fastapi.responses import PlainTextResponse, HTMLResponse, JSONResponse
->>>>>>> 5ea40c98
 from starlette.templating import Jinja2Templates
 try:
     import requests  # for optional FHIR reads
