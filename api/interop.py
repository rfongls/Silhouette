--- conflicted
+++ resolved
@@ -6,10 +6,7 @@
 from typing import List
 
 from fastapi import APIRouter, UploadFile, File, Form
-<<<<<<< HEAD
 from fastapi.responses import PlainTextResponse
-=======
->>>>>>> 3a82c086
 from pydantic import BaseModel
 
 from skills.hl7_drafter import draft_message, send_message
@@ -29,13 +26,8 @@
     data = req.json_data or {}
     message = draft_message(req.message_type, data)
     ack = await send_message(req.host, req.port, message)
-<<<<<<< HEAD
     result = {"message": message, "ack": ack}
     return PlainTextResponse(json.dumps(result, indent=2), media_type="application/json")
-=======
-    return {"message": message, "ack": ack}
->>>>>>> 3a82c086
-
 
 def _run_cli(args: List[str]) -> dict:
     proc = subprocess.run(
@@ -68,11 +60,7 @@
         args.append("--validate")
     result = _run_cli(args)
     result["out"] = out_dir
-<<<<<<< HEAD
     return PlainTextResponse(json.dumps(result, indent=2), media_type="application/json")
-=======
-    return result
->>>>>>> 3a82c086
 
 
 @router.post("/interop/validate")
@@ -89,8 +77,4 @@
     args = ["fhir", "validate", "--in-dir", str(in_dir)]
     result = _run_cli(args)
     result["out"] = out_dir
-<<<<<<< HEAD
-    return PlainTextResponse(json.dumps(result, indent=2), media_type="application/json")
-=======
-    return result
->>>>>>> 3a82c086
+    return PlainTextResponse(json.dumps(result, indent=2), media_type="application/json")