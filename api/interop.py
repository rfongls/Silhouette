--- conflicted
+++ resolved
@@ -6,20 +6,12 @@
 from typing import List
 
 from fastapi import APIRouter, UploadFile, File, Form
-<<<<<<< HEAD
 from fastapi.responses import PlainTextResponse, HTMLResponse
 from starlette.templating import Jinja2Templates
-=======
-from fastapi.responses import PlainTextResponse
->>>>>>> 0a560a44
-
 from skills.hl7_drafter import draft_message, send_message
 
 router = APIRouter()
-<<<<<<< HEAD
 templates = Jinja2Templates(directory="templates")
-=======
->>>>>>> 0a560a44
 
 
 @router.post("/interop/hl7/draft-send")
