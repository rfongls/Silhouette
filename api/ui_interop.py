--- conflicted
+++ resolved
@@ -16,11 +16,7 @@
 def _safe_url_for(request: Request, name: str, fallback: str) -> str:
     try:
         return request.url_for(name)
-<<<<<<< HEAD
     except Exception:
-=======
-    except NoMatchFound:
->>>>>>> 539b97fb
         return fallback
 
 def _ui_urls(request: Request) -> dict[str, str]:
