from __future__ import annotations

import json
from datetime import datetime, timezone
import os
from pathlib import Path

from fastapi import APIRouter, Request, HTTPException
from fastapi.responses import HTMLResponse, PlainTextResponse
from starlette.templating import Jinja2Templates
from api.ui import install_link_for
from api.interop_gen import generate_messages, parse_any_request, _normalize_validation_result
from silhouette_core.interop.deid import deidentify_message, apply_deid_with_template
from silhouette_core.interop.validate_workbook import validate_message, validate_with_template
from api.debug_log import (
    LOG_FILE,
    tail_debug_lines,
    is_debug_enabled,
    log_debug_event,
)

router = APIRouter()
templates = Jinja2Templates(directory="templates")
install_link_for(templates)

DEID_DIR = Path("configs/interop/deid_templates")
VAL_DIR = Path("configs/interop/validate_templates")


def _ensure_dirs() -> None:
    DEID_DIR.mkdir(parents=True, exist_ok=True)
    VAL_DIR.mkdir(parents=True, exist_ok=True)


# ---------------------------------------------------------------------------
# Manual Pipeline presets & helpers
# ---------------------------------------------------------------------------
PIPELINE_PRESETS: dict[str, dict[str, object]] = {
    "local-2575": {
        "label": "Local MLLP (127.0.0.1:2575)",
        "host": "127.0.0.1",
        "port": 2575,
        "timeout": 5,
        "fhir_endpoint": "http://127.0.0.1:8080/fhir",
        "post_fhir": False,
    },
    "docker-2575": {
        "label": "Docker MLLP (localhost:2575)",
        "host": "localhost",
        "port": 2575,
        "timeout": 5,
        "fhir_endpoint": "http://localhost:8080/fhir",
        "post_fhir": False,
    },
}


def _pipeline_defaults(preset_key: str | None) -> dict[str, object]:
    preset = PIPELINE_PRESETS.get((preset_key or "").strip()) or {}
    return {
        "host": preset.get("host", ""),
        "port": preset.get("port", ""),
        "timeout": preset.get("timeout", 5),
        "fhir_endpoint": preset.get("fhir_endpoint", ""),
        "post_fhir": bool(preset.get("post_fhir", False)),
    }


def list_deid_templates() -> list[str]:
    _ensure_dirs()
    return [p.stem for p in sorted(DEID_DIR.glob("*.json"))]


def list_validation_templates() -> list[str]:
    _ensure_dirs()
    return [p.stem for p in sorted(VAL_DIR.glob("*.json"))]


def load_deid_template(name: str) -> dict:
    _ensure_dirs()
    path = DEID_DIR / f"{name}.json"
    if not path.exists():
        raise HTTPException(status_code=400, detail=f"De-identify template '{name}' not found")
    try:
        return json.loads(path.read_text(encoding="utf-8"))
    except json.JSONDecodeError as exc:  # pragma: no cover - malformed template
        raise HTTPException(status_code=400, detail=f"Invalid template JSON: {exc}") from exc


def load_validation_template(name: str) -> dict:
    _ensure_dirs()
    path = VAL_DIR / f"{name}.json"
    if not path.exists():
        raise HTTPException(status_code=400, detail=f"Validation template '{name}' not found")
    try:
        return json.loads(path.read_text(encoding="utf-8"))
    except json.JSONDecodeError as exc:  # pragma: no cover - malformed template
        raise HTTPException(status_code=400, detail=f"Invalid template JSON: {exc}") from exc

def _template_lists() -> tuple[list[str], list[str]]:
    return list_deid_templates(), list_validation_templates()


def _maybe_load_deid_template(name: str | None) -> dict | None:
    if not name:
        return None
    normalized = str(name).strip()
    if not normalized or normalized.lower() in {"builtin", "legacy", "none"}:
        return None
    return load_deid_template(normalized)


def _maybe_load_validation_template(name: str | None) -> dict | None:
    if not name:
        return None
    normalized = str(name).strip()
    if not normalized or normalized.lower() in {"builtin", "legacy", "none"}:
        return None
    return load_validation_template(normalized)


def _safe_url_for(request: Request, name: str, fallback: str) -> str:
    try:
        return str(request.url_for(name))
    except Exception:
        return fallback

def _ui_urls(request: Request) -> dict[str, str]:
    """
    Provide all URLs the templates need, with hardcoded fallbacks so the UI
    keeps working even if a route name changes.
    """
    return {
        # UI form posts (HTML fallback):
        "ui_generate":   _safe_url_for(request, "ui_generate",   "/ui/interop/generate"),
        "ui_deidentify": _safe_url_for(request, "ui_deidentify", "/ui/interop/deidentify"),
        "ui_validate":   _safe_url_for(request, "ui_validate",   "/ui/interop/validate"),
        "ui_pipeline":   _safe_url_for(request, "ui_interop_pipeline", "/ui/interop/pipeline"),
        # API endpoints (HTMX fast path):
        "api_generate":  _safe_url_for(request, "generate_messages_endpoint", "/api/interop/generate"),
        "api_deidentify": _safe_url_for(request, "api_deidentify", "/api/interop/deidentify"),
        "api_deidentify_summary": _safe_url_for(
            request,
            "api_deidentify_summary",
            "/api/interop/deidentify/summary",
        ),
        "api_validate": _safe_url_for(request, "api_validate", "/api/interop/validate"),
        "api_validate_view": _safe_url_for(request, "interop_validate_view", "/api/interop/validate/view"),
        "api_pipeline_run": _safe_url_for(request, "run_pipeline", "/api/interop/pipeline/run"),
    }

@router.get("/ui/interop/dashboard", response_class=HTMLResponse)
async def dashboard(request: Request):
    deid, val = _template_lists()
    return templates.TemplateResponse(
        "ui/interop/skills.html",
        {"request": request, "urls": _ui_urls(request), "deid_templates": deid, "val_templates": val},
    )


@router.get("/ui/interop/skills", response_class=HTMLResponse)
async def interop_skills(request: Request):
    deid, val = _template_lists()
    return templates.TemplateResponse(
        "ui/interop/skills.html",
        {"request": request, "urls": _ui_urls(request), "deid_templates": deid, "val_templates": val},
    )


@router.get("/ui/interop/pipeline", response_class=HTMLResponse, name="ui_interop_pipeline")
<<<<<<< HEAD
async def interop_pipeline(request: Request, preset: str | None = None):
    """Modern Manual Pipeline experience with generate/deid/validate/transport panels."""
=======
async def interop_pipeline(request: Request, preset: str | None = None, skin: str | None = None):
    """
    Dispatcher for Manual Pipeline:
    - Legacy skin (default): SIL_INTEROP_LEGACY=1 or ?skin=legacy
    - V2 skin: ?skin=v2 or SIL_INTEROP_LEGACY=0
    """

    prefer_legacy = os.getenv("SIL_INTEROP_LEGACY", "1") == "1"
    use_legacy = (skin or "").lower() != "v2" if prefer_legacy else (skin or "").lower() == "legacy"
    if use_legacy:
        from api.ui_legacy_pipeline import ui_legacy_pipeline

        return await ui_legacy_pipeline(request, preset=preset)

>>>>>>> 39e9d0b4
    deid_templates, val_templates = _template_lists()
    defaults = _pipeline_defaults(preset)
    ctx = {
        "request": request,
        "deid_templates": deid_templates,
        "val_templates": val_templates,
        "urls": _ui_urls(request),
        "presets": PIPELINE_PRESETS,
        "preset_key": preset or "",
        "defaults": defaults,
        "log_path": str(LOG_FILE),
        "limit": 200,
        "refreshed": "",
        "rows": [],
    }
    return templates.TemplateResponse("ui/interop/pipeline.html", ctx)


@router.get("/ui/interop/history", response_class=HTMLResponse)
async def history(request: Request):
    root = Path("out/interop")
    files = sorted(root.glob("*/active/*.json"), reverse=True)
    items = [p.as_posix() for p in files]
    return templates.TemplateResponse("interop/history.html", {"request": request, "items": items, "urls": _ui_urls(request)})

@router.get("/ui/interop/logs/content", response_class=HTMLResponse)
async def interop_logs_content(request: Request, limit: int = 200):
    lines = tail_debug_lines(limit)
    ts = datetime.now(timezone.utc).strftime("%Y-%m-%d %H:%M:%S UTC")
    ctx = {
        "request": request,
        "lines": lines,
        "limit": limit,
        "log_path": str(LOG_FILE),
        "enabled": is_debug_enabled(),
        "refreshed": ts,
    }
    return templates.TemplateResponse("ui/interop/_debug_log_content.html", ctx)


@router.get("/ui/interop/history/view")
async def history_view(path: str):
    base = Path("out").resolve()
    p = Path(path)
    try:
        target = p.resolve()
    except FileNotFoundError:
        raise HTTPException(404)
    if not target.is_file() or not str(target).startswith(str(base)):
        raise HTTPException(404)
    return PlainTextResponse(target.read_text(encoding="utf-8"), media_type="application/json")


# Pure-HTML fallback: when JS is disabled, the form posts here and we render a page.
@router.post("/ui/interop/generate", response_class=HTMLResponse)
async def ui_generate(request: Request):
    log_debug_event(
        "ui.generate.invoke",
        method=request.method,
        path=request.url.path,
        query=request.url.query,
        hx=request.headers.get("hx-request"),
        accept=request.headers.get("accept"),
        referer=request.headers.get("referer"),
        content_type=request.headers.get("content-type"),
    )
    body = await parse_any_request(request)
    log_debug_event(
        "ui.generate.body",
        keys=";".join(sorted(body.keys())),
        trigger=body.get("trigger"),
        template=body.get("template_relpath"),
        count=body.get("count"),
    )
    try:
        resp = generate_messages(body)
    except HTTPException as exc:
        log_debug_event(
            "ui.generate.error",
            status=exc.status_code,
            detail=getattr(exc, "detail", ""),
        )
        raise
    text = resp.body.decode("utf-8") if hasattr(resp, "body") else str(resp)
    accept = (request.headers.get("accept") or "").lower()
    hx = (request.headers.get("hx-request") or "").lower() == "true"
    log_debug_event(
        "ui.generate.result",
        hx=hx,
        accept=accept,
        bytes=len(text.encode("utf-8", errors="ignore")),
    )
    if hx or "text/plain" in accept:
        return PlainTextResponse(text, media_type="text/plain")
    return templates.TemplateResponse(
        "ui/interop/generate_result.html",
        {"request": request, "hl7_text": text}
    )

# De-identify (HTML fragment suitable for hx-swap)
@router.post("/ui/interop/deidentify", response_class=HTMLResponse)
async def ui_deidentify(request: Request):
    body = await parse_any_request(request)
    text = (body.get("text") or "").strip()
    seed = body.get("seed")
    try:
        seed_int = int(seed) if seed not in (None, "") else None
    except Exception:
        seed_int = None
    if not text:
        return HTMLResponse("<div class='muted'>No input.</div>")
    raw_baseline = body.get("apply_baseline")
    baseline_flag = False
    if raw_baseline not in (None, ""):
        baseline_flag = str(raw_baseline).strip().lower() in {"1", "true", "on", "yes"}
    tpl = _maybe_load_deid_template(body.get("deid_template") or body.get("template"))
    if tpl or baseline_flag:
        tpl_payload = tpl or {"rules": []}
        out = apply_deid_with_template(text, tpl_payload, apply_baseline=baseline_flag)
    else:
        out = deidentify_message(text, seed=seed_int)
    return HTMLResponse(f"<pre class='codepane'>{out}</pre>")

# Validate (HTML fragment suitable for hx-swap)
@router.post("/ui/interop/validate", response_class=HTMLResponse)
async def ui_validate(request: Request):
    body = await parse_any_request(request)
    text = body.get("message") or body.get("text") or ""
    profile = body.get("profile")
    tpl = _maybe_load_validation_template(body.get("val_template") or body.get("template"))
    if tpl:
        res = validate_with_template(text, tpl)
    else:
        res = validate_message(text, profile=profile)
    normalized = _normalize_validation_result(res, text)
    errors = [it for it in normalized.get("issues", []) if it.get("severity") == "error"]
    warnings = [it for it in normalized.get("issues", []) if it.get("severity") == "warning"]
    ok_badge = "<span class='chip'>OK</span>" if res.get("ok") else "<span class='chip'>Issues</span>"
    err_html = "".join(
        f"<li><code>{(it.get('location') or it.get('segment') or '—')}</code> — {it.get('message') or ''}</li>"
        for it in errors
    )
    warn_html = "".join(
        f"<li class='muted'><code>{(it.get('location') or it.get('segment') or '—')}</code> — {it.get('message') or ''}</li>"
        for it in warnings
    )
    html = (
        "<div class='mt'><strong>Analyze</strong> "
        + ok_badge
        + "<div class='grid2'>"
        + f"<div><em>Errors</em><ul>{err_html or '<li>None</li>'}</ul></div>"
        + f"<div><em>Warnings</em><ul class='muted'>{warn_html or '<li>None</li>'}</ul></div>"
        + "</div></div>"
    )
    return HTMLResponse(html)
<|MERGE_RESOLUTION|>--- conflicted
+++ resolved
@@ -168,25 +168,8 @@
 
 
 @router.get("/ui/interop/pipeline", response_class=HTMLResponse, name="ui_interop_pipeline")
-<<<<<<< HEAD
 async def interop_pipeline(request: Request, preset: str | None = None):
     """Modern Manual Pipeline experience with generate/deid/validate/transport panels."""
-=======
-async def interop_pipeline(request: Request, preset: str | None = None, skin: str | None = None):
-    """
-    Dispatcher for Manual Pipeline:
-    - Legacy skin (default): SIL_INTEROP_LEGACY=1 or ?skin=legacy
-    - V2 skin: ?skin=v2 or SIL_INTEROP_LEGACY=0
-    """
-
-    prefer_legacy = os.getenv("SIL_INTEROP_LEGACY", "1") == "1"
-    use_legacy = (skin or "").lower() != "v2" if prefer_legacy else (skin or "").lower() == "legacy"
-    if use_legacy:
-        from api.ui_legacy_pipeline import ui_legacy_pipeline
-
-        return await ui_legacy_pipeline(request, preset=preset)
-
->>>>>>> 39e9d0b4
     deid_templates, val_templates = _template_lists()
     defaults = _pipeline_defaults(preset)
     ctx = {
