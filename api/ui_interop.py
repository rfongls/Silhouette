--- conflicted
+++ resolved
@@ -92,8 +92,4 @@
         </div>
       </div>
     """
-<<<<<<< HEAD
-    return HTMLResponse(html)
-=======
-    return HTMLResponse(html)
->>>>>>> 56eb347f
+    return HTMLResponse(html)