from __future__ import annotations

from pathlib import Path

from fastapi import APIRouter, Request, HTTPException
from fastapi.responses import HTMLResponse, PlainTextResponse
from starlette.templating import Jinja2Templates
from api.interop_gen import generate_messages, parse_any_request
from silhouette_core.interop.deid import deidentify_message
from silhouette_core.interop.validate_workbook import validate_message

router = APIRouter()
templates = Jinja2Templates(directory="templates")


@router.get("/ui/interop/dashboard", response_class=HTMLResponse)
async def dashboard(request: Request):
    return templates.TemplateResponse("ui/interop/skills.html", {"request": request})


@router.get("/ui/interop/skills", response_class=HTMLResponse)
async def interop_skills(request: Request):
    return templates.TemplateResponse("ui/interop/skills.html", {"request": request})


@router.get("/ui/interop/pipeline", response_class=HTMLResponse)
async def interop_pipeline(request: Request):
    return templates.TemplateResponse("ui/interop/pipeline.html", {"request": request})


@router.get("/ui/interop/history", response_class=HTMLResponse)
async def history(request: Request):
    root = Path("out/interop")
    files = sorted(root.glob("*/active/*.json"), reverse=True)
    items = [p.as_posix() for p in files]
    return templates.TemplateResponse("interop/history.html", {"request": request, "items": items})


@router.get("/ui/interop/history/view")
async def history_view(path: str):
    base = Path("out").resolve()
    p = Path(path)
    try:
        target = p.resolve()
    except FileNotFoundError:
        raise HTTPException(404)
    if not target.is_file() or not str(target).startswith(str(base)):
        raise HTTPException(404)
    return PlainTextResponse(target.read_text(encoding="utf-8"), media_type="application/json")


# Pure-HTML fallback: when JS is disabled, the form posts here and we render a page.
@router.post("/ui/interop/generate", response_class=HTMLResponse)
async def ui_generate(request: Request):
    body = await parse_any_request(request)
    resp = generate_messages(body)
    text = resp.body.decode("utf-8") if hasattr(resp, "body") else str(resp)
<<<<<<< HEAD
    accept = (request.headers.get("accept") or "").lower()
    hx = (request.headers.get("hx-request") or "").lower() == "true"
    if hx or "text/plain" in accept:
        return PlainTextResponse(text, media_type="text/plain")
=======
>>>>>>> 6284f864
    return templates.TemplateResponse(
        "ui/interop/generate_result.html",
        {"request": request, "hl7_text": text}
    )

# De-identify (HTML fragment suitable for hx-swap)
@router.post("/ui/interop/deidentify", response_class=HTMLResponse)
async def ui_deidentify(request: Request):
    body = await parse_any_request(request)
    text = (body.get("text") or "").strip()
    seed = body.get("seed")
    try:
        seed_int = int(seed) if seed not in (None, "") else None
    except Exception:
        seed_int = None
    if not text:
        return HTMLResponse("<div class='muted'>No input.</div>")
    out = deidentify_message(text, seed=seed_int)
    return HTMLResponse(f"<pre class='codepane'>{out}</pre>")

# Validate (HTML fragment suitable for hx-swap)
@router.post("/ui/interop/validate", response_class=HTMLResponse)
async def ui_validate(request: Request):
    body = await parse_any_request(request)
    text = body.get("text", "")
    profile = body.get("profile")
    res = validate_message(text, profile=profile)
    errs = "".join(f"<li>{e.get('message','')}</li>" for e in (res.get('errors') or []))
    warns = "".join(f"<li class='muted'>{w.get('message','')}</li>" for w in (res.get('warnings') or []))
    html = f"""
      <div class='mt'><strong>Analyze</strong> {('<span class="chip">OK</span>' if res.get('ok') else '<span class="chip">Issues</span>')}
        <div class='grid2'>
          <div><em>Errors</em><ul>{errs or '<li>None</li>'}</ul></div>
          <div><em>Warnings</em><ul class='muted'>{warns or '<li>None</li>'}</ul></div>
        </div>
      </div>
    """
<<<<<<< HEAD
    return HTMLResponse(html)
=======
    return HTMLResponse(html)
>>>>>>> 6284f864
<|MERGE_RESOLUTION|>--- conflicted
+++ resolved
@@ -55,13 +55,10 @@
     body = await parse_any_request(request)
     resp = generate_messages(body)
     text = resp.body.decode("utf-8") if hasattr(resp, "body") else str(resp)
-<<<<<<< HEAD
     accept = (request.headers.get("accept") or "").lower()
     hx = (request.headers.get("hx-request") or "").lower() == "true"
     if hx or "text/plain" in accept:
         return PlainTextResponse(text, media_type="text/plain")
-=======
->>>>>>> 6284f864
     return templates.TemplateResponse(
         "ui/interop/generate_result.html",
         {"request": request, "hl7_text": text}
@@ -99,8 +96,4 @@
         </div>
       </div>
     """
-<<<<<<< HEAD
-    return HTMLResponse(html)
-=======
-    return HTMLResponse(html)
->>>>>>> 6284f864
+    return HTMLResponse(html)