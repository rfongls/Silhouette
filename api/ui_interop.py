--- conflicted
+++ resolved
@@ -12,15 +12,6 @@
 from api.interop_gen import generate_messages, parse_any_request, _normalize_validation_result
 from silhouette_core.interop.deid import deidentify_message, apply_deid_with_template
 from silhouette_core.interop.validate_workbook import validate_message, validate_with_template
-<<<<<<< HEAD
-=======
-from silhouette_core.interop.template_store import (
-    list_deid_templates,
-    list_validation_templates,
-    load_deid_template,
-    load_validation_template,
-)
->>>>>>> 1cf633b6
 from api.debug_log import (
     LOG_FILE,
     tail_debug_lines,
@@ -102,19 +93,7 @@
 
 
 def _template_lists() -> tuple[list[str], list[str]]:
-<<<<<<< HEAD
     return list_deid_templates(), list_validation_templates()
-=======
-    deid = ["builtin"]
-    val = ["builtin"]
-    for name in list_deid_templates():
-        if name not in deid:
-            deid.append(name)
-    for name in list_validation_templates():
-        if name not in val:
-            val.append(name)
-    return deid, val
->>>>>>> 1cf633b6
 
 
 def _pipeline_defaults(preset_key: str | None) -> dict:
@@ -134,16 +113,7 @@
     normalized = str(name).strip()
     if not normalized or normalized.lower() in {"builtin", "legacy", "none"}:
         return None
-<<<<<<< HEAD
     return load_deid_template(normalized)
-=======
-    try:
-        return load_deid_template(normalized)
-    except FileNotFoundError:
-        raise HTTPException(400, f"De-identify template '{normalized}' not found")
-    except ValueError as exc:
-        raise HTTPException(400, str(exc))
->>>>>>> 1cf633b6
 
 
 def _maybe_load_validation_template(name: str | None) -> dict | None:
@@ -152,16 +122,8 @@
     normalized = str(name).strip()
     if not normalized or normalized.lower() in {"builtin", "legacy", "none"}:
         return None
-<<<<<<< HEAD
     return load_validation_template(normalized)
-=======
-    try:
-        return load_validation_template(normalized)
-    except FileNotFoundError:
-        raise HTTPException(400, f"Validation template '{normalized}' not found")
-    except ValueError as exc:
-        raise HTTPException(400, str(exc))
->>>>>>> 1cf633b6
+
 
 def _safe_url_for(request: Request, name: str, fallback: str) -> str:
     try:
