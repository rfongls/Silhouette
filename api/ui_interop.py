from __future__ import annotations

from pathlib import Path

from fastapi import APIRouter, Request, HTTPException
from fastapi.responses import HTMLResponse, PlainTextResponse
from starlette.templating import Jinja2Templates
from api.interop_gen import generate_messages, parse_any_request
<<<<<<< HEAD
from silhouette_core.interop.deid import deidentify_message
from silhouette_core.interop.validate_workbook import validate_message
=======
>>>>>>> 5625f644

router = APIRouter()
templates = Jinja2Templates(directory="templates")


@router.get("/ui/interop/dashboard", response_class=HTMLResponse)
async def dashboard(request: Request):
    return templates.TemplateResponse("ui/interop/skills.html", {"request": request})


@router.get("/ui/interop/skills", response_class=HTMLResponse)
async def interop_skills(request: Request):
    return templates.TemplateResponse("ui/interop/skills.html", {"request": request})


@router.get("/ui/interop/pipeline", response_class=HTMLResponse)
async def interop_pipeline(request: Request):
    return templates.TemplateResponse("ui/interop/pipeline.html", {"request": request})


@router.get("/ui/interop/history", response_class=HTMLResponse)
async def history(request: Request):
    root = Path("out/interop")
    files = sorted(root.glob("*/active/*.json"), reverse=True)
    items = [p.as_posix() for p in files]
    return templates.TemplateResponse("interop/history.html", {"request": request, "items": items})


@router.get("/ui/interop/history/view")
async def history_view(path: str):
    base = Path("out").resolve()
    p = Path(path)
    try:
        target = p.resolve()
    except FileNotFoundError:
        raise HTTPException(404)
    if not target.is_file() or not str(target).startswith(str(base)):
        raise HTTPException(404)
    return PlainTextResponse(target.read_text(encoding="utf-8"), media_type="application/json")


# Pure-HTML fallback: when JS is disabled, the form posts here and we render a page.
@router.post("/ui/interop/generate", response_class=HTMLResponse)
async def ui_generate(request: Request):
    body = await parse_any_request(request)
    resp = generate_messages(body)
    text = resp.body.decode("utf-8") if hasattr(resp, "body") else str(resp)
    return templates.TemplateResponse(
        "ui/interop/generate_result.html",
        {"request": request, "hl7_text": text}
    )
<<<<<<< HEAD

# De-identify (HTML fragment suitable for hx-swap)
@router.post("/ui/interop/deidentify", response_class=HTMLResponse)
async def ui_deidentify(request: Request):
    body = await parse_any_request(request)
    text = (body.get("text") or "").strip()
    seed = body.get("seed")
    try:
        seed_int = int(seed) if seed not in (None, "") else None
    except Exception:
        seed_int = None
    if not text:
        return HTMLResponse("<div class='muted'>No input.</div>")
    out = deidentify_message(text, seed=seed_int)
    return HTMLResponse(f"<pre class='codepane'>{out}</pre>")

# Validate (HTML fragment suitable for hx-swap)
@router.post("/ui/interop/validate", response_class=HTMLResponse)
async def ui_validate(request: Request):
    body = await parse_any_request(request)
    text = body.get("text", "")
    profile = body.get("profile")
    res = validate_message(text, profile=profile)
    errs = "".join(f"<li>{e.get('message','')}</li>" for e in (res.get('errors') or []))
    warns = "".join(f"<li class='muted'>{w.get('message','')}</li>" for w in (res.get('warnings') or []))
    html = f"""
      <div class='mt'><strong>Analyze</strong> {('<span class="chip">OK</span>' if res.get('ok') else '<span class="chip">Issues</span>')}
        <div class='grid2'>
          <div><em>Errors</em><ul>{errs or '<li>None</li>'}</ul></div>
          <div><em>Warnings</em><ul class='muted'>{warns or '<li>None</li>'}</ul></div>
        </div>
      </div>
    """
    return HTMLResponse(html)
=======
>>>>>>> 5625f644
<|MERGE_RESOLUTION|>--- conflicted
+++ resolved
@@ -6,11 +6,8 @@
 from fastapi.responses import HTMLResponse, PlainTextResponse
 from starlette.templating import Jinja2Templates
 from api.interop_gen import generate_messages, parse_any_request
-<<<<<<< HEAD
 from silhouette_core.interop.deid import deidentify_message
 from silhouette_core.interop.validate_workbook import validate_message
-=======
->>>>>>> 5625f644
 
 router = APIRouter()
 templates = Jinja2Templates(directory="templates")
@@ -62,7 +59,6 @@
         "ui/interop/generate_result.html",
         {"request": request, "hl7_text": text}
     )
-<<<<<<< HEAD
 
 # De-identify (HTML fragment suitable for hx-swap)
 @router.post("/ui/interop/deidentify", response_class=HTMLResponse)
@@ -96,6 +92,4 @@
         </div>
       </div>
     """
-    return HTMLResponse(html)
-=======
->>>>>>> 5625f644
+    return HTMLResponse(html)