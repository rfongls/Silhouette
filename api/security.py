from __future__ import annotations

import json
from pathlib import Path

<<<<<<< HEAD
from fastapi import APIRouter, UploadFile, File, Form, Query
=======
from fastapi import APIRouter, UploadFile, File, Form
>>>>>>> 2247b81b
from fastapi.responses import PlainTextResponse, StreamingResponse


from skills.cyber_pentest_gate.v1.wrapper import tool as gate_tool
from skills.cyber_recon_scan.v1.wrapper import tool as recon_tool
from skills.cyber_netforensics.v1.wrapper import tool as net_tool
from skills.cyber_ir_playbook.v1.wrapper import tool as ir_tool

router = APIRouter()


def _save_upload(out_dir: Path, up: UploadFile) -> Path:
    uploads = out_dir / "uploads"
    uploads.mkdir(parents=True, exist_ok=True)
    dest = uploads / up.filename
    with dest.open("wb") as fh:
        fh.write(up.file.read())
    return dest


@router.post("/security/gate")
async def gate(
    target: str = Form(...),
    scope_file: str = Form("docs/cyber/scope_example.txt"),
    auth_doc: UploadFile = File(...),
    out_dir: str = Form("out/security/ui"),
):
    out_path = Path(out_dir)
    auth_path = _save_upload(out_path, auth_doc)
    payload = {
        "target": target,
        "scope_file": scope_file,
        "auth_doc": str(auth_path),
        "out_dir": out_dir,
    }
    res = gate_tool(json.dumps(payload))
    data = json.loads(res)
    return PlainTextResponse(json.dumps(data, indent=2), media_type="application/json")

@router.post("/security/recon")
async def recon(
    target: str = Form(...),
    scope_file: str = Form("docs/cyber/scope_example.txt"),
    profile: str = Form("safe"),
    out_dir: str = Form("out/security/ui"),
):
    payload = {
        "target": target,
        "scope_file": scope_file,
        "profile": profile,
        "out_dir": out_dir,
    }
    res = recon_tool(json.dumps(payload))
    data = json.loads(res)
    return PlainTextResponse(json.dumps(data, indent=2), media_type="application/json")


<<<<<<< HEAD
@router.get("/security/recon-stream")
async def recon_stream(
    target: str = Query(...),
    scope_file: str = Query("docs/cyber/scope_example.txt"),
    profile: str = Query("safe"),
    out_dir: str = Query("out/security/ui"),
):
    """SSE stream (GET) to support EventSource() in the UI."""

=======
@router.post("/security/recon-stream")
async def recon_stream(
    target: str = Form(...),
    scope_file: str = Form("docs/cyber/scope_example.txt"),
    profile: str = Form("safe"),
    out_dir: str = Form("out/security/ui"),
):
>>>>>>> 2247b81b
    async def event_gen():
        yield "data: started\n\n"
        payload = {
            "target": target,
            "scope_file": scope_file,
            "profile": profile,
            "out_dir": out_dir,
        }
        res = recon_tool(json.dumps(payload))
        yield f"data: {res}\n\n"

    return StreamingResponse(event_gen(), media_type="text/event-stream")


@router.post("/security/netforensics")
async def netforensics(
    pcap: UploadFile = File(...),
    out_dir: str = Form("out/security/ui"),
):
    out_path = Path(out_dir)
    pcap_path = _save_upload(out_path, pcap)
    payload = {"pcap": str(pcap_path), "out_dir": out_dir}
    res = net_tool(json.dumps(payload))
    data = json.loads(res)
    return PlainTextResponse(json.dumps(data, indent=2), media_type="application/json")


@router.post("/security/ir")
async def ir(
    incident: str = Form(...),
    out_dir: str = Form("out/security/ui"),
):
    payload = {"incident": incident, "out_dir": out_dir}
    res = ir_tool(json.dumps(payload))
    data = json.loads(res)
    return PlainTextResponse(json.dumps(data, indent=2), media_type="application/json")<|MERGE_RESOLUTION|>--- conflicted
+++ resolved
@@ -2,12 +2,7 @@
 
 import json
 from pathlib import Path
-
-<<<<<<< HEAD
 from fastapi import APIRouter, UploadFile, File, Form, Query
-=======
-from fastapi import APIRouter, UploadFile, File, Form
->>>>>>> 2247b81b
 from fastapi.responses import PlainTextResponse, StreamingResponse
 
 
@@ -64,8 +59,6 @@
     data = json.loads(res)
     return PlainTextResponse(json.dumps(data, indent=2), media_type="application/json")
 
-
-<<<<<<< HEAD
 @router.get("/security/recon-stream")
 async def recon_stream(
     target: str = Query(...),
@@ -75,15 +68,6 @@
 ):
     """SSE stream (GET) to support EventSource() in the UI."""
 
-=======
-@router.post("/security/recon-stream")
-async def recon_stream(
-    target: str = Form(...),
-    scope_file: str = Form("docs/cyber/scope_example.txt"),
-    profile: str = Form("safe"),
-    out_dir: str = Form("out/security/ui"),
-):
->>>>>>> 2247b81b
     async def event_gen():
         yield "data: started\n\n"
         payload = {
