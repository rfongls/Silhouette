--- conflicted
+++ resolved
@@ -5,11 +5,6 @@
 import shutil
 from pathlib import Path
 import anyio
-<<<<<<< HEAD
-=======
-from collections import Counter, defaultdict
->>>>>>> 9225ee29
-
 from fastapi import APIRouter, UploadFile, File, Form, Query, Request
 from fastapi.responses import PlainTextResponse, StreamingResponse, HTMLResponse
 from starlette.templating import Jinja2Templates
