--- conflicted
+++ resolved
@@ -2,18 +2,9 @@
 
 import json
 from pathlib import Path
-<<<<<<< HEAD
-
 from fastapi import APIRouter, UploadFile, File, Form, Query, Request
 from fastapi.responses import PlainTextResponse, StreamingResponse, HTMLResponse
 from starlette.templating import Jinja2Templates
-
-
-=======
-from fastapi import APIRouter, UploadFile, File, Form, Query
-from fastapi.responses import PlainTextResponse, StreamingResponse, HTMLResponse
-from starlette.templating import Jinja2Templates
->>>>>>> 34b8e3b1
 from skills.cyber_pentest_gate.v1.wrapper import tool as gate_tool
 from skills.cyber_recon_scan.v1.wrapper import tool as recon_tool
 from skills.cyber_netforensics.v1.wrapper import tool as net_tool
@@ -53,11 +44,7 @@
     # Render a compact summary + raw JSON
     return templates.TemplateResponse(
         "security/partials/gate_result.html",
-<<<<<<< HEAD
         {"request": request, "payload": data},
-=======
-        {"request": {}, "payload": data},
->>>>>>> 34b8e3b1
         media_type="text/html",
     )
 
@@ -80,11 +67,7 @@
     return templates.TemplateResponse(
         "security/partials/recon_result.html",
         {
-<<<<<<< HEAD
             "request": request,
-=======
-            "request": {},
->>>>>>> 34b8e3b1
             "payload": data,
         },
         media_type="text/html",
@@ -142,12 +125,7 @@
             except Exception as e:
                 yield f"data: {json.dumps({'event':'error','index':idx,'target':tgt,'error':str(e)})}\n\n"
         yield "data: {\"event\":\"done\"}\n\n"
-<<<<<<< HEAD
-
     return StreamingResponse(event_gen(), media_type="text/event-stream")
-=======
->>>>>>> 34b8e3b1
-
     return StreamingResponse(event_gen(), media_type="text/event-stream")
 
 @router.post("/security/netforensics")
@@ -164,11 +142,7 @@
     return templates.TemplateResponse(
         "security/partials/net_result.html",
         {
-<<<<<<< HEAD
             "request": request,
-=======
-            "request": {},
->>>>>>> 34b8e3b1
             "payload": data,
         },
         media_type="text/html",
@@ -186,10 +160,6 @@
     data = json.loads(res)
     return templates.TemplateResponse(
         "security/partials/ir_result.html",
-<<<<<<< HEAD
         {"request": request, "payload": data},
-=======
-        {"request": {}, "payload": data},
->>>>>>> 34b8e3b1
         media_type="text/html",
     )