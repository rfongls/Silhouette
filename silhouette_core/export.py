import os
import zipfile
import argparse
from datetime import datetime
try:
    from cryptography.fernet import Fernet
    HAVE_CRYPTO = True
except ModuleNotFoundError:  # pragma: no cover - optional dependency
    HAVE_CRYPTO = False

EXPORT_DIR = "exports"
DEFAULT_FILES = [
    "logs",
    "modules",
    "knowledge_store",
    "logs/memory.jsonl",
    "auto_dev.yaml",
    "PROJECT_MANIFEST.json"
]

def zip_with_encryption(zip_path, files, key):
    """Zip and optionally encrypt a list of files."""
    with zipfile.ZipFile(zip_path, "w", compression=zipfile.ZIP_DEFLATED) as zipf:
        for item in files:
            if os.path.isdir(item):
                for root, _, filenames in os.walk(item):
                    for filename in filenames:
                        full_path = os.path.join(root, filename)
                        arcname = os.path.relpath(full_path)
                        with open(full_path, "rb") as f:
                            data = f.read()
                        if HAVE_CRYPTO:
                            data = Fernet(key).encrypt(data)
                            arcname += ".enc"
                        zipf.writestr(arcname, data)
            elif os.path.isfile(item):
                with open(item, "rb") as f:
                    data = f.read()
                arcname = os.path.relpath(item)
                if HAVE_CRYPTO:
                    data = Fernet(key).encrypt(data)
                    arcname += ".enc"
                zipf.writestr(arcname, data)

def generate_key(key_path):
    """Generate an encryption key if possible, otherwise random bytes."""
    if HAVE_CRYPTO:
        key = Fernet.generate_key()
    else:
        key = os.urandom(32)
    with open(key_path, "wb") as f:
        f.write(key)
    return key

def main():
    parser = argparse.ArgumentParser()
    parser.add_argument('--output', type=str, default=None, help='Output zip file path')
    parser.add_argument('--key', type=str, help='Encryption key file path')
    args = parser.parse_args()

    os.makedirs(EXPORT_DIR, exist_ok=True)
    timestamp = datetime.utcnow().strftime("%Y%m%d_%H%M%S")
    out_path = args.output or os.path.join(EXPORT_DIR, f"silhouette_backup_{timestamp}.zip")
    key_path = args.key or os.path.join(EXPORT_DIR, f"key_{timestamp}.key")

    key = generate_key(key_path)
    # Use ASCII-only output for compatibility with Windows consoles
    print(f"[OK] Key generated: {key_path}")
<<<<<<< HEAD
=======

>>>>>>> c1e53eb8
    if not HAVE_CRYPTO:
        print("[!] 'cryptography' not installed - archive will not be encrypted")

    zip_with_encryption(out_path, DEFAULT_FILES, key)
    print(f"[OK] Backup created: {out_path}")
    print("Backup complete")

if __name__ == "__main__":
    main()<|MERGE_RESOLUTION|>--- conflicted
+++ resolved
@@ -66,10 +66,7 @@
     key = generate_key(key_path)
     # Use ASCII-only output for compatibility with Windows consoles
     print(f"[OK] Key generated: {key_path}")
-<<<<<<< HEAD
-=======
-
->>>>>>> c1e53eb8
+    
     if not HAVE_CRYPTO:
         print("[!] 'cryptography' not installed - archive will not be encrypted")
 
