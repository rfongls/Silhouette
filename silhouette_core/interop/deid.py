from __future__ import annotations

import hashlib
import json
import random
import re
from typing import Optional

from silhouette_core.interop.deid_presets import gen_preset

try:  # pragma: no cover - optional baseline import
    from silhouette_core.interop.deid_defaults import deidentify_hl7 as _baseline_deid
except Exception:  # pragma: no cover - baseline unavailable
    _baseline_deid = None

try:  # pragma: no cover - optional dependency for better regex handling
    import regex as regex_lib  # type: ignore
except Exception:  # pragma: no cover - dependency not installed
    regex_lib = None

FIELD_SEP = "|"
COMP_SEP = "^"
SUBCOMP_SEP = "&"


def _rand_name(rng: random.Random) -> tuple[str, str]:
    first = rng.choice(["Alex", "Jordan", "Taylor", "Casey", "Morgan", "Riley", "Cameron", "Avery"])
    last = rng.choice(["Smith", "Johnson", "Lee", "Brown", "Garcia", "Davis", "Miller", "Wilson"])
    return first, last


def _set_field(line: str, idx: int, value: str) -> str:
    parts = line.rstrip("\r\n").split(FIELD_SEP)
    while len(parts) <= idx:
        parts.append("")
    parts[idx] = value
    return FIELD_SEP.join(parts)


def deidentify_message(message: str, *, seed: Optional[int] = None) -> str:
    """Lightweight, segment-aware PHI scrubbing."""
    rng = random.Random(seed if seed is not None else random.randrange(1 << 30))
    out: list[str] = []
    for ln in message.splitlines():
        if ln.startswith("PID|"):
            first, last = _rand_name(rng)
            ln = _set_field(ln, 5, f"{last}^{first}")
            ln = _set_field(ln, 13, "^^^" + str(rng.randint(200, 999)) + str(rng.randint(200, 999)) + str(rng.randint(1000, 9999)))
            ln = _set_field(ln, 11, "123 Main St^Townsville^^12345^USA")
            ln = _set_field(ln, 19, f"{rng.randint(100, 899)}-{rng.randint(10, 99)}-{rng.randint(1000, 9999)}")
        elif ln.startswith("PV1|"):
            parts = ln.split(FIELD_SEP)
            if len(parts) > 3 and parts[3]:
                comps = parts[3].split(COMP_SEP)
                if comps:
                    comps[0] = "ER"
                    parts[3] = COMP_SEP.join(comps)
                    ln = FIELD_SEP.join(parts)
        elif ln.startswith("NK1|"):
            first, last = _rand_name(rng)
            ln = _set_field(ln, 2, f"{last}^{first}")
        out.append(ln)
    return "\n".join(out)


def _read_hl7_path(
    fields: list[str],
    segment: str,
    field_idx: int,
    component_idx: int | None,
    subcomponent_idx: int | None,
) -> str:
    pos = field_idx if segment != "MSH" else field_idx - 1
    if pos < 0 or pos >= len(fields):
        return ""
    current = fields[pos] or ""
    if component_idx is None:
        return current

    comps = current.split(COMP_SEP)
    comp_pos = component_idx - 1
    if comp_pos < 0 or comp_pos >= len(comps):
        return ""
    value = comps[comp_pos] or ""
    if subcomponent_idx is None:
        return value

    subs = value.split(SUBCOMP_SEP)
    sub_pos = subcomponent_idx - 1
    if sub_pos < 0 or sub_pos >= len(subs):
        return ""
    return subs[sub_pos] or ""


def _set_hl7_path(
    fields: list[str],
    segment: str,
    field_idx: int,
    component_idx: int | None,
    subcomponent_idx: int | None,
    value: str,
) -> list[str]:
    """Write value into fields using 1-based HL7 indexing."""

    pos = field_idx if segment != "MSH" else field_idx - 1
    if pos < 0:
        return fields

    while pos >= len(fields):
        fields.append("")

    if component_idx is None:
        fields[pos] = value
        return fields

    current = fields[pos] or ""
    comps = current.split(COMP_SEP)
    comp_pos = component_idx - 1
    while comp_pos >= len(comps):
        comps.append("")

    if subcomponent_idx is None:
        comps[comp_pos] = value
        fields[pos] = COMP_SEP.join(comps)
        return fields

    subs = (comps[comp_pos] or "").split(SUBCOMP_SEP)
    sub_pos = subcomponent_idx - 1
    while sub_pos >= len(subs):
        subs.append("")
    subs[sub_pos] = value
    comps[comp_pos] = SUBCOMP_SEP.join(subs)
    fields[pos] = COMP_SEP.join(comps)
    return fields


MAX_REGEX_FIELD_LEN = 1_000_000


MAX_REGEX_FIELD_LEN = 1_000_000


def _apply_action(existing: str, action: str, param: Optional[str]) -> str:
    act = (action or "redact").strip().lower()
    if act == "redact":
        return ""
    if act == "mask":
        mask_char = (param or "*")[:1] or "*"
        return mask_char * len(existing) if existing else ""
    if act == "replace":
        return param or ""
    if act == "hash":
        salt = param or ""
        digest = hashlib.sha256((salt + (existing or "")).encode("utf-8")).hexdigest()
        return digest[:16]
    if act == "preset":
        # param is a preset key: name, birthdate, datetime, gender, address, phone, mrn, ssn, facility, note, pdf_blob, xml_blob, ...
        return gen_preset(param or "")
    if act in {"regex_replace", "regex_redact"}:
        pattern: str = ""
        repl: str = ""
        flags: str = ""
        if isinstance(param, str) and param.strip().startswith("{"):
            try:
                obj = json.loads(param)
                pattern = str(obj.get("pattern") or "")
                repl = str(obj.get("repl") or "")
                flags = str(obj.get("flags") or "").lower()
            except Exception:
                pattern = param or ""
        else:
            pattern = param or ""
        if not pattern:
            return existing or ""

        py_flags = 0
        for flag in flags:
            if flag == "i":
                py_flags |= re.IGNORECASE
            elif flag == "m":
                py_flags |= re.MULTILINE
            elif flag == "s":
                py_flags |= re.DOTALL
            elif flag == "x":
                py_flags |= re.VERBOSE

        original = existing or ""
        text = original[:MAX_REGEX_FIELD_LEN]
        remainder = "" if len(original) <= MAX_REGEX_FIELD_LEN else original[MAX_REGEX_FIELD_LEN:]

        def _mask(value: str) -> str:
            return "*" * len(value) if value else ""

        if regex_lib is not None:
            try:
                compiled = regex_lib.compile(pattern, flags=py_flags)
                if act == "regex_replace":
                    return compiled.sub(repl, text, timeout=0.05) + remainder

                def _mask_match(match):
                    span = match.group(0)
                    return _mask(span)

                return compiled.sub(_mask_match, text, timeout=0.05) + remainder
            except Exception:
                return existing or ""
        try:
            compiled_std = re.compile(pattern, py_flags)
            if act == "regex_replace":
                return compiled_std.sub(repl, text) + remainder

            def _mask_match_std(match):
                span = match.group(0)
                return _mask(span)

            return compiled_std.sub(_mask_match_std, text) + remainder
        except Exception:
            return existing or ""
    if act in {"dotnet_regex_replace", "dotnet_regex_redact"}:
        import os

        if os.environ.get("ENABLE_DOTNET_REGEX") != "1":
            return existing or ""
        # Placeholder for future sandboxed .NET regex execution
        return existing or ""
    return ""


def apply_single_rule(message_text: str, rule: dict) -> dict[str, object]:
    """Apply a single rule to an HL7 message for preview/testing purposes."""

<<<<<<< HEAD
    message_text = message_text or ""
=======
    if message_text is None:
        message_text = ""
>>>>>>> c675cb44

    segment = str(rule.get("segment") or "").strip().upper()
    try:
        field_idx = int(rule.get("field") or 0)
    except Exception:
        field_idx = 0
<<<<<<< HEAD

=======
>>>>>>> c675cb44
    if not segment or field_idx <= 0:
        return {
            "before": None,
            "after": None,
            "changed": False,
<<<<<<< HEAD
            "line_before": None,
            "line_after": None,
            "message_after": message_text,
        }

=======
            "message_after": message_text,
        }
>>>>>>> c675cb44
    component = rule.get("component")
    if component in ("", None):
        comp_idx = None
    else:
        try:
            comp_idx = int(component)
        except Exception:
            comp_idx = None
<<<<<<< HEAD

=======
>>>>>>> c675cb44
    subcomponent = rule.get("subcomponent")
    if subcomponent in ("", None):
        sub_idx = None
    else:
        try:
            sub_idx = int(subcomponent)
        except Exception:
            sub_idx = None
<<<<<<< HEAD

=======
>>>>>>> c675cb44
    action = str(rule.get("action") or "redact").strip()
    param = rule.get("param")

    before_value: Optional[str] = None
    after_value: Optional[str] = None
<<<<<<< HEAD
    first_line_before: Optional[str] = None
    first_line_after: Optional[str] = None
    out_lines: list[str] = []

    for line in message_text.splitlines():
        parts = line.split(FIELD_SEP)
        seg_name = parts[0].strip().upper() if parts else ""
        if seg_name != segment:
=======
    out_lines: list[str] = []

    for line in message_text.splitlines():
        if not line.strip():
            out_lines.append(line)
            continue

        parts = line.split(FIELD_SEP)
        seg_name = parts[0].strip().upper() if parts else ""
        if not seg_name or seg_name != segment:
>>>>>>> c675cb44
            out_lines.append(line)
            continue

        existing = _read_hl7_path(parts, seg_name, field_idx, comp_idx, sub_idx)
        if before_value is None:
            before_value = existing
<<<<<<< HEAD
            first_line_before = FIELD_SEP.join(parts)

        new_value = _apply_action(existing, action, param)
        parts = _set_hl7_path(parts, seg_name, field_idx, comp_idx, sub_idx, new_value)
        out_line = FIELD_SEP.join(parts)
        if after_value is None:
            after_value = new_value
            first_line_after = out_line

        out_lines.append(out_line)

    message_after = "\n".join(out_lines) if out_lines else message_text
=======

        new_value = _apply_action(existing, action, param)
        if after_value is None:
            after_value = new_value

        parts = _set_hl7_path(parts, seg_name, field_idx, comp_idx, sub_idx, new_value)
        out_lines.append(FIELD_SEP.join(parts))

    message_after = "\n".join(out_lines)
>>>>>>> c675cb44
    changed = before_value is not None and before_value != after_value

    return {
        "before": before_value,
        "after": after_value if before_value is not None else None,
        "changed": changed,
<<<<<<< HEAD
        "line_before": first_line_before,
        "line_after": first_line_after,
=======
>>>>>>> c675cb44
        "message_after": message_after,
    }


def apply_deid_with_template(message_text: str, tpl: dict, apply_baseline: bool = False) -> str:
    """Apply a structured template to de-identify an HL7 message."""

    if not message_text:
        return message_text
    rules = (tpl or {}).get("rules") or []
    norm_rules: list[dict] = []
    for rule in rules:
        if not isinstance(rule, dict):
            continue
        segment = (rule.get("segment") or "").strip().upper()
        field = rule.get("field")
        try:
            field_idx = int(field)
        except Exception:
            continue
        if not segment or field_idx <= 0:
            continue
        comp = rule.get("component")
        comp_idx = None
        if comp not in (None, ""):
            try:
                comp_idx = int(comp)
            except Exception:
                comp_idx = None
        sub = rule.get("subcomponent")
        sub_idx = None
        if sub not in (None, ""):
            try:
                sub_idx = int(sub)
            except Exception:
                sub_idx = None
        norm_rules.append(
            {
                "segment": segment,
                "field": field_idx,
                "component": comp_idx,
                "subcomponent": sub_idx,
                "action": (rule.get("action") or "redact").strip().lower(),
                "param": rule.get("param"),
            }
        )

    if not norm_rules:
        result = message_text
    else:
        out_lines: list[str] = []
        for line in message_text.splitlines():
            if not line.strip():
                out_lines.append(line)
                continue
            parts = line.split(FIELD_SEP)
            seg_name = parts[0].strip().upper() if parts else ""
            if not seg_name:
                out_lines.append(line)
                continue
            seg_rules = [r for r in norm_rules if r["segment"] == seg_name]
            if not seg_rules:
                out_lines.append(line)
                continue
            for rule in seg_rules:
                existing = _read_hl7_path(
                    parts,
                    seg_name,
                    rule["field"],
                    rule["component"],
                    rule["subcomponent"],
                )
                new_value = _apply_action(existing, rule["action"], rule.get("param"))
                parts = _set_hl7_path(
                    parts,
                    seg_name,
                    rule["field"],
                    rule["component"],
                    rule["subcomponent"],
                    new_value,
                )
            out_lines.append(FIELD_SEP.join(parts))
        result = "\n".join(out_lines)

    if apply_baseline and _baseline_deid is not None:
        from collections import defaultdict

        counts = defaultdict(set)
        return _baseline_deid(result, counts)
    return result<|MERGE_RESOLUTION|>--- conflicted
+++ resolved
@@ -228,38 +228,21 @@
 
 def apply_single_rule(message_text: str, rule: dict) -> dict[str, object]:
     """Apply a single rule to an HL7 message for preview/testing purposes."""
-
-<<<<<<< HEAD
     message_text = message_text or ""
-=======
-    if message_text is None:
-        message_text = ""
->>>>>>> c675cb44
-
     segment = str(rule.get("segment") or "").strip().upper()
     try:
         field_idx = int(rule.get("field") or 0)
     except Exception:
         field_idx = 0
-<<<<<<< HEAD
-
-=======
->>>>>>> c675cb44
     if not segment or field_idx <= 0:
         return {
             "before": None,
             "after": None,
             "changed": False,
-<<<<<<< HEAD
             "line_before": None,
             "line_after": None,
             "message_after": message_text,
         }
-
-=======
-            "message_after": message_text,
-        }
->>>>>>> c675cb44
     component = rule.get("component")
     if component in ("", None):
         comp_idx = None
@@ -268,10 +251,6 @@
             comp_idx = int(component)
         except Exception:
             comp_idx = None
-<<<<<<< HEAD
-
-=======
->>>>>>> c675cb44
     subcomponent = rule.get("subcomponent")
     if subcomponent in ("", None):
         sub_idx = None
@@ -280,16 +259,11 @@
             sub_idx = int(subcomponent)
         except Exception:
             sub_idx = None
-<<<<<<< HEAD
-
-=======
->>>>>>> c675cb44
     action = str(rule.get("action") or "redact").strip()
     param = rule.get("param")
 
     before_value: Optional[str] = None
     after_value: Optional[str] = None
-<<<<<<< HEAD
     first_line_before: Optional[str] = None
     first_line_after: Optional[str] = None
     out_lines: list[str] = []
@@ -298,25 +272,12 @@
         parts = line.split(FIELD_SEP)
         seg_name = parts[0].strip().upper() if parts else ""
         if seg_name != segment:
-=======
-    out_lines: list[str] = []
-
-    for line in message_text.splitlines():
-        if not line.strip():
-            out_lines.append(line)
-            continue
-
-        parts = line.split(FIELD_SEP)
-        seg_name = parts[0].strip().upper() if parts else ""
-        if not seg_name or seg_name != segment:
->>>>>>> c675cb44
             out_lines.append(line)
             continue
 
         existing = _read_hl7_path(parts, seg_name, field_idx, comp_idx, sub_idx)
         if before_value is None:
             before_value = existing
-<<<<<<< HEAD
             first_line_before = FIELD_SEP.join(parts)
 
         new_value = _apply_action(existing, action, param)
@@ -329,28 +290,14 @@
         out_lines.append(out_line)
 
     message_after = "\n".join(out_lines) if out_lines else message_text
-=======
-
-        new_value = _apply_action(existing, action, param)
-        if after_value is None:
-            after_value = new_value
-
-        parts = _set_hl7_path(parts, seg_name, field_idx, comp_idx, sub_idx, new_value)
-        out_lines.append(FIELD_SEP.join(parts))
-
-    message_after = "\n".join(out_lines)
->>>>>>> c675cb44
     changed = before_value is not None and before_value != after_value
 
     return {
         "before": before_value,
         "after": after_value if before_value is not None else None,
         "changed": changed,
-<<<<<<< HEAD
         "line_before": first_line_before,
         "line_after": first_line_after,
-=======
->>>>>>> c675cb44
         "message_after": message_after,
     }
 
