"""Silhouette Core package root."""

<<<<<<< HEAD
__version__ = "0.25.0"
=======
__version__ = "0.24.0"
>>>>>>> ea36e882
<|MERGE_RESOLUTION|>--- conflicted
+++ resolved
@@ -1,7 +1,3 @@
 """Silhouette Core package root."""
 
-<<<<<<< HEAD
 __version__ = "0.25.0"
-=======
-__version__ = "0.24.0"
->>>>>>> ea36e882
