--- conflicted
+++ resolved
@@ -26,8 +26,5 @@
         lower = prompt.lower()
         if "agent" in lower:
             return "An agent decides and acts using tools to reach goals."
-<<<<<<< HEAD
-=======
 
->>>>>>> 98ca8379
         return f"[offline-stub] Agent received: {prompt[:120]} ..."