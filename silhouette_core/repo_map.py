from __future__ import annotations

import fnmatch
import hashlib
import json
import os
from collections import defaultdict
from collections.abc import Iterable
from pathlib import Path

from .analysis import summarize_ci as analysis_summarize_ci
from .graph.dep_graph import build_dep_graph

LANG_MAP = {
    ".py": "py",
    ".ts": "ts",
    ".tsx": "ts",
    ".js": "js",
    ".jsx": "js",
    ".go": "go",
    ".java": "java",
    ".cs": "cs",
}


def _lang_for_path(path: Path) -> str | None:
    return LANG_MAP.get(path.suffix.lower())


def _centrality(graph: dict[str, set[str]]) -> dict[str, float]:
    indeg = defaultdict(int)
    for _src, dsts in graph.items():
        for dst in dsts:
            indeg[dst] += 1
    centrality: dict[str, float] = {}
    max_deg = 1
    for node, dsts in graph.items():
        deg = len(dsts) + indeg.get(node, 0)
        centrality[node] = deg
        if deg > max_deg:
            max_deg = deg
    for node in centrality:
        centrality[node] /= max_deg
    return centrality


def _read_codeowners(root: Path) -> list[tuple[str, list[str]]]:
    """Return list of (pattern, [owners]) rules from CODEOWNERS; first file found wins."""
    for loc in (root / ".github" / "CODEOWNERS", root / "CODEOWNERS"):
        if loc.is_file():
            rules: list[tuple[str, list[str]]] = []
            for line in loc.read_text(encoding="utf-8", errors="ignore").splitlines():
                s = line.strip()
                if not s or s.startswith("#"):
                    continue
                parts = s.split()
                if len(parts) >= 2:
<<<<<<< HEAD
                    pattern = parts[0].lstrip("/")
=======
                    pattern = os.path.normpath(parts[0])
>>>>>>> 86a9659c
                    owners = [p for p in parts[1:] if p.startswith("@")]
                    rules.append((pattern, owners))
            return rules
    return []


def _owners_for(path_rel: str, rules: list[tuple[str, list[str]]]) -> list[str]:
    """Resolve owners for a repo-relative path using GitHub-like matching (last match wins)."""
<<<<<<< HEAD
    p = path_rel.replace("\\", "/")
    owners: list[str] = []
    for pattern, o in rules:
        if fnmatch.fnmatch(p, pattern) or fnmatch.fnmatch(p + "/", pattern):
=======
    p = os.path.normpath(path_rel).replace("\\", "/")
    owners: list[str] = []
    for pattern, o in rules:
        patt = os.path.normpath(pattern).replace("\\", "/")
        if fnmatch.fnmatch(p, patt) or fnmatch.fnmatch(p + "/", patt):
>>>>>>> 86a9659c
            owners = o
    return owners


def _service_candidates(root: Path, code_files: list[str]) -> list[str]:
    services: set[str] = set()
    for rel in code_files:
        parts = Path(rel).parts
        if parts and parts[0] in {"services", "src"} and len(parts) >= 2:
            services.add("/".join(parts[:2]))
        elif len(parts) >= 2:
            services.add(parts[0])
    return sorted(services)


def build_repo_map(root: Path, files: Iterable[str], compute_hashes: bool = False) -> dict:
    root = root.resolve()
    detected = []
    language_counts: dict[str, int] = {}
    file_entries: list[dict[str, object]] = []
    code_paths: list[str] = []
    code_file_count = 0
    for rel in files:
        rel_path = Path(rel)
        p = root / rel_path
        if not p.is_file():
            continue
        size = p.stat().st_size
        rel_norm = rel_path.as_posix()
        entry: dict[str, object] = {"path": rel_norm, "size": size}
        lang = _lang_for_path(p)
        if lang:
            detected.append(lang)
            language_counts[lang] = language_counts.get(lang, 0) + 1
            code_file_count += 1
            code_paths.append(rel_norm)
        if compute_hashes and size <= 5 * 1024 * 1024:
            sha1 = hashlib.sha1(p.read_bytes()).hexdigest()
            entry["hash"] = f"sha1:{sha1}"
        file_entries.append(entry)

    # Entry points (heuristic by filename)
    entry_names = {
        "main.py",
        "__main__.py",
        "index.py",
        "index.js",
        "index.ts",
        "index.jsx",
        "index.tsx",
    }
    entrypoints = sorted([rel for rel in code_paths if Path(rel).name in entry_names])

    # Dependency graph and centrality
    graph = build_dep_graph(root)
    centrality_map = _centrality(graph)
    node_list = [
        {"path": n, "centrality": centrality_map[n]} for n in centrality_map
    ]
    node_list.sort(key=lambda x: (-x["centrality"], x["path"]))
    top_nodes = node_list[:5]

    # Test coverage heuristic
    test_files = {f for f in code_paths if f.startswith("tests/")}
    non_test_code = [f for f in code_paths if not f.startswith("tests/")]
    tested: set[str] = set()
    for cp in non_test_code:
        stem = Path(cp).stem
        ext = Path(cp).suffix
        candidates = {
            f"tests/test_{stem}{ext}",
            f"tests/{stem}_test{ext}",
            f"tests/{stem}.test{ext}",
            f"tests/{stem}.spec{ext}",
        }
        if candidates & test_files:
            tested.add(cp)
    tested_files = len(tested)
    untested_files = len(non_test_code) - tested_files
    coverage_pct = (
        tested_files / len(non_test_code) * 100 if non_test_code else 0.0
    )

    # CI tools summary
    ci = analysis_summarize_ci.summarize(root)
    ci_tools = {
        "gh_actions": ci["ci_tools"]["gh_actions"],
        "dockerfiles": ci["ci_tools"]["dockerfiles"],
        "python": ci["python"],
        "node": ci["node"],
        "notes": ci["notes"],
    }

    # Services
    rules = _read_codeowners(root)
    services: list[dict[str, object]] = []
    for svc in _service_candidates(root, non_test_code):
        svc_files = [p for p in non_test_code if p.startswith(f"{svc}/")]
        languages = sorted({
            _lang_for_path(root / p) for p in svc_files if _lang_for_path(root / p)
        })
        svc_set = set(svc_files)
        deps_in: set[str] = set()
        deps_out: set[str] = set()
        for src, dsts in graph.items():
            if src in svc_set:
                for dst in dsts:
                    if dst not in svc_set:
                        deps_out.add(dst)
            else:
                for dst in dsts:
                    if dst in svc_set:
                        deps_in.add(src)
        no_tests = sorted(Path(f).name for f in svc_files if f not in tested)
        high_cent = sorted(
            Path(f).name
            for f in svc_files
            if centrality_map.get(f, 0) > 0.5
        )
        service = {
            "name": Path(svc).name,
            "path": svc,
            "languages": languages,
            "files": len(svc_files),
            "deps_in": sorted(deps_in),
            "deps_out": sorted(deps_out),
            "owners": [],
            "risks": {
                "no_tests": no_tests,
                "high_centrality": high_cent,
            },
        }
        service_path = service["path"].replace("\\", "/")
        service["path"] = service_path
        service["owners"] = _owners_for(service_path, rules) if rules else []
        services.append(service)
    services.sort(key=lambda x: x["path"])

    data = {
        "version": "0.2.0",
        "root": str(root),
        "detected_languages": sorted(set(detected)),
        "language_counts": language_counts,
        "files": file_entries,
        "stats": {
            "file_count": len(file_entries),
            "code_file_count": code_file_count,
        },
        "entrypoints": entrypoints,
        "top_centrality_nodes": top_nodes,
        "test_coverage_summary": {
            "tested_files": tested_files,
            "untested_files": untested_files,
            "coverage_pct": round(coverage_pct, 2),
        },
        "ci_tools": ci_tools,
        "services": services,
    }
    return data


def save_repo_map(data: dict, outpath: Path) -> None:
    outpath.parent.mkdir(parents=True, exist_ok=True)
    outpath.write_text(json.dumps(data, indent=2))<|MERGE_RESOLUTION|>--- conflicted
+++ resolved
@@ -55,11 +55,7 @@
                     continue
                 parts = s.split()
                 if len(parts) >= 2:
-<<<<<<< HEAD
                     pattern = parts[0].lstrip("/")
-=======
-                    pattern = os.path.normpath(parts[0])
->>>>>>> 86a9659c
                     owners = [p for p in parts[1:] if p.startswith("@")]
                     rules.append((pattern, owners))
             return rules
@@ -68,18 +64,10 @@
 
 def _owners_for(path_rel: str, rules: list[tuple[str, list[str]]]) -> list[str]:
     """Resolve owners for a repo-relative path using GitHub-like matching (last match wins)."""
-<<<<<<< HEAD
     p = path_rel.replace("\\", "/")
     owners: list[str] = []
     for pattern, o in rules:
         if fnmatch.fnmatch(p, pattern) or fnmatch.fnmatch(p + "/", pattern):
-=======
-    p = os.path.normpath(path_rel).replace("\\", "/")
-    owners: list[str] = []
-    for pattern, o in rules:
-        patt = os.path.normpath(pattern).replace("\\", "/")
-        if fnmatch.fnmatch(p, patt) or fnmatch.fnmatch(p + "/", patt):
->>>>>>> 86a9659c
             owners = o
     return owners
 
