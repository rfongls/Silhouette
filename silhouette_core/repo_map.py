from __future__ import annotations

import fnmatch
import hashlib
import json
import os
from collections import defaultdict
from collections.abc import Iterable
from pathlib import Path

from .analysis import summarize_ci as analysis_summarize_ci
from .graph.dep_graph import build_dep_graph

LANG_MAP = {
    ".py": "py",
    ".ts": "ts",
    ".tsx": "ts",
    ".js": "js",
    ".jsx": "js",
    ".go": "go",
    ".java": "java",
    ".cs": "cs",
}


def _lang_for_path(path: Path) -> str | None:
    return LANG_MAP.get(path.suffix.lower())


def _centrality(graph: dict[str, set[str]]) -> dict[str, float]:
    indeg = defaultdict(int)
    for _src, dsts in graph.items():
        for dst in dsts:
            indeg[dst] += 1
    centrality: dict[str, float] = {}
    max_deg = 1
    for node, dsts in graph.items():
        deg = len(dsts) + indeg.get(node, 0)
        centrality[node] = deg
        if deg > max_deg:
            max_deg = deg
    for node in centrality:
        centrality[node] /= max_deg
    return centrality


def _read_codeowners(root: Path) -> list[tuple[str, list[str]]]:
    """Return list of (pattern, [owners]) rules from CODEOWNERS; first file found wins."""
    for loc in (root / ".github" / "CODEOWNERS", root / "CODEOWNERS"):
        if loc.is_file():
            rules: list[tuple[str, list[str]]] = []
            for line in loc.read_text(encoding="utf-8", errors="ignore").splitlines():
                s = line.strip()
                if not s or s.startswith("#"):
                    continue
                parts = s.split()
                if len(parts) >= 2:
<<<<<<< HEAD
                    pattern = parts[0]
=======
                    pattern = parts[0].lstrip("/")
>>>>>>> 8090620b
                    owners = [p for p in parts[1:] if p.startswith("@")]
                    rules.append((pattern, owners))
            return rules
    return []


def _owners_for(path_rel: str, rules: list[tuple[str, list[str]]]) -> list[str]:
<<<<<<< HEAD
    """Resolve owners for a repo-relative path using GitHub-like matching (last match wins).
    Handles patterns that may begin with '/'."""
    p = path_rel.replace("\\", "/")
    owners: list[str] = []
    for pattern, o in rules:
        patt = pattern.lstrip("/")
        if fnmatch.fnmatch(p, patt) or fnmatch.fnmatch(p + "/", patt):
=======
    """Resolve owners for a repo-relative path using GitHub-like matching (last match wins)."""
    p = path_rel.replace("\\", "/")
    owners: list[str] = []
    for pattern, o in rules:
        if fnmatch.fnmatch(p, pattern) or fnmatch.fnmatch(p + "/", pattern):
>>>>>>> 8090620b
            owners = o
    return owners


def _service_candidates(root: Path, code_files: list[str]) -> list[str]:
    services: set[str] = set()
    for rel in code_files:
        parts = Path(rel).parts
        if parts and parts[0] in {"services", "src"} and len(parts) >= 2:
            services.add("/".join(parts[:2]))
        elif len(parts) >= 2:
            services.add(parts[0])
    return sorted(services)


def build_repo_map(root: Path, files: Iterable[str], compute_hashes: bool = False) -> dict:
    root = root.resolve()
    detected = []
    language_counts: dict[str, int] = {}
    file_entries: list[dict[str, object]] = []
    code_paths: list[str] = []
    code_file_count = 0
    for rel in files:
        rel_path = Path(rel)
        p = root / rel_path
        if not p.is_file():
            continue
        size = p.stat().st_size
        rel_norm = rel_path.as_posix()
        entry: dict[str, object] = {"path": rel_norm, "size": size}
        lang = _lang_for_path(p)
        if lang:
            detected.append(lang)
            language_counts[lang] = language_counts.get(lang, 0) + 1
            code_file_count += 1
            code_paths.append(rel_norm)
        if compute_hashes and size <= 5 * 1024 * 1024:
            sha1 = hashlib.sha1(p.read_bytes()).hexdigest()
            entry["hash"] = f"sha1:{sha1}"
        file_entries.append(entry)

    # Entry points (heuristic by filename)
    entry_names = {
        "main.py",
        "__main__.py",
        "index.py",
        "index.js",
        "index.ts",
        "index.jsx",
        "index.tsx",
    }
    entrypoints = sorted([rel for rel in code_paths if Path(rel).name in entry_names])

    # Dependency graph and centrality
    graph = build_dep_graph(root)
    centrality_map = _centrality(graph)
    node_list = [
        {"path": n, "centrality": centrality_map[n]} for n in centrality_map
    ]
    node_list.sort(key=lambda x: (-x["centrality"], x["path"]))
    top_nodes = node_list[:5]

    # Test coverage heuristic
    test_files = {f for f in code_paths if f.startswith("tests/")}
    non_test_code = [f for f in code_paths if not f.startswith("tests/")]
    tested: set[str] = set()
    for cp in non_test_code:
        stem = Path(cp).stem
        ext = Path(cp).suffix
        candidates = {
            f"tests/test_{stem}{ext}",
            f"tests/{stem}_test{ext}",
            f"tests/{stem}.test{ext}",
            f"tests/{stem}.spec{ext}",
        }
        if candidates & test_files:
            tested.add(cp)
    tested_files = len(tested)
    untested_files = len(non_test_code) - tested_files
    coverage_pct = (
        tested_files / len(non_test_code) * 100 if non_test_code else 0.0
    )

    # CI tools summary
    ci = analysis_summarize_ci.summarize(root)
    ci_tools = {
        "gh_actions": ci["ci_tools"]["gh_actions"],
        "dockerfiles": ci["ci_tools"]["dockerfiles"],
        "python": ci["python"],
        "node": ci["node"],
        "notes": ci["notes"],
    }

    # Services
    rules = _read_codeowners(root)
    services: list[dict[str, object]] = []
    for svc in _service_candidates(root, non_test_code):
        svc_files = [p for p in non_test_code if p.startswith(f"{svc}/")]
        languages = sorted({
            _lang_for_path(root / p) for p in svc_files if _lang_for_path(root / p)
        })
        svc_set = set(svc_files)
        deps_in: set[str] = set()
        deps_out: set[str] = set()
        for src, dsts in graph.items():
            if src in svc_set:
                for dst in dsts:
                    if dst not in svc_set:
                        deps_out.add(dst)
            else:
                for dst in dsts:
                    if dst in svc_set:
                        deps_in.add(src)
        no_tests = sorted(Path(f).name for f in svc_files if f not in tested)
        high_cent = sorted(
            Path(f).name
            for f in svc_files
            if centrality_map.get(f, 0) > 0.5
        )
        service = {
            "name": Path(svc).name,
            "path": svc,
            "languages": languages,
            "files": len(svc_files),
            "deps_in": sorted(deps_in),
            "deps_out": sorted(deps_out),
            "owners": [],
            "risks": {
                "no_tests": no_tests,
                "high_centrality": high_cent,
            },
        }
        service_path = service["path"].replace("\\", "/")
        service["path"] = service_path
        service["owners"] = _owners_for(service_path, rules) if rules else []
        services.append(service)
    services.sort(key=lambda x: x["path"])

    data = {
        "version": "0.2.0",
        "root": str(root),
        "detected_languages": sorted(set(detected)),
        "language_counts": language_counts,
        "files": file_entries,
        "stats": {
            "file_count": len(file_entries),
            "code_file_count": code_file_count,
        },
        "entrypoints": entrypoints,
        "top_centrality_nodes": top_nodes,
        "test_coverage_summary": {
            "tested_files": tested_files,
            "untested_files": untested_files,
            "coverage_pct": round(coverage_pct, 2),
        },
        "ci_tools": ci_tools,
        "services": services,
    }
    return data


def save_repo_map(data: dict, outpath: Path) -> None:
    outpath.parent.mkdir(parents=True, exist_ok=True)
    outpath.write_text(json.dumps(data, indent=2))<|MERGE_RESOLUTION|>--- conflicted
+++ resolved
@@ -55,11 +55,7 @@
                     continue
                 parts = s.split()
                 if len(parts) >= 2:
-<<<<<<< HEAD
                     pattern = parts[0]
-=======
-                    pattern = parts[0].lstrip("/")
->>>>>>> 8090620b
                     owners = [p for p in parts[1:] if p.startswith("@")]
                     rules.append((pattern, owners))
             return rules
@@ -67,7 +63,6 @@
 
 
 def _owners_for(path_rel: str, rules: list[tuple[str, list[str]]]) -> list[str]:
-<<<<<<< HEAD
     """Resolve owners for a repo-relative path using GitHub-like matching (last match wins).
     Handles patterns that may begin with '/'."""
     p = path_rel.replace("\\", "/")
@@ -75,13 +70,6 @@
     for pattern, o in rules:
         patt = pattern.lstrip("/")
         if fnmatch.fnmatch(p, patt) or fnmatch.fnmatch(p + "/", patt):
-=======
-    """Resolve owners for a repo-relative path using GitHub-like matching (last match wins)."""
-    p = path_rel.replace("\\", "/")
-    owners: list[str] = []
-    for pattern, o in rules:
-        if fnmatch.fnmatch(p, pattern) or fnmatch.fnmatch(p + "/", pattern):
->>>>>>> 8090620b
             owners = o
     return owners
 
