<<<<<<< HEAD
"""Security utilities for Silhouette Core.

Re-export the :mod:`scanner` helpers so callers can simply::

    from silhouette_core.security import scan_path
"""

from . import scanner
from .scanner import scan_path, scan_paths, scan_text

__all__ = ["scan_path", "scan_paths", "scan_text", "scanner"]
=======
"""Security utilities for Silhouette Core."""
>>>>>>> b91a13bb
<|MERGE_RESOLUTION|>--- conflicted
+++ resolved
@@ -1,4 +1,3 @@
-<<<<<<< HEAD
 """Security utilities for Silhouette Core.
 
 Re-export the :mod:`scanner` helpers so callers can simply::
@@ -9,7 +8,4 @@
 from . import scanner
 from .scanner import scan_path, scan_paths, scan_text
 
-__all__ = ["scan_path", "scan_paths", "scan_text", "scanner"]
-=======
-"""Security utilities for Silhouette Core."""
->>>>>>> b91a13bb
+__all__ = ["scan_path", "scan_paths", "scan_text", "scanner"]