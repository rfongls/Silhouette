--- conflicted
+++ resolved
@@ -258,11 +258,7 @@
     "in_glob",
     required=False,
     type=str,
-<<<<<<< HEAD
     help="Literal glob for NDJSON files, e.g. 'out/fhir/ndjson/*.ndjson' (quote on PowerShell).",
-=======
-    help="Literal glob for NDJSON files, e.g. 'out/fhir/ndjson/*.ndjson' (quote on PowerShell)",
->>>>>>> 306e0cb5
 )
 @click.option(
     "--in-dir",
@@ -276,17 +272,13 @@
 @click.option(
     "--tx-cache", default=None, help="Directory with ValueSet JSON for offline terminology checks"
 )
-<<<<<<< HEAD
 @click.option("--fail-fast/--no-fail-fast", default=False, show_default=True, help="Stop at first error")
-=======
->>>>>>> 306e0cb5
 @click.option(
     "--server",
     default="http://localhost:8080/fhir",
     show_default=True,
     help="HAPI FHIR base URL (used with --hapi)",
 )
-<<<<<<< HEAD
 def fhir_validate_cmd(in_glob, in_dir, hapi, partner, tx_cache, fail_fast, server):
     """Validate NDJSON FHIR resources."""
     import glob
@@ -314,36 +306,13 @@
         paths = sorted(Path(in_dir).glob("*.ndjson"))
     else:
         raise click.UsageError("Provide either --in <glob> or --in-dir <folder>.")
-
-=======
-def fhir_validate_cmd(in_glob, in_dir, hapi, partner, tx_cache, server):
-    """Validate NDJSON FHIR resources."""
-    import glob
-    import json
-    from .validators.fhir_profile import (
-        validate_structural_with_pydantic,
-        validate_uscore_jsonschema,
-    )
-
-    paths: list[Path] = []
-    if in_glob:
-        paths = [Path(p) for p in glob.glob(in_glob)]
-    elif in_dir:
-        paths = sorted(Path(in_dir).glob("*.ndjson"))
-    else:
-        raise click.UsageError("Provide either --in <glob> or --in-dir <folder>.")
-
->>>>>>> 306e0cb5
     if not paths:
         raise click.ClickException("No NDJSON files found for input.")
 
     click.echo(f"Preparing to validate {len(paths)} file(s).")
-<<<<<<< HEAD
 
     ok = 0
     bad = 0
-=======
->>>>>>> 306e0cb5
 
     for p in paths:
         with open(p, "r", encoding="utf-8") as fh:
@@ -352,7 +321,6 @@
                 if not line:
                     continue
                 res = json.loads(line)
-<<<<<<< HEAD
                 try:
                     validate_uscore_jsonschema(res)
                     validate_structural_with_pydantic(res)
@@ -371,14 +339,6 @@
                     click.echo(f"[FAIL] {rtype}/{rid} at {loc}: {msg}", err=True)
                     if fail_fast:
                         raise click.ClickException("Fail-fast enabled; stopping on first error.")
-=======
-                validate_uscore_jsonschema(res)
-                validate_structural_with_pydantic(res)
-                if tx_cache:
-                    from .validators.fhir_profile import validate_terminology
-
-                    validate_terminology(res, tx_cache)
->>>>>>> 306e0cb5
 
     if hapi:
         click.echo(f"Validating against HAPI server: {server}")
