import json
import os
import pathlib
import sys
from pathlib import Path

import click

from . import __version__
from .analysis import hotpaths as analysis_hotpaths
from .analysis import service as analysis_service
from .analysis import suggest_tests as analysis_suggest_tests
from .analysis import summarize_ci as analysis_summarize_ci
<<<<<<< HEAD
from .impact.impact_set import compute_impact
from .patch.pr_body import compose_pr_body
from .patch.propose import propose_patch as propose_patch_fn
=======
>>>>>>> bac38638
from .repo_adapter import LocalRepoAdapter
from .repo_map import build_repo_map, save_repo_map
from .run_artifacts import record_run

DEFAULT_PROFILE = "profiles/core/policy.yaml"

def _echo(s):
    click.echo(s, err=False)


def _load_graph(root: Path):
    try:
        from .graph.dep_graph import build_dep_graph
        return build_dep_graph(root)
    except Exception:
        graph: dict[str, set[str]] = {}
        for p in root.rglob("*.py"):
            graph[p.relative_to(root).as_posix()] = set()
        return graph

@click.group(context_settings={"help_option_names": ["-h","--help"]})
@click.version_option(__version__, prog_name="silhouette")
def main():
    """Silhouette Core — survivable, cross-language AI agent framework."""


@main.group("repo")
def repo_cmd():
    """Repository utilities."""
    pass


@repo_cmd.command("map")
@click.argument("source")
@click.option("--json-out", default="repo_map.json", show_default=True)
@click.option("--html-out", default="repo_map.html", show_default=True)
@click.option("--no-html", is_flag=True, help="Skip HTML rendering")
@click.option("--compute-hashes", is_flag=True, help="Compute file hashes")
def repo_map_cmd(source, json_out, html_out, no_html, compute_hashes):
    """Create a repository map for ``source``."""
    adapter = LocalRepoAdapter(pathlib.Path(source))
    adapter.fetch(source)
    files = adapter.list_files(["**/*"])
    with record_run(
        "repo_map",
        {
            "compute_hashes": compute_hashes,
            "json_out": Path(json_out).name,
            "html_out": None if no_html else Path(html_out).name,
        },
        repo_root=adapter.root,
        policy_path=pathlib.Path("policy.yaml"),
    ) as run_dir:
        data = build_repo_map(adapter.root, files, compute_hashes=compute_hashes)
        json_path = run_dir / Path(json_out).name
        save_repo_map(data, json_path)
        if not no_html:
            from .report.html_report import render_repo_map_html

            html_path = run_dir / Path(html_out).name
            render_repo_map_html(data, html_path)
    msg = f"Wrote {json_path}"
    if not no_html:
        msg += f" and {html_path}"
    _echo(msg)

@main.command("run")
@click.option("--profile", default=DEFAULT_PROFILE, show_default=True, help="Policy/profile YAML")
@click.option("--student-model", envvar="STUDENT_MODEL", default=None, help="Path to student model")
@click.option("--offline", is_flag=True, help="Force offline stub generation")
def run_cmd(profile, student_model, offline):
    """Start the interactive agent REPL."""
    os.environ["SILHOUETTE_PROFILE"] = profile
    if student_model:
        os.environ["STUDENT_MODEL"] = student_model
    if offline:
        os.environ["SILHOUETTE_OFFLINE"] = "1"
    from cli.main import main as repl
    sys.exit(repl())

@main.command("eval")
@click.option("--suite", required=True, help="Path to eval suite YAML")
@click.option("--require_runtime_env", is_flag=True, help="Fail if Docker/runtime not available")
def eval_cmd(suite, require_runtime_env):
    """Run the eval harness on a suite."""
    from eval.eval import main as eval_main
    sys.argv = ["eval", "--suite", suite] + (["--require_runtime_env"] if require_runtime_env else [])
    sys.exit(eval_main())

@main.command("build-runner")
@click.option("--suite", required=True)
@click.option("--require-runtime-env", is_flag=True)
def build_runner_cmd(suite, require_runtime_env):
    """Run containerized compile/test suites."""
    from eval.build_runner import main as br
    sys.argv = ["build_runner", "--suite", suite] + (["--require_runtime_env"] if require_runtime_env else [])
    sys.exit(br())

@main.command("synth-traces")
@click.option("--lane", multiple=True, help="Restrict to lanes (repeatable)")
def synth_traces_cmd(lane):
    """Convert runtime passes into KD traces."""
    from scripts.synthesize_traces import main as synth
    sys.argv = ["synthesize_traces"] + sum([["--lane", lane_name] for lane_name in lane], [])
    sys.exit(synth())

@main.command("train")
@click.option("--cfg", default="config/train.yaml", show_default=True)
@click.option("--mode", type=click.Choice(["sft","kd"]), default="sft", show_default=True)
def train_cmd(cfg, mode):
    """Train student via SFT or KD."""
    if mode == "sft":
        from training.train_sft import main as sft
        sys.argv = ["train_sft", "--cfg", cfg]
        sys.exit(sft())
    else:
        from training.train_kd import main as kd
        sys.argv = ["train_kd", "--cfg", cfg]
        sys.exit(kd())

@main.command("selfcheck")
@click.option("--policy", default=DEFAULT_PROFILE, show_default=True)
def selfcheck_cmd(policy):
    """Run policy & tool self-check."""
    from scripts.selfcheck import main as sc
    sys.argv = ["selfcheck", "--policy", policy]
    sys.exit(sc())

@main.command("package")
@click.option("--out", default="dist/", show_default=True)
def package_cmd(out):
    """Build wheel/sdist into dist/."""
    import subprocess
    pathlib.Path(out).mkdir(exist_ok=True, parents=True)
    subprocess.check_call([sys.executable, "-m", "build", "--wheel", "--sdist", "--outdir", out])
    _echo("Artifacts in " + out)

@main.command("quantize")
@click.option("--method", type=click.Choice(["int8","gguf","onnx-int8"]), required=True)
@click.option("--src", required=True)
@click.option("--out", required=True)
def quantize_cmd(method, src, out):
    """Quantize/export a student model for edge/CPU deployment."""
    from scripts.quantize import main as q
    sys.argv = ["quantize", "--method", method, "--src", src, "--out", out]
    sys.exit(q())

@main.command("latency")
def latency_cmd():
    """Run latency probe."""
    from scripts.latency_probe import main as lp
    sys.argv = ["latency_probe"]
    sys.exit(lp())

@main.command("license")
@click.option("--customer-id", required=True)
@click.option("--out", default="artifacts/licenses")
def license_cmd(customer_id, out):
    """Issue a customer license and embed ID into WATERMARK.json."""
    import sys

    from scripts.issue_customer_license import main as issue

    sys.argv = [
        "issue_customer_license",
        "--customer-id",
        customer_id,
        "--out",
        out,
    ]
    sys.exit(issue())


@main.group("analyze")
def analyze_group():
    """Static analyses."""
    pass


@analyze_group.command("hotpaths")
@click.option("--json", "json_out", is_flag=True, help="Output JSON")
def analyze_hotpaths_cmd(json_out):
    root = Path(".")
    graph = _load_graph(root)
    data = analysis_hotpaths.analyze(graph)
    if json_out:
        click.echo(json.dumps(data))
    else:
        for n in data["nodes"]:
            _echo(f"{n['path']}: {n['centrality']:.2f}")


@analyze_group.command("service")
@click.argument("path")
@click.option("--json", "json_out", is_flag=True, help="Output JSON")
def analyze_service_cmd(path, json_out):
    root = Path(".")
    graph = _load_graph(root)
    data = analysis_service.analyze(path, graph, root)
    if json_out:
        click.echo(json.dumps(data))
    else:
        _echo(data["service"])


@main.group("suggest")
def suggest_group():
    """Suggestions."""
    pass


@suggest_group.command("tests")
@click.argument("path")
@click.option("--json", "json_out", is_flag=True, help="Output JSON")
def suggest_tests_cmd(path, json_out):
    data = analysis_suggest_tests.suggest(path)
    if json_out:
        click.echo(json.dumps(data))
    else:
        _echo(str(data))


@main.group("summarize")
def summarize_group():
    """Summaries."""
    pass


@summarize_group.command("ci")
@click.option("--json", "json_out", is_flag=True, help="Output JSON")
def summarize_ci_cmd(json_out):
    root = Path(".")
    data = analysis_summarize_ci.summarize(root)
    if json_out:
        click.echo(json.dumps(data))
    else:
        _echo(str(data))

<<<<<<< HEAD

@main.group("propose")
def propose_group():
    """Proposals."""
    pass


@propose_group.command("patch")
@click.option("--goal", required=True)
@click.option("--hint", multiple=True, help="File hints")
@click.option("--strategy", default="textual", show_default=True)
def propose_patch_cmd(goal, hint, strategy):
    hints = list(hint)
    with record_run(
        "propose_patch",
        {"goal": goal, "hints": hints, "strategy": strategy},
        policy_path=Path("policy.yaml"),
    ) as run_dir:
        result = propose_patch_fn(goal, hints=hints, strategy=strategy)
        diff_path = run_dir / "proposed_patch.diff"
        diff_path.write_text(result["diff"], encoding="utf-8")
        impact = compute_impact(result["summary"]["files_changed"])
        (run_dir / "impact_set.json").write_text(
            json.dumps(impact), encoding="utf-8"
        )
        pr_body = compose_pr_body(goal, impact, result["summary"])
        (run_dir / "proposed_pr_body.md").write_text(pr_body, encoding="utf-8")
    _echo(f"Wrote {diff_path}")

=======
>>>>>>> bac38638
if __name__ == "__main__":
    main()<|MERGE_RESOLUTION|>--- conflicted
+++ resolved
@@ -11,12 +11,9 @@
 from .analysis import service as analysis_service
 from .analysis import suggest_tests as analysis_suggest_tests
 from .analysis import summarize_ci as analysis_summarize_ci
-<<<<<<< HEAD
 from .impact.impact_set import compute_impact
 from .patch.pr_body import compose_pr_body
 from .patch.propose import propose_patch as propose_patch_fn
-=======
->>>>>>> bac38638
 from .repo_adapter import LocalRepoAdapter
 from .repo_map import build_repo_map, save_repo_map
 from .run_artifacts import record_run
@@ -255,8 +252,6 @@
     else:
         _echo(str(data))
 
-<<<<<<< HEAD
-
 @main.group("propose")
 def propose_group():
     """Proposals."""
@@ -285,7 +280,5 @@
         (run_dir / "proposed_pr_body.md").write_text(pr_body, encoding="utf-8")
     _echo(f"Wrote {diff_path}")
 
-=======
->>>>>>> bac38638
 if __name__ == "__main__":
     main()