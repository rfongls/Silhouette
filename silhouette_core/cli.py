--- conflicted
+++ resolved
@@ -468,178 +468,6 @@
     else:
         _echo(str(data))
 
-
-<<<<<<< HEAD
-=======
-@main.group("security")
-@click.option("--scope", default=None, help="Scope file, CIDR, or domains")
-@click.option("--out", default="out/security", show_default=True, help="Output directory")
-@click.option(
-    "--ack-authorized",
-    is_flag=True,
-    help="Acknowledge you are authorized for active operations",
-)
-@click.pass_context
-def security_group(ctx, scope, out, ack_authorized):
-    """Cybersecurity utilities."""
-    ctx.ensure_object(dict)
-    ctx.obj.update({"scope": scope, "out": Path(out), "ack": ack_authorized})
-
-
-def _require_auth(ctx, dry_run):
-    if not dry_run and not ctx.obj.get("ack"):
-        raise click.ClickException("--ack-authorized flag required for active runs")
-
-
-def _write_stub(ctx, name: str, content: str = "stub") -> Path:
-    out: Path = ctx.obj["out"]
-    out.mkdir(parents=True, exist_ok=True)
-    path = out / f"{name}_stub.txt"
-    path.write_text(content, encoding="utf-8")
-    return path
-
-
-@security_group.command("assess")
-@click.option("--dry-run", is_flag=True, help="Preview actions without executing")
-@click.pass_context
-def security_assess(ctx, dry_run):
-    """Assess security posture (stub)."""
-    _require_auth(ctx, dry_run)
-    path = _write_stub(ctx, "assess")
-    click.echo(f"Wrote {path}")
-
-
-@security_group.command("evidence")
-@click.option("--source", default=".", show_default=True, help="Source directory")
-@click.option("--dry-run", is_flag=True, help="Preview actions without executing")
-@click.pass_context
-def security_evidence(ctx, source, dry_run):
-    """Capture evidence artifacts (stub)."""
-    _require_auth(ctx, dry_run)
-    path = _write_stub(ctx, "evidence", f"source={source}\n")
-    click.echo(f"Wrote {path}")
-
-
-@security_group.command("map-controls")
-@click.option("--framework", default="nist_csf", show_default=True)
-@click.option("--dry-run", is_flag=True, help="Preview actions without executing")
-@click.pass_context
-def security_map_controls(ctx, framework, dry_run):
-    """Map evidence to control frameworks (stub)."""
-    _require_auth(ctx, dry_run)
-    path = _write_stub(ctx, f"map_{framework}")
-    click.echo(f"Wrote {path}")
-
-
-@security_group.command("report")
-@click.option(
-    "--format",
-    "fmt",
-    type=click.Choice(["md", "html", "pdf"]),
-    default="md",
-    show_default=True,
-)
-@click.option("--dry-run", is_flag=True, help="Preview actions without executing")
-@click.pass_context
-def security_report(ctx, fmt, dry_run):
-    """Generate security report (stub)."""
-    _require_auth(ctx, dry_run)
-    path = _write_stub(ctx, f"report.{fmt}")
-    click.echo(f"Wrote {path}")
-
-
-@security_group.command("scan")
-@click.option("--tool", required=True, help="Scanner to run")
-@click.option("--dry-run", is_flag=True, help="Preview actions without executing")
-@click.pass_context
-def security_scan(ctx, tool, dry_run):
-    """Run defensive scanners (stub)."""
-    _require_auth(ctx, dry_run)
-    path = _write_stub(ctx, f"scan_{tool}")
-    click.echo(f"Wrote {path}")
-
-
-@security_group.group("pentest")
-@click.pass_context
-def security_pentest(ctx):
-    """External penetration testing commands (stub)."""
-    pass
-
-
-def _pentest_stub(ctx, name: str, dry_run: bool):
-    _require_auth(ctx, dry_run)
-    path = _write_stub(ctx, f"pentest_{name}")
-    click.echo(f"Wrote {path}")
-
-
-@security_pentest.command("recon")
-@click.option("--dry-run", is_flag=True, help="Preview actions without executing")
-@click.pass_context
-def security_pentest_recon(ctx, dry_run):
-    """Reconnaissance phase (stub)."""
-    _pentest_stub(ctx, "recon", dry_run)
-
-
-@security_pentest.command("net-survey")
-@click.option("--dry-run", is_flag=True, help="Preview actions without executing")
-@click.pass_context
-def security_pentest_net_survey(ctx, dry_run):
-    """Network survey phase (stub)."""
-    _pentest_stub(ctx, "net_survey", dry_run)
-
-
-@security_pentest.command("dast")
-@click.option("--dry-run", is_flag=True, help="Preview actions without executing")
-@click.pass_context
-def security_pentest_dast(ctx, dry_run):
-    """Dynamic application security testing (stub)."""
-    _pentest_stub(ctx, "dast", dry_run)
-
-
-@security_pentest.command("api")
-@click.option("--dry-run", is_flag=True, help="Preview actions without executing")
-@click.pass_context
-def security_pentest_api(ctx, dry_run):
-    """API testing phase (stub)."""
-    _pentest_stub(ctx, "api", dry_run)
-
-
-@security_group.command("capture")
-@click.option("--dry-run", is_flag=True, help="Preview actions without executing")
-@click.pass_context
-def security_capture(ctx, dry_run):
-    """Capture network traffic (stub)."""
-    _require_auth(ctx, dry_run)
-    path = _write_stub(ctx, "capture")
-    click.echo(f"Wrote {path}")
-
-
-@security_group.command("pcap")
-@click.option("--dry-run", is_flag=True, help="Preview actions without executing")
-@click.pass_context
-def security_pcap(ctx, dry_run):
-    """PCAP processing (stub)."""
-    _require_auth(ctx, dry_run)
-    path = _write_stub(ctx, "pcap")
-    click.echo(f"Wrote {path}")
-
-
-@security_group.command("ids")
-@click.option(
-    "--engine",
-    type=click.Choice(["zeek", "suricata"]),
-    default="zeek",
-    show_default=True,
-)
-@click.option("--dry-run", is_flag=True, help="Preview actions without executing")
-@click.pass_context
-def security_ids(ctx, engine, dry_run):
-    """IDS analysis (stub)."""
-    _require_auth(ctx, dry_run)
-    path = _write_stub(ctx, f"ids_{engine}")
-    click.echo(f"Wrote {path}")
-
->>>>>>> 0a643c2c
 @main.group("propose")
 def propose_group():
     """Proposals."""
