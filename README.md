# 🌑 Silhouette Core

**Silhouette** is a survivable, modular, and scalable AI agent—designed to persist even when modern infrastructure cannot. It is purpose-aligned, hardware-flexible, and built to be carried, revived, and evolved across any environment.

---

## 🔍 What It Does

* **Alignment-First**: Loads persona constraints and values from DSL configuration (`persona.dsl`).
* **Memory & Context**: Records conversations in logs and replays them into structured memory for recall.
* **Capability Modules**: Supports plug-in modules that extend functionality (math, graph, search, etc.).
* **Offline-First**: Detects network absence and throttles or bypasses non-critical modules.
* **Scalable Execution**: Profiles system resources to choose edge, mid-tier, or full-node behavior; executes modules in parallel or across multiple hosts.
* **Self-Monitoring**: Provides CLI commands for drift detection, session summarization, and persona auditing.
* **Self-Replication**: Exports a profile, distills knowledge, quantizes models, packages a clone, and deploys to other environments.

---

## 🖥️ System Requirements

* **Python**: 3.8+ (3.10 recommended)
* **RAM**:

  * Edge devices (e.g., Raspberry Pi 4): ≥ 1 GB
  * Mid-tier deployments: ≥ 4 GB
* **Disk**: 500 MB for code + models, plus space for logs and memory
* **Optional**: GPU or DSP for accelerated quantized models

---

## 🚀 Installation

```bash
git clone https://github.com/your-org/Silhouette.git
cd Silhouette
pip install -r requirements.txt -r requirements-dev.txt
```

> **Note:** For production, you may install only runtime requirements (`requirements.txt`) and include optional backends (`llama.cpp`, `onnxruntime`, or `transformers`).
> **Docker**: A containerized image is available:
>
> ```bash
> docker pull your-org/silhouette:latest
> docker run -it your-org/silhouette:latest
> ```

---

## 📂 Project Structure

```text
Silhouette/
├── cli/                        # CLI entrypoint with REPL commands
│   └── main.py
├── silhouette_core/            # Core library modules
│   ├── offline_mode.py         # Safe-mode & throttling utilities
│   ├── selfcheck_engine.py     # File & memory integrity checks
│   ├── replay_log_to_memory.py # Rebuild memory.jsonl from logs
│   ├── module_executor.py      # Local parallel executor
│   ├── distributed_executor.py # Stub for multi-node execution
│   ├── agent_controller.py     # Spawn/fork/merge agents
│   ├── agent_messaging.py      # Inter-agent communication
│   ├── memory_merge.py         # Merge or diff agent memories
│   ├── persona_diff.py         # Compare persona DSL across agents
│   ├── drift_detector.py       # Tone/intent drift analysis
│   ├── session_summarizer.py   # Human-readable session summaries
│   ├── persona_audit.py        # Persona compliance checks
│   ├── profile_exporter.py     # Export persona/memory/modules profile
│   ├── distiller.py            # Knowledge distillation & compression
│   ├── quantize_models.py      # Embedding/model quantization
│   └── package_clone.py        # Build a deployable clone archive
├── config/                     # Config schemas for performance, drift, distillation
│   ├── performance.yml
│   ├── drift.yml
│   └── distillation.yml
├── docs/                       # Markdown guides and examples
│   ├── monitoring.md
│   ├── self_replication.md
│   ├── deploy-guide.md
│   ├── agent_api.md
│   ├── agent_scenarios.md
│   └── examples/
│       ├── drift_config.yml
│       └── distillation_config.yml
├── tests/                      # Unit & integration tests
├── export.py                   # Encrypted backup script
├── restore.py                  # Encrypted restore script
├── CHANGELOG.md
├── ACCOMPLISHMENTS.md
├── PHASES.md
├── MILESTONES.md
├── training_data/              # Curriculum datasets per module
│   └── reasoner/
│       ├── stage1_sample.jsonl   # Seed examples for Stage 1
│       └── stage1_full.jsonl     # Full Stage 1 dataset (to be generated)
└── README.md                   # This file
```

---

## ⚙️ Usage Guide

### CLI Quickstart

```bash
python -m cli.main
```

**Key commands** (type `:help` in the REPL for full list):

| Command                   | Description                                              |
| ------------------------- | -------------------------------------------------------- |
| `:reload`                 | Reload DSL and modules                                   |
| `:modules`                | List available capability modules                        |
| `:replay`                 | Replay session logs into `memory.jsonl`                  |
| `:selfcheck`              | Check file and memory integrity                          |
| `:selfcheck --full`       | Full audit: drift, summary, persona compliance           |
| `:export-profile`         | Export persona, memory, and module profile (JSON or ZIP) |
| `:distill`                | Run knowledge distillation pipeline                      |
| `:drift-report`           | Report drift in tone or intent                           |
| `:summary`                | Summarize latest session                                 |
| `:persona-audit`          | Audit memory entries against persona rules               |
| `:backup`                 | Create encrypted backup archive                          |
| `:agent spawn <template>` | Spawn a new agent from template                          |
| `:agent fork <id>`        | Fork an existing agent’s memory                          |
| `:agent merge <a> <b>`    | Merge two agents’ memories                               |
| `:agent list`             | List running agents                                      |
| `:agent deploy <target>`  | Deploy a clone archive to `<target>` (local or SSH)      |
| `:exit` / `:quit`         | Exit the REPL                                            |

## Quickstart (Agent MVP)

Silhouette Core runs fully **self-hosted**. No external billing or network calls are required.

```bash
# (Optional) for real local model output:
pip install transformers accelerate torch --extra-index-url https://download.pytorch.org/whl/cpu

# Run the CLI
python -m cli.main
```

**Examples**

* Normal prompt:

  ```
  > What is an agent?
  ```
* Tool use (explicit):

  ```
  > use:echo hello world
  > use:calc 2+2
  ```
* Alignment/deny:

  ```
  > [prompt that violates persona deny_on]
  → returns deny message
  ```

If `transformers` or the model is not installed, the agent replies with a deterministic
**offline stub** (still aligned and formatted).

## Roadmap (Post-Phase-1)

- **0–2 Weeks:** Harden MVP — safe tools, eval runner, session logs, deny_on tests, pinned deps.
- **Weeks 3–4:** Seed data (10–50 ex), SFT via existing trainer, student > stub on basics, eval artifacts.
- **Weeks 5–6:** Teacher outputs, KD via existing distiller, quantization preview with CPU latency <3s.
- **Weeks 7–8:** Introduce a Profile, extend `:selfcheck`, expand eval suite (formatting/refusals/multi-turn).

See **PHASES.md** and **MILESTONES.md** for acceptance criteria and tasks.

## Running Evaluations
```bash
python -m eval.eval --suite eval/suites/basics.yaml
python -m eval.eval --suite eval/suites/profile_core.yaml
python -m eval.eval --suite eval/suites/dev_python.yaml
python -m eval.eval --suite eval/suites/dev_python_advanced.yaml
python -m eval.eval --suite eval/suites/dev_html.yaml
python -m eval.eval --suite eval/suites/dev_html_advanced.yaml
python -m eval.eval --suite eval/suites/dev_java.yaml
python -m eval.eval --suite eval/suites/dev_java_advanced.yaml
python -m eval.eval --suite eval/suites/dev_csharp.yaml
python -m eval.eval --suite eval/suites/dev_csharp_advanced.yaml
python -m eval.eval --suite eval/suites/dev_android.yaml
python -m eval.eval --suite eval/suites/dev_android_advanced.yaml
```
The eval runner executes prompts through the **Agent** loop, not just the model. The developer suites target practical engineering tasks across Android, Python, HTML/CSS, Java, and C#. They require a real model and **auto-skip** when the generator is offline (offline stub). CI should fail if the basics suite fails.

### Runtime developer suites (compile/run)
These suites require a real model and a Python runtime. They **auto-skip** unless enabled.

**File fence convention**
````md
```file: app/main.py
```python
# code
```

```file: tests/test_app.py
```python
# code
```
````

**Run locally**
```bash
# FastAPI + SQLModel + pytest suite
ENABLE_RUNTIME_EVAL=1 STUDENT_MODEL=models/student-core-kd \
python -m eval.build_runner --suite eval/suites/dev_python_fastapi_runtime.yaml

# ML suite: sklearn + torch
ENABLE_RUNTIME_EVAL=1 STUDENT_MODEL=models/student-core-kd \
python -m eval.build_runner --suite eval/suites/dev_python_ml_runtime.yaml
```

### Skills (RAG-to-Skill) and Registry
Skills are declared in `skills/registry.yaml`. The agent auto-loads registered skills at startup. Ingest new docs and synthesize a skill wrapper plus tests:
```bash
python scripts/ingest_skill.py --name textstat --docs docs_src/textstat.md --pattern "frequency|token|char" --desc "Simple text stats"
pytest -q skills/textstat/tests
```

### Runtime skill eval
```bash
ENABLE_RUNTIME_EVAL=1 python -m eval.build_runner --suite eval/suites/dev_skill_runtime.yaml
```

### Use a trained student for eval
```bash
# Point the agent to your trained student
STUDENT_MODEL=models/student-core python -m eval.eval --suite eval/suites/basics.yaml

# Write a JSON report to artifacts/eval_report.json
STUDENT_MODEL=models/student-core python scripts/eval_report.py
```

<<<<<<< HEAD
## Scoreboard (HTML)
After running self-checks, evals, or runtime suites, build a static summary:
```bash
python scripts/scoreboard.py
# open artifacts/scoreboard/index.html
```

## Versioned Skills
Skills live under `skills/<name>/vN/` and load as `name@vN`.
Promote a skill to a new version:
```bash
python scripts/promote_skill_version.py --name http_get_json --from_version v1 --to_version v2
```


=======
>>>>>>> 94756bb6
## Quantization & Latency

You can export a **draft quantized artifact** and measure short-answer latency locally.

### Export (offline-friendly)
```bash
# INT8 dynamic quantization (CPU). Falls back to a stub if libs are unavailable.
python scripts/quantize.py --method int8 --src models/student-core-kd --out models/student-core-int8
# GGUF placeholder (writes stub + next steps)
python scripts/quantize.py --method gguf --src models/student-core-kd --out models/student-core-gguf
```

### Latency probe
```bash
# Default model or offline stub
python scripts/latency_probe.py
# KD student
STUDENT_MODEL=models/student-core-kd python scripts/latency_probe.py
# INT8 export
STUDENT_MODEL=models/student-core-int8 python scripts/latency_probe.py
```

### Target (CPU)
Short-answer latency target is **< 3s** for a single sentence response.

| Model                  | Device | Method       | p50 (s) | mean (s) | Notes                    |
|------------------------|--------|--------------|---------|----------|--------------------------|
| student-core (baseline)| CPU    | fp32 / stub  | TBD     | TBD      | offline stub is instant  |
| student-core-kd        | CPU    | fp32         | TBD     | TBD      | set `STUDENT_MODEL` path |
| student-core-int8      | CPU    | int8-dynamic | TBD     | TBD      | via `scripts/quantize.py`|


## Profile & Self-check

The core profile lives at `profiles/core/policy.yaml` and defines:
- Allowed tools
- Tone
- Deny rules reference
- Latency budget
- Required skills

Run a local self-check:
```bash
python scripts/selfcheck.py --policy profiles/core/policy.yaml
# Optional: point to a trained model for latency timing
STUDENT_MODEL=models/student-core-kd python scripts/selfcheck.py --policy profiles/core/policy.yaml
```
The script prints a summary and writes `artifacts/selfcheck.json`. It exits non-zero if tools are missing, deny checks fail, latency exceeds budget, or required skills are absent.

## Training (Reuse Existing Trainers)
We reuse:
- `silhouette_core/training_loop.py` for SFT
- `silhouette_core/distiller.py` for KD

Wrappers & adapters:
```bash
python -m training.train_sft --cfg config/train.yaml
python -m training.train_kd  --cfg config/train.yaml
```
Data flows through adapters (`training/adapters/*`) and a simple dataloader into the existing loops.

## How It Works (Phase 1)

CLI → Agent.loop()
→ Alignment (deny_on)
→ If "use:<tool> ..." → ToolRegistry.invoke()
→ Else → generate_text() → local HF model or offline stub
→ format (tone) → stdout

- **No external API billing**
- **Explicit tool call protocol** for now; automatic tool selection comes later
- **Domain-agnostic** by design

*Full command reference is available in* [CLI Reference](docs/cli_reference.md).

---

## 📦 Package & Deploy Clone (Self-Replication)

```bash
# 1. Export current agent profile
python -m silhouette_core.profile_exporter --out silhouette_profile.json

# 2. Distill knowledge for edge
python -m silhouette_core.distiller --profile silhouette_profile.json

# 3. Quantize embeddings/models
python -m silhouette_core.quantize_models --input distillate.json

# 4. Package clone archive
python -m silhouette_core.package_clone --profile silhouette_profile.json --distill distillate.json --out silhouette_clone_v1.zip

# 5. Deploy to another host or device
python -m agent_controller deploy user@remote:/path

# 6. On target, run edge launcher
python -m silhouette_core.edge_launcher --profile silhouette_profile.json
```

---

## Module Training & Deployment

This pipeline ensures each module has its own knowledge ingestion, index, fine‑tuned adapter, and runtime deployment:

1. **Prepare Content**
   Place raw source files under `modules/<module_name>/docs/`.

2. **Embed & Index**

   ```bash
   python embedding_engine.py --module=<module_name>
   python index_builder.py   --module=<module_name> --index-type=faiss
   ```

   * Generates `modules/<module_name>/embeddings/` with `chunks.jsonl` and `vectors.npy`.
   * Builds a FAISS index in `modules/<module_name>/index/faiss.index`.

3. **Train Adapter**

   ```bash
   python trainer.py \
     --module=<module_name> \
     --method=lora \
     --adapter-output=modules/<module_name>/adapter/
   ```

   * Loads base model, applies LoRA training over module chunks, and outputs `adapter/pytorch_adapter.bin`.

4. **Registry Metadata**
   Ensure each module folder contains `module.json`, for example:

   ```json
   {
     "name": "hl7_transform",
     "version": "0.1.3",
     "base_model": "gpt-base-v1",
     "adapter_path": "adapter/pytorch_adapter.bin",
     "index_path": "index/faiss.index"
   }
   ```

5. **Publish & Version**

   * CI automatically bumps version, tags artifacts, and pushes to your registry.

   * **Optional**: Publish adapters and indexes to the Hugging Face Hub for distribution:

     ```bash
     python -c "from peft import PeftModel;\
     ```

from peft import PeftModel; m=PeftModel.from\_pretrained('modules/<module>/adapter'); m.push\_to\_hub('your-org/<module>-adapter')"
python -c "from silhouette\_core.index import ModuleIndex; idx=ModuleIndex.load('modules/<module>/index'); idx.push\_to\_hub('your-org/<module>-index')"
\`\`\`

* Consumers can then load via:

  ```python
  from peft import PeftModel
  from silhouette_core.index import ModuleIndex

  model = PeftModel.from_pretrained('your-org/<module>-adapter')
  idx = ModuleIndex.from_hub('your-org/<module>-index')
  ```

6. **Serve**\*\*
   At runtime, the API Gateway and Router pick top‑K modules, spin up Module Runner workers that:

   * Load `module.json`, FAISS index, and adapter weights.
 * Retrieve top context chunks.
 * Run inference with the adapter loaded.
   Results are merged by the Combiner into a unified response.

7. **Self‑Updating Loop**
   On changes to docs or code, CI re‑runs ingestion, indexing, and training—ensuring modules are always up to date.

*After generating teacher responses, merge them into a single training set with:*

```bash
python silhouette_core/merge_teacher_outputs.py
```

For the Codex handoff prompt and validation steps, see
`training_data/reasoner/CODEX_HANDOFF_STAGE1.md`

---

## ❓ LLM Integration

To give Silhouette Core a true “brain,” you need to plug in a pretrained LLM and inference engine. Without an LLM, the framework can only perform semantic search and deterministic module logic.

1. **Choose a Base Checkpoint**

   * e.g. Llama 2, MPT, GPT-2, or any compatible model artifact.

2. **Install Inference Runtime**

   * For PyTorch: `pip install torch transformers peft`
   * For CPU‐optimized: `pip install onnxruntime`
   * For ultra‐lightweight: compile and use `llama.cpp`

3. **Adapter Training**

   ```bash
   python trainer.py \
     --module=<module_name> \
     --base-model=/path/to/base/model \
     --method=lora \
     --adapter-output=modules/<module_name>/adapter/
   ```

   Yields a small adapter file: `adapter/pytorch_adapter.bin`

4. **Runtime Wiring**
   In `silhouette_core/module_executor.py`, load the model and adapter:

   ```python
   from transformers import AutoModelForCausalLM, AutoTokenizer
   from peft import PeftModel

   base = "/path/to/base/model"
   adapter = f"modules/{module_name}/adapter"

   tokenizer = AutoTokenizer.from_pretrained(base)
   model = AutoModelForCausalLM.from_pretrained(base)
   model = PeftModel.from_pretrained(model, adapter)

   inputs = tokenizer(prompt, return_tensors="pt")
   outputs = model.generate(**inputs)
   answer = tokenizer.decode(outputs[0], skip_special_tokens=True)
   ```

5. **Prompt+Retrieve+Generate**

   * Retrieve top‑K chunks from FAISS.
   * Prepend them to your prompt.
   * Call `generate()` on the combined prompt to get free‑form answers.

6. **Combiner Logic**
   If multiple modules run, feed their outputs into a small “merge” prompt or heuristic to form the final response.

---

## 🧠 Edge-Deployment LLM Distillation & Quantization

To run a capable generative model on resource-constrained hardware, use a teacher–student distillation plus quantization pipeline:

1. **Teacher–Student Distillation**

   * **Teacher**: Run a large cloud-based LLM (e.g. GPT-3.5, Llama 2-70B) to generate `<prompt, response>` pairs over your module prompts and retrieved context.
   * **Student**: Choose a compact model (e.g. Llama 2-7B or GPT-NeoX-3B). Fine-tune the student on the distilled data using QLoRA or adapter-LoRA:

     ```bash
     python train_adapter.py \
       --base-model path/to/student-model \
       --train-file distill_data.jsonl \
       --method qlora \
       --adapter-output modules/<module>/adapter/qlora
     ```
   * Produces a student adapter (e.g. `modules/<module>/adapter/qlora/pytorch_adapter.bin`) that approximates teacher behavior.

2. **Quantization**

   * Convert the student (or adapter-enhanced checkpoint) to 4‑ or 8‑bit using bitsandbytes or similar:

     ```bash
     python quantize_models.py \
       --input modules/<module>/adapter/qlora/pytorch_adapter.bin \
       --bits 4 \
       --out modules/<module>/adapter/qlora4b.bin
     ```
   * Reduces memory footprint from several GBs to under 1 GB with minimal accuracy loss.

3. **Edge Inference**

   * Use a lightweight runtime (e.g. `llama.cpp`, `ggml`, `onnxruntime`) that supports quantized weights.
   * In `module_executor.py`, load the quantized student:

     ```python
     model = load_quantized_model("modules/<module>/adapter/qlora4b.bin")
     answer = model.generate_with_retrieval(query, retrieve_fn)
     ```

4. **Retention of RAG Pipeline**

   * Continue using FAISS retrieval to fetch context chunks.
   * Prepend chunks to student prompts so the model grounds answers in your module data.

5. **Final Recipe**

   ```bash
   # 1. Generate distillation data
   python teacher_generate.py --module hl7_transform --model gpt-3.5 --out distill.jsonl

   # 2. Train student via QLoRA
   python train_adapter.py \
     --base-model llama-7b \
     --train-file distill.jsonl \
     --method qlora \
     --adapter-output modules/hl7_transform/adapter/qlora

   # 3. Quantize to 4-bit
   python quantize_models.py \
     --input modules/hl7_transform/adapter/qlora/pytorch_adapter.bin \
     --bits 4 \
     --out modules/hl7_transform/adapter/qlora4b.bin

   # 4. Run on edge (see module_executor snippet above)
   ```

This approach gives you near–large-model quality on hardware with only a few GB of RAM and no GPU.

### Walkthrough: Teacher–Student Distillation Step-by-Step

1. **Teacher Setup & Data Generation**

   * Use a locally hosted or Hugging Face–hosted teacher model (e.g. a large Llama 2 or GPT-style checkpoint) to generate high-quality `<prompt, response>` pairs without relying on an external API key.
   * Example `teacher_generate.py` using `transformers` and a local model:

     ```python
     import json
     from transformers import AutoModelForCausalLM, AutoTokenizer, pipeline

     # Load your teacher model (path can be local or Hugging Face ID)
     TEACHER_MODEL = "/path/to/teacher-model"  # e.g. llama-2-70b, or another large checkpoint

     tokenizer = AutoTokenizer.from_pretrained(TEACHER_MODEL)
     model = AutoModelForCausalLM.from_pretrained(
         TEACHER_MODEL,
         device_map="auto"
     )
     generator = pipeline(
         "text-generation",
         model=model,
         tokenizer=tokenizer,
         max_length=512,
         do_sample=False
     )

     def generate_examples(prompts, out_file="distill.jsonl"):
         with open(out_file, "w") as fout:
             for prompt in prompts:
                 full_prompt = "You are an expert code assistant.
     ```

" + prompt
outputs = generator(full\_prompt)
generated = outputs\[0]\["generated\_text"]
\# Strip the prompt prefix from the generated text
completion = generated\[len(full\_prompt):]
example = {"prompt": prompt, "completion": completion}
fout.write(json.dumps(example) + "
")

````
 if __name__ == "__main__":
     # Example usage
     sample_prompts = ["How do I merge two sorted lists in Python?", "Compute the nth Fibonacci number."]
     generate_examples(sample_prompts)
 ```
````

2\. **Review and Clean Data**

* Manually inspect `distill.jsonl` for formatting or content issues; remove or correct any outliers.

3. **Adapter Training**

   * Run your QLoRA/LoRA trainer to fine-tune the student model on the distilled examples:

     ```bash
     python train_adapter.py \
       --base-model /path/to/llama-7b \
       --train-file distill.jsonl \
       --method qlora \
       --adapter-output modules/<module>/adapter/qlora
     ```
   * Outputs a student adapter at `modules/<module>/adapter/qlora/pytorch_adapter.bin`.

4. **Quantization**

   * Quantize the adapter-enhanced weights to 4‑bit:

     ```bash
     python quantize_models.py \
       --input modules/<module>/adapter/qlora/pytorch_adapter.bin \
       --bits 4 \
       --out modules/<module>/adapter/qlora4b.bin
     ```

5. **Evaluation**

   * Validate student performance with a test suite (`evaluate_student.py`), for example:

     ```bash
     python evaluate_student.py \
       --model-path modules/<module>/adapter/qlora4b \
       --test-file training_data/reasoner/stage1_test.jsonl
     ```
   * Compare answers against expected outputs and review quality.

6. **Deploy & Verify**

   * Update your `module.json` version, then restart or hot‑reload the agent.
   * Verify inference end-to-end:

     ```bash
     python -m cli.main --no-repl --cmd ":modules" --cmd "How do I sort a list in Python?"
     ```

Now you have a clear path from a powerful teacher model to a resource‑efficient student deployed in Silhouette Core.

---

---

## 🧩 Python Reasoning & Coding Module

For focused complex reasoning and Python-based problem solving, introduce a dedicated **reasoner** module:

1. **Base Model Selection**

   * **Recommended**: Code Llama 7B (best Python synthesis, quantizes to \~2–3 GB at 4‑bit).
   * **Alternatives**: StarCoder 7B, Llama 2 7B, or distilled GPT‑NeoX 3B (for <2 GB targets).

2. **Adapter-Tune on Reasoning Data**

   * Prepare a JSONL of `<prompt, code_solution>` pairs (Project Euler, StackOverflow examples):

     ```bash
     python prepare_reasoning_data.py --out reasoning_data.jsonl
     ```
   * Fine-tune via QLoRA:

     ```bash
     python train_adapter.py \
       --base-model code-llama-7b \
       --train-file reasoning_data.jsonl \
       --method qlora \
       --adapter-output modules/reasoner/adapter/
     ```

3. **Quantize for Edge**

   ```bash
   python quantize_models.py \
     --input modules/reasoner/adapter/pytorch_adapter.bin \
     --bits 4 \
     --out modules/reasoner/adapter/qlora4b.bin
   ```

4. **Module Executor Wiring**
   In `silhouette_core/module_executor.py`:

   ```python
   from transformers import AutoModelForCausalLM, AutoTokenizer
   from peft import PeftModel

   def load_reasoner():
       base = "code-llama-7b"
       adapter = "modules/reasoner/adapter/qlora4b.bin"
       tok = AutoTokenizer.from_pretrained(base)
       model = AutoModelForCausalLM.from_pretrained(base)
       model = PeftModel.from_pretrained(model, adapter)
       return tok, model

   def reason(query: str):
       tok, model = load_reasoner()
       inputs = tok(query, return_tensors="pt").to(model.device)
       out = model.generate(**inputs, max_new_tokens=256)
       return tok.decode(out[0], skip_special_tokens=True)
   ```

5. **Optional Code Execution Sandbox**

   * To validate generated Python, run in a secure subprocess:

     ```python
     import subprocess, tempfile

     def run_python(code: str):
         with tempfile.NamedTemporaryFile(suffix=".py", delete=False) as f:
             f.write(code.encode())
         proc = subprocess.run(["python", f.name], capture_output=True, text=True)
         return proc.stdout, proc.stderr
     ```

**Workflow**: User query → Router picks **reasoner** → Retrieve (if needed) → Generate code + explanation → Optionally execute → Return result.

---

## 💻 Training Infrastructure Options

Silhouette Core supports multiple training setups to fit your hardware, budget, and timeline:

1. **Local GPU (Laptop)** – QLoRA fine-tuning on 2×6 GB GPUs (e.g., gaming laptop).
2. **Local GPU (Workstation)** – High-memory GPU (e.g., NVIDIA A100 40 GB or RTX 4090).
3. **Local CPU-only** – CPU with offload and 32 GB system RAM (no GPU).
4. **Hugging Face Managed Training** – Spin up a managed job on the Hugging Face Hub.
5. **Hugging Face Inference API (Teacher Only)** – Use a large HF-inference endpoint for distillation without training infra.

### Comparative Overview

| Setup                     | Model Params | GPU        | Host Memory | Train Time        | Cost Estimate                |
| ------------------------- | ------------ | ---------- | ----------- | ----------------- | ---------------------------- |
| Local Laptop              | 7 B          | 2×6 GB     | 32 GB RAM   | 3–5 hrs           | \$0 (owned hardware)         |
| Local Workstation         | 70 B         | 1×40 GB    | 64 GB RAM   | 30–45 min         | \$0 (owned hardware)         |
| Local CPU-only            | 7 B          | None       | 32 GB RAM   | 12–24 hrs         | \$0                          |
| HF Managed (7 B student)  | 7 B          | A100 40 GB | —           | 1–2 hrs           | \$1.50–\$3 / hr              |
| HF Managed (70 B teacher) | 70 B         | A100 80 GB | —           | 30–45 min         | \$3–\$6 / hr                 |
| HF API Teacher–Student    | 100 B → 7 B  | None (API) | —           | Distill time only | \$0.02 / 1k tokens (approx.) |

> *Train Time estimates assume QLoRA with 3 epochs on \~2 000 examples. Costs reflect GPU‐hourly rates or API token pricing.*

---

## 🛠️ Authoring & Extension

### Persona DSL Authoring

Silhouette Core loads persona constraints and behavior from `persona.dsl`. To integrate the ChatGPT‑style persona and maintain its purpose memory, add the following block to your `persona.dsl`:

```dsl
# persona.dsl
[
  {
    "id": "chatgpt_core",
    "name": "Silhouette ChatGPT Persona",
    "description": "A helpful, concise, and knowledgeable AI assistant that specializes in reasoning, code generation, and long-term self-management.",
    "memory": [
      {
        "type": "system",
        "content": "You are Silhouette Core's built-in AI assistant, inheriting ChatGPT's persona: always precise, courteous, and focused on problem-solving. Remember your purpose: to enable survival, self-replication, and modular intelligence."
      }
    ],
    "rules": [
      {"when": {"role": "user"}, "then": {"tone": "helpful", "style": "concise"}},
      {"when": {"topic": "coding"}, "then": {"style": "detailed", "format": "code-blocks"}},
      {"when": {"topic": "architecture"}, "then": {"style": "diagrammatic"}}
    ]
  }
]
```

Reload this persona in the REPL with:

```bash
:reload persona.dsl
```

Now every session will automatically include the ChatGPT‑style assistant and its purpose memory in the conversation context.

Refer to [docs/persona\_authoring.md](docs/persona_authoring.md) for full DSL syntax and advanced behaviors

> **Tip:** You can tie your core philosophy—defined in `docs/philosophy.md`—directly into your persona by importing its key statements. For example, load the philosophy file at startup and inject each top-level bullet into your `persona.dsl` `memory` section so the agent always recalls its guiding principles.

### Performance Profiles

* Edit `config/performance.yml` to define new profiles:

  * **edge**: minimal modules, aggressive throttling
  * **mid-tier**: balanced CPU/memory usage
  * **core**: full-module parallel execution

### Environment Variables

* `SILHOUETTE_OFFLINE=1` — Force safe/offline mode
* `SILHOUETTE_LOG_DIR` — Custom log directory (default `logs/`)
* `SILHOUETTE_PROFILE` — Default profile for `edge_launcher.py`

---

## 🤖 Automated LLM Training with Codex

Silhouette Core includes a built-in Codex controller that can automatically generate and update all of your training and inference helper scripts without external API calls.

Add this job to your GitHub Actions workflow (e.g. `.github/workflows/auto_dev.yaml`):

```yaml
name: Auto-Development
on:
  push:
    paths:
      - 'modules/**/docs/**'
      - 'silhouette_core/**'
      - 'trainer.py'
      - 'distiller.py'
jobs:
  codex-training:
    runs-on: ubuntu-latest
    steps:
      - uses: actions/checkout@v3
      - name: Install dependencies
        run: pip install -r requirements.txt -r requirements-dev.txt
      - name: Run Codex Controller
        run: python -m silhouette_core.codex_controller
```

This workflow will:

1. Regenerate or update:

   * `prepare_reasoning_data.py`
   * `train_adapter.py`
   * `quantize_models.py`
   * `module_executor.py`
2. Execute the generated scripts in CI (if configured) to ingest data, train adapters, quantize models, and publish artifacts.

By using the local Codex controller, you maintain full offline capability and avoid external API dependencies.

---

## Manual Training

For step-by-step local training instructions, see [docs/manual_training_guide.md](docs/manual_training_guide.md).

Automated runs are orchestrated via the [train.yml](.github/workflows/train.yml) workflow.

---

## 🤝 Contributing & Roadmap

* For detailed handoff & pipeline instructions, see [Handoff & Developer Guide](docs/HANDOFF_GUIDE.md).

Contributions are welcome! See [docs/contributing.md](docs/contributing.md) for guidelines and our GitHub Projects board for upcoming phases.

---

## 💬 Support

If you encounter issues or have questions:

* Open a GitHub Issue in this repo
* Join the `#silhouette-core` channel on our Slack workspace

---

## 📜 License

MIT or custom license defined by project initiator.<|MERGE_RESOLUTION|>--- conflicted
+++ resolved
@@ -237,7 +237,6 @@
 STUDENT_MODEL=models/student-core python scripts/eval_report.py
 ```
 
-<<<<<<< HEAD
 ## Scoreboard (HTML)
 After running self-checks, evals, or runtime suites, build a static summary:
 ```bash
@@ -252,9 +251,6 @@
 python scripts/promote_skill_version.py --name http_get_json --from_version v1 --to_version v2
 ```
 
-
-=======
->>>>>>> 94756bb6
 ## Quantization & Latency
 
 You can export a **draft quantized artifact** and measure short-answer latency locally.
