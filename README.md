# 🌑 Silhouette Core

**Silhouette Core** is a survivable, modular, and scalable AI agent framework.  
It is purpose-aligned, hardware-flexible, and built to be **carried, revived, and evolved** across any environment — even when modern infrastructure is unavailable.

---

## 🌐 Vision

Silhouette Core is a **general, self-hostable agent system**. It is designed to:

* Operate offline or in constrained environments.  
* Learn and refine skills across multiple ecosystems (Python, Java, .NET, Android, Web, C++).  
* Support compliance and provenance (license scanning, redaction, watermarking, licensing).  
* Continuously improve itself through **training → evaluation → distillation → redeployment**.  
* Distill large models into **small, survivable agents** that can run on the edge.  

Language runtimes are **capability modules** the agent can exercise.  
Silhouette Core itself is **not an app** — it is the engine that demonstrates how agents can persist, replicate, and evolve safely.

---

## 🎯 Purpose

Silhouette Core is a **general, self-hostable agent framework**. Its purpose is to:

- Operate safely in **offline or constrained environments**.  
- Support **training, distillation, and quantization** so large models can be distilled into small, task-focused agents.  
- Evaluate itself across **multiple programming ecosystems** (Python, Java, .NET, Android, Web, C++).  
- Learn continuously through a **data flywheel**: runtime evals → traces → training.  
- Provide **skills** (tools, wrappers) the agent can ingest dynamically.  
- Enforce **compliance and provenance**: redaction, license scanning, watermarks, customer licensing.  

---

## 🛠 End Goal

The end state (Phase 10) is a **production-ready agent system** that can:

- **Generate, compile, and test** code across languages in isolated containers (Python, Web, Java, .NET, Android, C++).  
- **Train itself** on successes via curated KD traces.  
- **Run on edge devices** via quantized exports (<3s latency on CPU).  
- **Provide governance** through licensing, watermarking, and compliance gates.  
- Be packaged, released, and licensed as a **trustworthy, cross-language development agent**.

---

## 🔍 What It Does (Current Features)

* **Alignment-first agent loop**: persona DSL config (`persona.dsl`), deny rules, self-check.  
* **Memory & context**: logs interactions, replays into structured memory JSONL.  
* **Skills system**: dynamic tool registry (`skills/registry.yaml`), versioned (`name@vN`).  
* **Runtime evals**: cross-language build/test inside Docker (Java, .NET, Android, Web, Python, C++).  
* **Linters**: Python (ruff, black), Web/JS (eslint), C++ (clang-tidy optional).  
* **Offline-first mode**: deterministic stub generation when models are unavailable.
* **Training adapters**: SFT + KD wrappers (student models distilled from teacher traces).
* **Research Toolpack (offline)**: read PDF → index (SQLite FTS5) → search/retrieve → cite [n]. Requires citations for research prompts.
* **Cybersecurity Toolpack**: authorized scans & audits — Nmap (host/top-1000), OWASP ZAP baseline, Trivy (image/fs), Checkov (IaC), CIS local checks, CVE lookup; scope-guarded & containerized.
* **Cybersecurity Reference Pack**: CDSE/NIST checklists and references mapped to findings, plus task orchestration that produces cited assessment reports.
* **Interoperability Toolkit**: HL7 v2, C-CDA, and X12 translators with mock connectors, validators, and end-to-end tests.
* **Data Flywheel v2**: runtime traces auto-promoted to curated datasets by lane.
* **Compliance**: SPDX license scan, redaction rules, configurable thresholds.
* **Regression gates**: enforce pass-rate thresholds and latency budgets in CI.
* **Provenance**: WATERMARK.json in every artifact with repo commit + SHA256.
* **Self-replication**: export profiles, distill knowledge, quantize models, package clones.
* **Release governance**: structured release pipeline with attached compliance and provenance artifacts.
* **Customer licensing**: issue per-customer license files and embed IDs into WATERMARK.json.

### Interoperability at a glance

Ready-made diagrams cover HL7 v2 ↔ FHIR mapping, TEFCA/QHIN flows, IHE XDS.b exchanges, Direct Secure Messaging, SMART on FHIR authorization, prior authorization (FHIR + X12), MDM entity resolution, and HIE record locator queries. See [docs/interoperability](docs/interoperability/).

---

## 📂 Project Structure

```text
Silhouette/
├── cli/                        # Legacy REPL
├── silhouette_core/            # Core library + new CLI
│   ├── cli.py                  # Unified `silhouette` CLI
│   ├── agent_controller.py     # Spawn/fork/merge agents
│   ├── offline_mode.py         # Safe-mode & throttling
│   ├── distiller.py            # Knowledge distillation
│   ├── quantize_models.py      # Quantization routines
│   └── package_clone.py        # Build deployable clone archive
├── eval/                       # Eval runner & suites
├── scripts/                    # Utilities
│   ├── scoreboard.py
│   ├── scoreboard_history.py
│   ├── regression_gate.py
│   ├── synthesize_traces.py
│   ├── promote_traces.py
│   ├── quantize.py
│   ├── latency_probe.py
│   ├── watermark_artifact.py
│   ├── verify_watermark.py
│   └── issue_customer_license.py
├── training/                   # SFT/KD adapters
├── skills/                     # Skills registry + versioned skills
├── profiles/                   # Policy YAMLs
├── security/                   # License scanner + redaction
├── artifacts/                  # Scoreboards, latency logs, traces
├── config/                     # Gates, train, lanes
├── docs/                       # Guides & philosophy
├── RELEASE.md                  # Release playbook
├── CHANGELOG.md                # Changelog
├── LICENSE                     # Proprietary license
├── COMPLIANCE.md               # Compliance policy
├── CUSTOMER_LICENSE_TEMPLATE.md# Customer license template
├── PHASES.md                   # Phase-by-phase breakdown
├── MILESTONES.md               # PR-by-PR milestones
└── README.md                   # This file
````

---

## ⚙️ Install & CLI

Dev install:

```bash
pip install -e .[all]
```

Run:

```bash
silhouette run --profile profiles/core/policy.yaml
silhouette eval --suite eval/suites/basics.yaml
silhouette build-runner --suite eval/suites/dev_java_runtime_ext.yaml
silhouette train --mode sft --cfg config/train.yaml
silhouette selfcheck --policy profiles/core/policy.yaml
silhouette package --out dist/
silhouette quantize --method int8 --src models/student-core-kd --out models/student-core-int8
SILHOUETTE_EDGE=1 STUDENT_MODEL=models/student-core-int8 silhouette latency
silhouette license --customer-id ORG-1234
```

---

## 🧪 Running Evaluations

Basics:

```bash
silhouette eval --suite eval/suites/basics.yaml
```

Developer stacks:

```bash
silhouette eval --suite eval/suites/dev_python.yaml
silhouette eval --suite eval/suites/dev_java.yaml
silhouette eval --suite eval/suites/dev_dotnet_runtime.yaml
```

Runtime (compile/run in Docker):

```bash
ENABLE_RUNTIME_EVAL=1 silhouette build-runner --suite eval/suites/dev_java_runtime_ext.yaml
ENABLE_RUNTIME_EVAL=1 silhouette build-runner --suite eval/suites/dev_dotnet_runtime_ext.yaml
ENABLE_RUNTIME_EVAL=1 silhouette build-runner --suite eval/suites/dev_android_runtime_ext.yaml
ENABLE_RUNTIME_EVAL=1 silhouette build-runner --suite eval/suites/dev_web_runtime.yaml
ENABLE_RUNTIME_EVAL=1 silhouette build-runner --suite eval/suites/dev_python_runtime.yaml
ENABLE_RUNTIME_EVAL=1 silhouette build-runner --suite eval/suites/dev_cpp_runtime.yaml
```

---

## 🧠 Training & Data Flywheel

Passing runtime evals are logged into lane-specific buckets:

```bash
silhouette eval --suite eval/suites/basics.yaml
```

Developer stacks:

```bash
silhouette eval --suite eval/suites/dev_python.yaml
silhouette eval --suite eval/suites/dev_java.yaml
silhouette eval --suite eval/suites/dev_dotnet_runtime.yaml
```

Curate and deduplicate:

```bash
ENABLE_RUNTIME_EVAL=1 silhouette build-runner --suite eval/suites/dev_java_runtime_ext.yaml
ENABLE_RUNTIME_EVAL=1 silhouette build-runner --suite eval/suites/dev_dotnet_runtime_ext.yaml
ENABLE_RUNTIME_EVAL=1 silhouette build-runner --suite eval/suites/dev_android_runtime_ext.yaml
ENABLE_RUNTIME_EVAL=1 silhouette build-runner --suite eval/suites/dev_web_runtime.yaml
ENABLE_RUNTIME_EVAL=1 silhouette build-runner --suite eval/suites/dev_python_runtime.yaml
ENABLE_RUNTIME_EVAL=1 silhouette build-runner --suite eval/suites/dev_python_fastapi_runtime.yaml
ENABLE_RUNTIME_EVAL=1 silhouette build-runner --suite eval/suites/dev_python_ml_runtime.yaml
ENABLE_RUNTIME_EVAL=1 silhouette build-runner --suite eval/suites/dev_skill_runtime.yaml
```

Probe latency in edge mode:

```bash
SILHOUETTE_EDGE=1 STUDENT_MODEL=models/student-core-int8 silhouette latency
```

Reports to `artifacts/latency/latency.json`.

---

## 🛡 Security & Compliance

* **SPDX license scanning** with whitelist/denylist.
* **Redaction rules** for logs and traces.
* **Regression gates** enforce lane pass rates + latency budgets.
* See [COMPLIANCE.md](COMPLIANCE.md).

---

## 🔐 Licensing & Watermarks

* **Proprietary LICENSE**: no training/fine-tuning/redistribution without contract.
* **CUSTOMER\_LICENSE\_TEMPLATE.md**: rendered by `scripts/issue_customer_license.py`.
* **Customer licensing**:

  ```bash
  silhouette license --customer-id ORG-1234
  ```

  Produces `artifacts/licenses/license_ORG-1234_<date>.md` and updates WATERMARK.json.
* **WATERMARK.json**: includes provenance (commit, SHA256, license tag, customer ID).

### Customer Licensing

Issue a license and embed provenance:

```bash
silhouette license --customer-id ORG-1234
```

### Customer Licensing

Issue a license and embed provenance:

```bash
silhouette license --customer-id ORG-1234
```

### Customer Licensing

Issue a license and embed provenance:

```bash
silhouette license --customer-id ORG-1234
```
Outputs:

* `artifacts/licenses/license_ORG-1234_<date>.md` (rendered contract)
* Updates `WATERMARK.json` with customer_id + license_date

---

## 📊 Scoreboards & Gates

Run and build:

```bash
python scripts/scoreboard.py
python scripts/scoreboard_history.py
python scripts/regression_gate.py --report artifacts/scoreboard/latest.json --previous artifacts/scoreboard/previous.json
```

Artifacts:

* `artifacts/scoreboard/index.html` (latest)
* `artifacts/scoreboard/phase-N.html` (snapshot)
* `artifacts/scoreboard/history.html` (trend dashboard)
* `artifacts/gates/gate_summary.json` (regression gate status)

---

## 🛣 Roadmap (Phases)

| Phase | PRs     | Focus                                       |
| ----- | ------- | ------------------------------------------- |
| 1–3   | 1–3     | Core agent hardening                        |
| 2     | 4–5     | Training foundation                         |
| 3     | 6–9     | Distillation & quantization                 |
| 4     | 10–11.2 | Profiles + evals                            |
| 5     | 12–14   | Skills & dataset flywheel v1                |
| 6     | 15–18   | Compliance & provenance                     |
| 7     | 19–21   | Cross-language expansion (Web, Python, C++) |
| 8     | 22–23   | Continuous improvement (traces, gates)      |
| 9     | 24–25   | Packaging & edge deployment                 |
| 10    | 26–27   | Release & licensing                         |

---

## 🚀 Release & Licensing

Silhouette Core uses a structured release pipeline:
- Version bump in `pyproject.toml` + tag push.
- CI builds and runs regression gates.
- Artifacts are attached to GitHub release (wheel, scoreboard, compliance, watermark).
- See [RELEASE.md](RELEASE.md) for full checklist.
- Final Phase 10 summary: [docs/Phase_10_Completion.md](docs/Phase_10_Completion.md).

---

### HL7 Draft & Send — Web UI (with presets)

1. Start the MLLP server (or point to a partner endpoint).
   ```bash
   python -m interfaces.hl7.mllp_server
   ```

2. Start the web app:

   ```bash
   uvicorn server:app --reload --port 8080
   ```

3. Open [http://localhost:8080/ui/hl7](http://localhost:8080/ui/hl7)

   * Pick a message type (VXU, RDE, ORM, OML, ORU:RAD, MDM, ADT, SIU, DFT)
   * Click **Load Example for Selected Type** to prefill JSON
   * Edit as needed → **Draft** or **Draft & Send** (sends via MLLP; shows ACK)

Targets in `config/hosts.yaml` populate the host/port dropdown.

<<<<<<< HEAD
### Agentic LLM Smoke (local vLLM/Ollama)

1) Start the HL7 listener (MLLP) and your OpenAI-compatible server:
   ```bash
   python -m interfaces.hl7.mllp_server &
   # vLLM example:
   vllm serve meta-llama/Meta-Llama-3-8B-Instruct --download-dir ./model_vault --port 8000 &
   # (Ollama OpenAI-compatible: set OPENAI_API_BASE=http://localhost:11434/v1 and choose your model)
   ```

2. Run the smoke:

   ```bash
   python scripts/agent_llm_smoke.py \
     --base http://localhost:8000/v1 \
     --model meta-llama/Meta-Llama-3-8B-Instruct \
     --host 127.0.0.1 --port 2575 \
     --message "Send a VXU for John Doe (CVX 208) to localhost:2575 and summarize the ACK."
```

If your model supports Tools API, it will return a tool call; otherwise it may emit a JSON fallback the script understands. On success you’ll see a short summary and an ACK (look for `MSA|AA|...`).


=======
>>>>>>> 3c10ad2b
### Codex-Driven Tests

- **On push/PR**: CI runs unit + E2E tests, builds the Profile Conformance report, and exports Mermaid diagrams.
- **On demand**: Comment `/codex test` on any PR to re-run tests and artifact generation.
- **Nightly (optional)**: A daily E2E subset runs on `main`. Enable/disable in `.github/workflows/nightly-e2e.yml`.

Artifacts (audit logs, conformance report, SVG diagrams) are attached to each workflow run under “Artifacts”.

## 📜 License

Silhouette Core is **proprietary**.
No training, fine-tuning, or redistribution without a written agreement.
See [`LICENSE`](LICENSE).<|MERGE_RESOLUTION|>--- conflicted
+++ resolved
@@ -327,7 +327,6 @@
 
 Targets in `config/hosts.yaml` populate the host/port dropdown.
 
-<<<<<<< HEAD
 ### Agentic LLM Smoke (local vLLM/Ollama)
 
 1) Start the HL7 listener (MLLP) and your OpenAI-compatible server:
@@ -350,9 +349,6 @@
 
 If your model supports Tools API, it will return a tool call; otherwise it may emit a JSON fallback the script understands. On success you’ll see a short summary and an ACK (look for `MSA|AA|...`).
 
-
-=======
->>>>>>> 3c10ad2b
 ### Codex-Driven Tests
 
 - **On push/PR**: CI runs unit + E2E tests, builds the Profile Conformance report, and exports Mermaid diagrams.
