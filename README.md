--- conflicted
+++ resolved
@@ -46,10 +46,6 @@
 - `:persona-audit` to verify persona adherence
 - `:selfcheck --full` for the complete audit
 - `:export-profile` to bundle persona, memory, and modules
-<<<<<<< HEAD
 - `python -m silhouette_core.distiller` to create distilled knowledge
 - `python -m silhouette_core.package_clone --profile silhouette_profile.json` to build a clone archive
 - `:agent deploy <path>` to deploy the latest `silhouette_clone_v1.zip`
-=======
-- `python -m silhouette_core.distiller` to create distilled knowledge
->>>>>>> ac972826
