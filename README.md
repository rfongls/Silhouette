--- conflicted
+++ resolved
@@ -50,7 +50,6 @@
 - `python -m silhouette_core.distiller` to create distilled knowledge
 - `python -m silhouette_core.package_clone --profile silhouette_profile.json` to build a clone archive
 - `:agent deploy <path>` to deploy the latest `silhouette_clone_v1.zip`
-<<<<<<< HEAD
 
 ## 🛰 Clone & Deploy
 
@@ -61,5 +60,3 @@
 
 For more details see `docs/self_replication.md` and the sample config in
 `docs/examples/distillation_config.yml`.
-=======
->>>>>>> 6e8f37ee
