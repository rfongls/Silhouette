--- conflicted
+++ resolved
@@ -250,16 +250,12 @@
 
 The output file `artifacts/traces/runtime_kd.jsonl` can be mixed into SFT/KD training via `config/train.yaml`. Set `TRACE_LICENSE` to label usage (default: `internal-training-only`).
 
-<<<<<<< HEAD
 ### File-fence SFT adapter
 Traces include file payloads. The `FileFenceAdapter` teaches the model to emit file fences directly:
 ```bash
 python scripts/synthesize_traces.py
 python -m training.train_sft --cfg config/train.yaml
 ```
-
-=======
->>>>>>> 7745bab6
 ## Scoreboard (HTML)
 After running self-checks, evals, or runtime suites, build a static summary:
 ```bash
@@ -274,10 +270,6 @@
 python scripts/promote_skill_version.py --name http_get_json --from_version v1 --to_version v2
 ```
 
-<<<<<<< HEAD
-
-=======
->>>>>>> 7745bab6
 ## Quantization & Latency
 
 You can export a **draft quantized artifact** and measure short-answer latency locally.
