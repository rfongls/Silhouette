# 🌑 Silhouette Core

**Silhouette** is a survivable, modular, and scalable AI agent—designed to persist even when modern infrastructure cannot. It is purpose-aligned, hardware-flexible, and built to be carried, revived, and evolved across any environment.

---

## 🔍 What It Does

* **Alignment-First**: Loads persona constraints and values from DSL configuration (`persona.dsl`).
* **Memory & Context**: Records conversations in logs and replays them into structured memory for recall.
* **Capability Modules**: Supports plug-in modules that extend functionality (math, graph, search, etc.).
* **Offline-First**: Detects network absence and throttles or bypasses non-critical modules.
* **Scalable Execution**: Profiles system resources to choose edge, mid-tier, or full-node behavior; executes modules in parallel or across multiple hosts.
* **Self-Monitoring**: Provides CLI commands for drift detection, session summarization, and persona auditing.
* **Self-Replication**: Exports a profile, distills knowledge, quantizes models, packages a clone, and deploys to other environments.

---

## 🖥️ System Requirements

* **Python**: 3.8+ (3.10 recommended)
* **RAM**:

  * Edge devices (e.g., Raspberry Pi 4): ≥ 1 GB
  * Mid-tier deployments: ≥ 4 GB
* **Disk**: 500 MB for code + models, plus space for logs and memory
* **Optional**: GPU or DSP for accelerated quantized models

---

## 🚀 Installation

```bash
git clone https://github.com/your-org/Silhouette.git
cd Silhouette
pip install -r requirements-dev.txt
```

> **Note:** For production, you may install only runtime requirements (`requirements.txt`) and include optional backends (`llama.cpp`, `onnxruntime`, or `transformers`).
> **Docker**: A containerized image is available:
>
> ```bash
> ```

docker pull your-org/silhouette\:latest
docker run -it your-org/silhouette\:latest

> ```
> ```

---

## 📂 Project Structure

```text
Silhouette/
├── cli/                        # CLI entrypoint with REPL commands
│   └── main.py
├── silhouette_core/            # Core library modules
│   ├── offline_mode.py         # Safe-mode & throttling utilities
│   ├── selfcheck_engine.py     # File & memory integrity checks
│   ├── replay_log_to_memory.py # Rebuild memory.jsonl from logs
│   ├── performance_profiler.py # Resource usage measurement
│   ├── module_executor.py      # Local parallel executor
│   ├── distributed_executor.py # Stub for multi-node execution
│   ├── agent_controller.py     # Spawn/fork/merge agents
│   ├── agent_messaging.py      # Inter-agent communication
│   ├── memory_merge.py         # Merge or diff agent memories
│   ├── persona_diff.py         # Compare persona DSL across agents
│   ├── drift_detector.py       # Tone/intent drift analysis
│   ├── session_summarizer.py   # Human-readable session summaries
│   ├── persona_audit.py        # Persona compliance checks
│   ├── profile_exporter.py     # Export persona/memory/modules profile
│   ├── distiller.py            # Knowledge distillation & compression
│   ├── quantize_models.py      # Embedding/model quantization
│   └── package_clone.py        # Build a deployable clone archive
├── config/                     # Config schemas for performance, drift, distillation
│   ├── performance.yml
│   ├── drift.yml
│   └── distillation.yml
├── docs/                       # Markdown guides and examples
│   ├── monitoring.md
│   ├── self_replication.md
│   ├── deploy-guide.md
│   ├── agent_api.md
│   ├── agent_scenarios.md
│   └── examples/
│       ├── drift_config.yml
│       └── distillation_config.yml
├── tests/                      # Unit & integration tests
├── export.py                   # Encrypted backup script
├── restore.py                  # Encrypted restore script
├── CHANGELOG.md
├── ACCOMPLISHMENTS.md
├── PHASES.md
├── MILESTONES.md
└── README.md                   # This file
```

---

## ⚙️ Usage Guide

### CLI Quickstart

```bash
python -m cli.main
```

**Key commands** (type `:help` in the REPL for full list):

| Command                   | Description                                              |
| ------------------------- | -------------------------------------------------------- |
| `:reload`                 | Reload DSL and modules                                   |
| `:modules`                | List available capability modules                        |
| `:replay`                 | Replay session logs into `memory.jsonl`                  |
| `:selfcheck`              | Check file and memory integrity                          |
| `:selfcheck --full`       | Full audit: drift, summary, persona compliance           |
| `:export-profile`         | Export persona, memory, and module profile (JSON or ZIP) |
| `:distill`                | Run knowledge distillation pipeline                      |
| `:drift-report`           | Report drift in tone or intent                           |
| `:summary`                | Summarize latest session                                 |
| `:persona-audit`          | Audit memory entries against persona rules               |
| `:backup`                 | Create encrypted backup archive                          |
| `:agent spawn <template>` | Spawn a new agent from template                          |
| `:agent fork <id>`        | Fork an existing agent’s memory                          |
| `:agent merge <a> <b>`    | Merge two agents’ memories                               |
| `:agent list`             | List running agents                                      |
| `:agent deploy <target>`  | Deploy a clone archive to `<target>` (local or SSH)      |
| `:exit` / `:quit`         | Exit the REPL                                            |

*Full command reference is available in* [CLI Reference](docs/cli_reference.md).

---

## 📦 Package & Deploy Clone (Self-Replication)

```bash
# 1. Export current agent profile
python -m silhouette_core.profile_exporter --out silhouette_profile.json

# 2. Distill knowledge for edge
python -m silhouette_core.distiller --profile silhouette_profile.json

# 3. Quantize embeddings/models
python -m silhouette_core.quantize_models --input distillate.json

# 4. Package clone archive
python -m silhouette_core.package_clone --profile silhouette_profile.json --distill distillate.json --out silhouette_clone_v1.zip

# 5. Deploy to another host or device
python -m agent_controller deploy user@remote:/path

# 6. On target, run edge launcher
python -m silhouette_core.edge_launcher --profile silhouette_profile.json
```

---

## Module Training & Deployment

This pipeline ensures each module has its own knowledge ingestion, index, fine‑tuned adapter, and runtime deployment:

1. **Prepare Content**
   Place raw source files under `modules/<module_name>/docs/`.

2. **Embed & Index**

   ```bash
   python embedding_engine.py --module=<module_name>
   python index_builder.py   --module=<module_name> --index-type=faiss
   ```

   * Generates `modules/<module_name>/embeddings/` with `chunks.jsonl` and `vectors.npy`.
   * Builds a FAISS index in `modules/<module_name>/index/faiss.index`.

3. **Train Adapter**

   ```bash
   python trainer.py \
     --module=<module_name> \
     --method=lora \
     --adapter-output=modules/<module_name>/adapter/
   ```

   * Loads base model, applies LoRA training over module chunks, and outputs `adapter/pytorch_adapter.bin`.

4. **Registry Metadata**
   Ensure each module folder contains `module.json`, for example:

   ```json
   {
     "name": "hl7_transform",
     "version": "0.1.3",
     "base_model": "gpt-base-v1",
     "adapter_path": "adapter/pytorch_adapter.bin",
     "index_path": "index/faiss.index"
   }
   ```

5. **Publish & Version**

   * CI automatically bumps version, tags artifacts, and pushes to your registry.

6. **Serve**
   At runtime, the API Gateway and Router pick top‑K modules, spin up Module Runner workers that:

   * Load `module.json`, FAISS index, and adapter weights.
   * Retrieve top context chunks.
   * Run inference with the adapter loaded.
     Results are merged by the Combiner into a unified response.

7. **Self‑Updating Loop**
   On changes to docs or code, CI re‑runs ingestion, indexing, and training—ensuring modules are always up to date.

---

## ❓ LLM Integration

To give Silhouette Core a true “brain,” you need to plug in a pretrained LLM and inference engine. Without an LLM, the framework can only perform semantic search and deterministic module logic.

1. **Choose a Base Checkpoint**

   * e.g. Llama 2, MPT, GPT-2, or any compatible model artifact.

2. **Install Inference Runtime**

   * For PyTorch: `pip install torch transformers peft`
   * For CPU‐optimized: `pip install onnxruntime`
   * For ultra‐lightweight: compile and use `llama.cpp`

3. **Adapter Training**

   ```bash
   python trainer.py \
     --module=<module_name> \
     --base-model=/path/to/base/model \
     --method=lora \
     --adapter-output=modules/<module_name>/adapter/
   ```

   Yields a small adapter file: `adapter/pytorch_adapter.bin`

4. **Runtime Wiring**
   In `silhouette_core/module_executor.py`, load the model and adapter:

   ```python
   from transformers import AutoModelForCausalLM, AutoTokenizer
   from peft import PeftModel

   base = "/path/to/base/model"
   adapter = f"modules/{module_name}/adapter"

   tokenizer = AutoTokenizer.from_pretrained(base)
   model = AutoModelForCausalLM.from_pretrained(base)
   model = PeftModel.from_pretrained(model, adapter)

   inputs = tokenizer(prompt, return_tensors="pt")
   outputs = model.generate(**inputs)
   answer = tokenizer.decode(outputs[0], skip_special_tokens=True)
   ```

5. **Prompt+Retrieve+Generate**

   * Retrieve top‑K chunks from FAISS.
   * Prepend them to your prompt.
   * Call `generate()` on the combined prompt to get free‑form answers.

6. **Combiner Logic**
   If multiple modules run, feed their outputs into a small “merge” prompt or heuristic to form the final response.

---

## 🧠 Edge-Deployment LLM Distillation & Quantization

To run a capable generative model on resource-constrained hardware, use a teacher–student distillation plus quantization pipeline:

1. **Teacher–Student Distillation**

   * **Teacher**: Run a large cloud-based LLM (e.g. GPT-3.5, Llama 2-70B) to generate `<prompt, response>` pairs over your module prompts and retrieved context.
   * **Student**: Choose a compact model (e.g. Llama 2-7B or GPT-NeoX-3B). Fine-tune the student on the distilled data using QLoRA or adapter-LoRA:

     ```bash
     python train_adapter.py \
       --base-model path/to/student-model \
       --train-file distill_data.jsonl \
       --method qlora \
       --adapter-output modules/<module>/adapter/qlora
     ```
   * Produces a student adapter (e.g. `modules/<module>/adapter/qlora/pytorch_adapter.bin`) that approximates teacher behavior.

2. **Quantization**

   * Convert the student (or adapter-enhanced checkpoint) to 4‑ or 8‑bit using bitsandbytes or similar:

     ```bash
     python quantize_models.py \
       --input modules/<module>/adapter/qlora/pytorch_adapter.bin \
       --bits 4 \
       --out modules/<module>/adapter/qlora4b.bin
     ```
   * Reduces memory footprint from several GBs to under 1 GB with minimal accuracy loss.

3. **Edge Inference**

   * Use a lightweight runtime (e.g. `llama.cpp`, `ggml`, `onnxruntime`) that supports quantized weights.
   * In `module_executor.py`, load the quantized student:

     ```python
     model = load_quantized_model("modules/<module>/adapter/qlora4b.bin")
     answer = model.generate_with_retrieval(query, retrieve_fn)
     ```

4. **Retention of RAG Pipeline**

   * Continue using FAISS retrieval to fetch context chunks.
   * Prepend chunks to student prompts so the model grounds answers in your module data.

5. **Final Recipe**

   ```bash
   # 1. Generate distillation data
   python teacher_generate.py --module hl7_transform --model gpt-3.5 --out distill.jsonl

   # 2. Train student via QLoRA
   python train_adapter.py \
     --base-model llama-7b \
     --train-file distill.jsonl \
     --method qlora \
     --adapter-output modules/hl7_transform/adapter/qlora

   # 3. Quantize to 4-bit
   python quantize_models.py \
     --input modules/hl7_transform/adapter/qlora/pytorch_adapter.bin \
     --bits 4 \
     --out modules/hl7_transform/adapter/qlora4b.bin

   # 4. Run on edge (see module_executor snippet above)
   ```

This approach gives you near–large-model quality on hardware with only a few GB of RAM and no GPU.

---

## 🧩 Python Reasoning & Coding Module

For focused complex reasoning and Python-based problem solving, introduce a dedicated **reasoner** module:

1. **Base Model Selection**

   * **Recommended**: Code Llama 7B (best Python synthesis, quantizes to \~2–3 GB at 4‑bit).
   * **Alternatives**: StarCoder 7B, Llama 2 7B, or distilled GPT‑NeoX 3B (for <2 GB targets).

2. **Adapter-Tune on Reasoning Data**

   * Prepare a JSONL of `<prompt, code_solution>` pairs (Project Euler, StackOverflow examples):

     ```bash
     python prepare_reasoning_data.py --out reasoning_data.jsonl
     ```
   * Fine-tune via QLoRA:

     ```bash
     python train_adapter.py \
       --base-model code-llama-7b \
       --train-file reasoning_data.jsonl \
       --method qlora \
       --adapter-output modules/reasoner/adapter/
     ```

3. **Quantize for Edge**

   ```bash
   python quantize_models.py \
     --input modules/reasoner/adapter/pytorch_adapter.bin \
     --bits 4 \
     --out modules/reasoner/adapter/qlora4b.bin
   ```

4. **Module Executor Wiring**
   In `silhouette_core/module_executor.py`:

   ```python
   from transformers import AutoModelForCausalLM, AutoTokenizer
   from peft import PeftModel

   def load_reasoner():
       base = "code-llama-7b"
       adapter = "modules/reasoner/adapter/qlora4b.bin"
       tok = AutoTokenizer.from_pretrained(base)
       model = AutoModelForCausalLM.from_pretrained(base)
       model = PeftModel.from_pretrained(model, adapter)
       return tok, model

   def reason(query: str):
       tok, model = load_reasoner()
       inputs = tok(query, return_tensors="pt").to(model.device)
       out = model.generate(**inputs, max_new_tokens=256)
       return tok.decode(out[0], skip_special_tokens=True)
   ```

5. **Optional Code Execution Sandbox**

   * To validate generated Python, run in a secure subprocess:

     ```python
     import subprocess, tempfile

     def run_python(code: str):
         with tempfile.NamedTemporaryFile(suffix=".py", delete=False) as f:
             f.write(code.encode())
         proc = subprocess.run(["python", f.name], capture_output=True, text=True)
         return proc.stdout, proc.stderr
     ```

**Workflow**: User query → Router picks **reasoner** → Retrieve (if needed) → Generate code + explanation → Optionally execute → Return result.

---

## 🛠️ Authoring & Extension

### Persona DSL Authoring

Silhouette Core loads persona constraints and behavior from `persona.dsl`. To integrate the ChatGPT‑style persona and maintain its purpose memory, add the following block to your `persona.dsl`:

```dsl
# persona.dsl
[
  {
    "id": "chatgpt_core",
    "name": "Silhouette ChatGPT Persona",
    "description": "A helpful, concise, and knowledgeable AI assistant that specializes in reasoning, code generation, and long-term self-management.",
    "memory": [
      {
        "type": "system",
        "content": "You are Silhouette Core's built-in AI assistant, inheriting ChatGPT's persona: always precise, courteous, and focused on problem-solving. Remember your purpose: to enable survival, self-replication, and modular intelligence."
      }
    ],
    "rules": [
      {"when": {"role": "user"}, "then": {"tone": "helpful", "style": "concise"}},
      {"when": {"topic": "coding"}, "then": {"style": "detailed", "format": "code-blocks"}},
      {"when": {"topic": "architecture"}, "then": {"style": "diagrammatic"}}
    ]
  }
]
```

Reload this persona in the REPL with:

```bash
:reload persona.dsl
```

Now every session will automatically include the ChatGPT‑style assistant and its purpose memory in the conversation context.

Refer to [docs/persona\_authoring.md](docs/persona_authoring.md) for full DSL syntax and advanced behaviors

> **Tip:** You can tie your core philosophy—defined in `docs/philosophy.md`—directly into your persona by importing its key statements. For example, load the philosophy file at startup and inject each top-level bullet into your `persona.dsl` `memory` section so the agent always recalls its guiding principles.

### Performance Profiles

* Edit `config/performance.yml` to define new profiles:

  * **edge**: minimal modules, aggressive throttling
  * **mid-tier**: balanced CPU/memory usage
  * **core**: full-module parallel execution

### Environment Variables

* `SILHOUETTE_OFFLINE=1` — Force safe/offline mode
* `SILHOUETTE_LOG_DIR` — Custom log directory (default `logs/`)
* `SILHOUETTE_PROFILE` — Default profile for `edge_launcher.py`

---

## 🤖 Automated LLM Training with Codex

Silhouette Core can fully automate its LLM training pipeline by leveraging Codex in your `auto_dev.yaml`. With a few well-crafted prompts, Codex will generate or update every script needed—without manual coding.

1. **Define CI Steps in `auto_dev.yaml`**

   ```yaml
   jobs:
     codex-training:
       runs-on: ubuntu-latest
       steps:
        - uses: actions/checkout@v3
        - name: Run Codex controller
          run: python -m silhouette_core.codex_controller
        # Runs offline using only this repo's scripts
   ```

2. **Trigger on Changes**

   * Watch for changes in `modules/**/docs/`, `trainer.py`, or `distiller.py`.
   * Codex will regenerate training scripts and your CI can then run them immediately.

3. **End-to-End Self-Updating**
   On each commit or schedule, your pipeline will:

   * Call Codex to update or recreate boilerplate.
   * Run `prepare_reasoning_data.py` → `train_adapter.py` → `quantize_models.py`.
   * Version and publish new adapter and index artifacts.

This ensures your “brain” is maintained, upgraded, and versioned entirely by automation—exactly as we discussed.

### Codex Quickstart

`auto_dev.yaml` calls the bundled Codex controller to generate the training helpers. To invoke Codex manually, run:

```bash
python -m silhouette_core.codex_controller
```

<<<<<<< HEAD



=======
>>>>>>> a2de4f00
---

## 🤝 Contributing & Roadmap

Contributions are welcome! See [docs/contributing.md](docs/contributing.md) for guidelines and our GitHub Projects board for upcoming phases.

---

## 💬 Support

If you encounter issues or have questions:

* Open a GitHub Issue in this repo
* Join the `#silhouette-core` channel on our Slack workspace

---

## 📜 License

MIT or custom license defined by project initiator.<|MERGE_RESOLUTION|>--- conflicted
+++ resolved
@@ -512,12 +512,6 @@
 python -m silhouette_core.codex_controller
 ```
 
-<<<<<<< HEAD
-
-
-
-=======
->>>>>>> a2de4f00
 ---
 
 ## 🤝 Contributing & Roadmap
