--- conflicted
+++ resolved
@@ -35,10 +35,7 @@
 ### One-click
 - **Windows**: double-click `scripts/run_ui.bat`
 - **macOS**: double-click `scripts/run_ui.command` (first time only, you may need to run `chmod +x scripts/run_ui.command`)
-<<<<<<< HEAD
 - **Linux**: double-click `scripts/run_ui.sh` in your file manager (or run `bash scripts/run_ui.sh`). First time only: `chmod +x scripts/run_ui.sh`
-=======
->>>>>>> af7f9452
 
 These will:
 1) Create `.venv` (if missing)
@@ -48,21 +45,13 @@
    - http://localhost:8000/ui/interop/dashboard
 
 ### Manual
-<<<<<<< HEAD
-=======
-
->>>>>>> af7f9452
 Launch the dashboards locally:
 
 ```bash
 uvicorn main:app --reload
 ```
 
-<<<<<<< HEAD
 > Tip: If you want `/` to land on the UI, apply the small `RedirectResponse` tweak shown earlier.
-
-=======
->>>>>>> af7f9452
 Then visit:
 
 - http://localhost:8000/ui/security/dashboard
