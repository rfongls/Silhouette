--- conflicted
+++ resolved
@@ -216,7 +216,6 @@
 python -m eval.build_runner --suite eval/suites/dev_python_ml_runtime.yaml
 ```
 
-<<<<<<< HEAD
 ### Containerized runtime (full compile)
 We validate multi-file projects inside official Docker images with cache mounts:
 
@@ -236,17 +235,6 @@
 ```
 
 ### Security & Compliance (v2)
-
-=======
-### Containerized runtime
-Runtime evals for Java, .NET, and Android now run inside official Docker images.
-Example:
-```bash
-ENABLE_RUNTIME_EVAL=1 python -m eval.build_runner --suite eval/suites/dev_java_runtime.yaml
-```
-
-### Security & Compliance (v2)
->>>>>>> 1b9cb99f
 * SPDX license detection with whitelist/denylist (MIT, Apache-2.0, BSD).
 * Configurable thresholds (`--max_high`, `--max_medium`, `--max_low`).
 * CI fails if blocked licenses or secrets are detected.
