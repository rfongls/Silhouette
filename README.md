--- conflicted
+++ resolved
@@ -484,16 +484,10 @@
      codex-training:
        runs-on: ubuntu-latest
        steps:
-<<<<<<< HEAD
         - uses: actions/checkout@v3
         - name: Run Codex controller
           run: python -m silhouette_core.codex_controller
         # Runs offline using only this repo's scripts
-=======
-         - uses: actions/checkout@v3
-         - name: Run Codex controller
-           run: python -m silhouette_core.codex_controller
->>>>>>> e3566501
    ```
 
 2. **Trigger on Changes**
@@ -518,12 +512,6 @@
 python -m silhouette_core.codex_controller
 ```
 
-<<<<<<< HEAD
-
-
-
-=======
->>>>>>> e3566501
 ---
 
 ## 🤝 Contributing & Roadmap
