# 🌑 Silhouette Core

> **Docs Index:** See [docs/README.md](docs/README.md) for the full table of contents.

## 📂 Project Structure

```text
Silhouette/
├── cli/                        # Legacy REPL
├── silhouette_core/            # Core library + new CLI
│   ├── cli.py                  # Unified `silhouette` CLI
│   ├── agent_controller.py     # Spawn/fork/merge agents
│   ├── offline_mode.py         # Safe-mode & throttling
│   ├── distiller.py            # Knowledge distillation
│   ├── quantize_models.py      # Quantization routines
│   └── package_clone.py        # Build deployable clone archive
├── eval/                       # Eval runner & suites
├── scripts/                    # Utilities
│   ├── scoreboard.py
│   ├── scoreboard_history.py
│   ├── regression_gate.py
│   ├── synthesize_traces.py
│   ├── promote_traces.py
│   ├── quantize.py
│   ├── latency_probe.py
│   ├── watermark_artifact.py
│   ├── verify_watermark.py
│   └── issue_customer_license.py
├── training/                   # SFT/KD adapters
├── skills/                     # Skills registry + versioned skills
├── profiles/                   # Policy YAMLs
├── security/                   # License scanner + redaction
├── artifacts/                  # Scoreboards, latency logs, traces
├── config/                     # Gates, train, lanes
├── docs/                       # Guides & philosophy
├── RELEASE.md                  # Release playbook
├── CHANGELOG.md                # Changelog
├── LICENSE                     # Proprietary license
├── COMPLIANCE.md               # Compliance policy
├── CUSTOMER_LICENSE_TEMPLATE.md# Customer license template
├── PHASES.md                   # Phase-by-phase breakdown
├── MILESTONES.md               # PR-by-PR milestones
└── README.md                   # This file
<<<<<<< HEAD
```

## ⚡ HL7 QA — Quick Start

- **All run commands:** [docs/hl7_testing.md](docs/hl7_testing.md)
- **Windows CMD (fast engine example):**
  ```bat
  py -X utf8 tools\hl7_qa.py "tests\fixtures\hl7\sample_set_x.hl7" --rules "tests\hl7\rules\rules.yaml" --engine fast --progress-every 200 --progress-time 10 --max-errors-per-msg 10 --max-print 0 --report "artifacts\hl7\sample_set_x_fast.csv"
  ```
- **Windows CMD (hl7apy engine example):**
  ```bat
  py -X utf8 tools\hl7_qa.py "tests\fixtures\hl7\sample_set_x.hl7" --rules "tests\hl7\rules\rules.yaml" --engine hl7apy --hl7apy-validation none --workers auto --chunk 200 --progress-every 200 --progress-time 10 --max-errors-per-msg 10 --max-print 0 --report "artifacts\hl7\sample_set_x_hl7apy.csv"
  ```
=======
````

---

## ⚙️ Install & CLI

Dev install:

```bash
pip install -e .[all]
```

Run:

```bash
silhouette run --profile profiles/core/policy.yaml
silhouette eval --suite eval/suites/basics.yaml
silhouette build-runner --suite eval/suites/dev_java_runtime_ext.yaml
silhouette train --mode sft --cfg config/train.yaml
silhouette selfcheck --policy profiles/core/policy.yaml
silhouette package --out dist/
silhouette quantize --method int8 --src models/student-core-kd --out models/student-core-int8
SILHOUETTE_EDGE=1 STUDENT_MODEL=models/student-core-int8 silhouette latency
silhouette license --customer-id ORG-1234
```

---

## HL7 QA — Quick Start
See **[docs/hl7_testing.md](docs/hl7_testing.md)** for all run commands, engines (fast/hl7apy), and examples.

---

## 🧪 Running Evaluations

Basics:

```bash
silhouette eval --suite eval/suites/basics.yaml
```

Developer stacks:

```bash
silhouette eval --suite eval/suites/dev_python.yaml
silhouette eval --suite eval/suites/dev_java.yaml
silhouette eval --suite eval/suites/dev_dotnet_runtime.yaml
```

Runtime (compile/run in Docker):

```bash
ENABLE_RUNTIME_EVAL=1 silhouette build-runner --suite eval/suites/dev_java_runtime_ext.yaml
ENABLE_RUNTIME_EVAL=1 silhouette build-runner --suite eval/suites/dev_dotnet_runtime_ext.yaml
ENABLE_RUNTIME_EVAL=1 silhouette build-runner --suite eval/suites/dev_android_runtime_ext.yaml
ENABLE_RUNTIME_EVAL=1 silhouette build-runner --suite eval/suites/dev_web_runtime.yaml
ENABLE_RUNTIME_EVAL=1 silhouette build-runner --suite eval/suites/dev_python_runtime.yaml
ENABLE_RUNTIME_EVAL=1 silhouette build-runner --suite eval/suites/dev_cpp_runtime.yaml
```

---

## 🧠 Training & Data Flywheel

Passing runtime evals are logged into lane-specific buckets:

```bash
silhouette eval --suite eval/suites/basics.yaml
```

Developer stacks:

```bash
silhouette eval --suite eval/suites/dev_python.yaml
silhouette eval --suite eval/suites/dev_java.yaml
silhouette eval --suite eval/suites/dev_dotnet_runtime.yaml
```

Curate and deduplicate:

```bash
ENABLE_RUNTIME_EVAL=1 silhouette build-runner --suite eval/suites/dev_java_runtime_ext.yaml
ENABLE_RUNTIME_EVAL=1 silhouette build-runner --suite eval/suites/dev_dotnet_runtime_ext.yaml
ENABLE_RUNTIME_EVAL=1 silhouette build-runner --suite eval/suites/dev_android_runtime_ext.yaml
ENABLE_RUNTIME_EVAL=1 silhouette build-runner --suite eval/suites/dev_web_runtime.yaml
ENABLE_RUNTIME_EVAL=1 silhouette build-runner --suite eval/suites/dev_python_runtime.yaml
ENABLE_RUNTIME_EVAL=1 silhouette build-runner --suite eval/suites/dev_python_fastapi_runtime.yaml
ENABLE_RUNTIME_EVAL=1 silhouette build-runner --suite eval/suites/dev_python_ml_runtime.yaml
ENABLE_RUNTIME_EVAL=1 silhouette build-runner --suite eval/suites/dev_skill_runtime.yaml
```

Probe latency in edge mode:

```bash
SILHOUETTE_EDGE=1 STUDENT_MODEL=models/student-core-int8 silhouette latency
```

Reports to `artifacts/latency/latency.json`.

---

## 🛡 Security & Compliance

* **SPDX license scanning** with whitelist/denylist.
* **Redaction rules** for logs and traces.
* **Regression gates** enforce lane pass rates + latency budgets.
* See [COMPLIANCE.md](COMPLIANCE.md).

---

## 🔐 Licensing & Watermarks

* **Proprietary LICENSE**: no training/fine-tuning/redistribution without contract.
* **CUSTOMER\_LICENSE\_TEMPLATE.md**: rendered by `scripts/issue_customer_license.py`.
* **Customer licensing**:

  ```bash
  silhouette license --customer-id ORG-1234
  ```

  Produces `artifacts/licenses/license_ORG-1234_<date>.md` and updates WATERMARK.json.
* **WATERMARK.json**: includes provenance (commit, SHA256, license tag, customer ID).

### Customer Licensing

Issue a license and embed provenance:

```bash
silhouette license --customer-id ORG-1234
```

### Customer Licensing

Issue a license and embed provenance:

```bash
silhouette license --customer-id ORG-1234
```

### Customer Licensing

Issue a license and embed provenance:

```bash
silhouette license --customer-id ORG-1234
```
Outputs:

* `artifacts/licenses/license_ORG-1234_<date>.md` (rendered contract)
* Updates `WATERMARK.json` with customer_id + license_date

---

## 📊 Scoreboards & Gates

Run and build:

```bash
python scripts/scoreboard.py
python scripts/scoreboard_history.py
python scripts/regression_gate.py --report artifacts/scoreboard/latest.json --previous artifacts/scoreboard/previous.json
```

Artifacts:

* `artifacts/scoreboard/index.html` (latest)
* `artifacts/scoreboard/phase-N.html` (snapshot)
* `artifacts/scoreboard/history.html` (trend dashboard)
* `artifacts/gates/gate_summary.json` (regression gate status)

---

## 🛣 Roadmap (Phases)

| Phase | PRs     | Focus                                       |
| ----- | ------- | ------------------------------------------- |
| 1–3   | 1–3     | Core agent hardening                        |
| 2     | 4–5     | Training foundation                         |
| 3     | 6–9     | Distillation & quantization                 |
| 4     | 10–11.2 | Profiles + evals                            |
| 5     | 12–14   | Skills & dataset flywheel v1                |
| 6     | 15–18   | Compliance & provenance                     |
| 7     | 19–21   | Cross-language expansion (Web, Python, C++) |
| 8     | 22–23   | Continuous improvement (traces, gates)      |
| 9     | 24–25   | Packaging & edge deployment                 |
| 10    | 26–27   | Release & licensing                         |

---

## 🐙 GitHub Issue Automation

Seed the next development phase's GitHub issues from a local YAML file:

```bash
python scripts/create_github_issues.py --repo <owner>/<repo> --token $GITHUB_TOKEN --dry-run
```

Remove `--dry-run` to create the issues.

## 📚 Additional Docs

- [Installer quickstart](docs/INSTALL_QUICKSTART.md)
- [Repo integration guide](docs/repo_integration.md)
- [Offline parity workflow](docs/offline_parity.md)
- [Release candidate checklist](docs/rc_checklist.md)
- [Codex handoff](docs/codex_handoff.md)
- [Docs index](docs/README.md)

---

## 🚀 Release & Licensing

Silhouette Core uses a structured release pipeline:
- Version bump in `pyproject.toml` + tag push.
- CI builds and runs regression gates.
- Artifacts are attached to GitHub release (wheel, scoreboard, compliance, watermark).
- See [RELEASE.md](RELEASE.md) for full checklist.

---

### Codex-Driven Tests

- **On push/PR**: CI runs unit + E2E tests, builds the Profile Conformance report, and exports Mermaid diagrams.
- **On demand**: Comment `/codex test` on any PR to re-run tests and artifact generation.
- **Nightly (optional)**: A daily E2E subset runs on `main`. Enable/disable in `.github/workflows/nightly-e2e.yml`.

Artifacts (audit logs, conformance report, SVG diagrams) are attached to each workflow run under “Artifacts”.

## 📜 License

Silhouette Core is **proprietary**.
No training, fine-tuning, or redistribution without a written agreement.
See [`LICENSE`](LICENSE).
>>>>>>> e7639dd2
<|MERGE_RESOLUTION|>--- conflicted
+++ resolved
@@ -1,6 +1,75 @@
 # 🌑 Silhouette Core
 
+**Silhouette Core** is a survivable, modular, and scalable AI agent framework.  
+It is purpose-aligned, hardware-flexible, and built to be **carried, revived, and evolved** across any environment — even when modern infrastructure is unavailable.
+
 > **Docs Index:** See [docs/README.md](docs/README.md) for the full table of contents.
+---
+
+## 🌐 Vision
+
+Silhouette Core is a **general, self-hostable agent system**. It is designed to:
+
+* Operate offline or in constrained environments.  
+* Learn and refine skills across multiple ecosystems (Python, Java, .NET, Android, Web, C++).  
+* Support compliance and provenance (license scanning, redaction, watermarking, licensing).  
+* Continuously improve itself through **training → evaluation → distillation → redeployment**.  
+* Distill large models into **small, survivable agents** that can run on the edge.  
+
+Language runtimes are **capability modules** the agent can exercise.  
+Silhouette Core itself is **not an app** — it is the engine that demonstrates how agents can persist, replicate, and evolve safely.
+
+---
+
+## 🎯 Purpose
+
+Silhouette Core is a **general, self-hostable agent framework**. Its purpose is to:
+
+- Operate safely in **offline or constrained environments**.  
+- Support **training, distillation, and quantization** so large models can be distilled into small, task-focused agents.  
+- Evaluate itself across **multiple programming ecosystems** (Python, Java, .NET, Android, Web, C++).  
+- Learn continuously through a **data flywheel**: runtime evals → traces → training.  
+- Provide **skills** (tools, wrappers) the agent can ingest dynamically.  
+- Enforce **compliance and provenance**: redaction, license scanning, watermarks, customer licensing.  
+
+---
+
+## 🛠 End Goal
+
+The end state (Phase 10) is a **production-ready agent system** that can:
+
+- **Generate, compile, and test** code across languages in isolated containers (Python, Web, Java, .NET, Android, C++).  
+- **Train itself** on successes via curated KD traces.  
+- **Run on edge devices** via quantized exports (<3s latency on CPU).  
+- **Provide governance** through licensing, watermarking, and compliance gates.  
+- Be packaged, released, and licensed as a **trustworthy, cross-language development agent**.
+
+---
+
+## 🔍 What It Does (Current Features)
+
+* **Alignment-first agent loop**: persona DSL config (`persona.dsl`), deny rules, self-check.  
+* **Memory & context**: logs interactions, replays into structured memory JSONL.  
+* **Skills system**: dynamic tool registry (`skills/registry.yaml`), versioned (`name@vN`).  
+* **Runtime evals**: cross-language build/test inside Docker (Java, .NET, Android, Web, Python, C++).  
+* **Linters**: Python (ruff, black), Web/JS (eslint), C++ (clang-tidy optional).  
+* **Offline-first mode**: deterministic stub generation when models are unavailable.
+* **Training adapters**: SFT + KD wrappers (student models distilled from teacher traces).
+* **Research Toolpack (offline)**: read PDF → index (SQLite FTS5) → search/retrieve → cite [n]. Requires citations for research prompts.
+* **Cybersecurity Toolpack**: authorized scans & audits — Nmap (host/top-1000), OWASP ZAP baseline, Trivy (image/fs), Checkov (IaC), CIS local checks, CVE lookup; scope-guarded & containerized.
+* **Cybersecurity Reference Pack**: CDSE/NIST checklists and references mapped to findings, plus task orchestration that produces cited assessment reports.
+* **Interoperability Toolkit**: HL7 v2, C-CDA, and X12 translators with mock connectors, validators, and end-to-end tests.
+* **Data Flywheel v2**: runtime traces auto-promoted to curated datasets by lane.
+* **Compliance**: SPDX license scan, redaction rules, configurable thresholds.
+* **Regression gates**: enforce pass-rate thresholds and latency budgets in CI.
+* **Provenance**: WATERMARK.json in every artifact with repo commit + SHA256.
+* **Self-replication**: export profiles, distill knowledge, quantize models, package clones.
+* **Release governance**: structured release pipeline with attached compliance and provenance artifacts.
+* **Customer licensing**: issue per-customer license files and embed IDs into WATERMARK.json.
+
+### Interoperability at a glance
+
+Ready-made diagrams cover HL7 v2 ↔ FHIR mapping, TEFCA/QHIN flows, IHE XDS.b exchanges, Direct Secure Messaging, SMART on FHIR authorization, prior authorization (FHIR + X12), MDM entity resolution, and HIE record locator queries. See [docs/interoperability](docs/interoperability/).
 
 ## 📂 Project Structure
 
@@ -40,253 +109,4 @@
 ├── CUSTOMER_LICENSE_TEMPLATE.md# Customer license template
 ├── PHASES.md                   # Phase-by-phase breakdown
 ├── MILESTONES.md               # PR-by-PR milestones
-└── README.md                   # This file
-<<<<<<< HEAD
-```
-
-## ⚡ HL7 QA — Quick Start
-
-- **All run commands:** [docs/hl7_testing.md](docs/hl7_testing.md)
-- **Windows CMD (fast engine example):**
-  ```bat
-  py -X utf8 tools\hl7_qa.py "tests\fixtures\hl7\sample_set_x.hl7" --rules "tests\hl7\rules\rules.yaml" --engine fast --progress-every 200 --progress-time 10 --max-errors-per-msg 10 --max-print 0 --report "artifacts\hl7\sample_set_x_fast.csv"
-  ```
-- **Windows CMD (hl7apy engine example):**
-  ```bat
-  py -X utf8 tools\hl7_qa.py "tests\fixtures\hl7\sample_set_x.hl7" --rules "tests\hl7\rules\rules.yaml" --engine hl7apy --hl7apy-validation none --workers auto --chunk 200 --progress-every 200 --progress-time 10 --max-errors-per-msg 10 --max-print 0 --report "artifacts\hl7\sample_set_x_hl7apy.csv"
-  ```
-=======
-````
-
----
-
-## ⚙️ Install & CLI
-
-Dev install:
-
-```bash
-pip install -e .[all]
-```
-
-Run:
-
-```bash
-silhouette run --profile profiles/core/policy.yaml
-silhouette eval --suite eval/suites/basics.yaml
-silhouette build-runner --suite eval/suites/dev_java_runtime_ext.yaml
-silhouette train --mode sft --cfg config/train.yaml
-silhouette selfcheck --policy profiles/core/policy.yaml
-silhouette package --out dist/
-silhouette quantize --method int8 --src models/student-core-kd --out models/student-core-int8
-SILHOUETTE_EDGE=1 STUDENT_MODEL=models/student-core-int8 silhouette latency
-silhouette license --customer-id ORG-1234
-```
-
----
-
-## HL7 QA — Quick Start
-See **[docs/hl7_testing.md](docs/hl7_testing.md)** for all run commands, engines (fast/hl7apy), and examples.
-
----
-
-## 🧪 Running Evaluations
-
-Basics:
-
-```bash
-silhouette eval --suite eval/suites/basics.yaml
-```
-
-Developer stacks:
-
-```bash
-silhouette eval --suite eval/suites/dev_python.yaml
-silhouette eval --suite eval/suites/dev_java.yaml
-silhouette eval --suite eval/suites/dev_dotnet_runtime.yaml
-```
-
-Runtime (compile/run in Docker):
-
-```bash
-ENABLE_RUNTIME_EVAL=1 silhouette build-runner --suite eval/suites/dev_java_runtime_ext.yaml
-ENABLE_RUNTIME_EVAL=1 silhouette build-runner --suite eval/suites/dev_dotnet_runtime_ext.yaml
-ENABLE_RUNTIME_EVAL=1 silhouette build-runner --suite eval/suites/dev_android_runtime_ext.yaml
-ENABLE_RUNTIME_EVAL=1 silhouette build-runner --suite eval/suites/dev_web_runtime.yaml
-ENABLE_RUNTIME_EVAL=1 silhouette build-runner --suite eval/suites/dev_python_runtime.yaml
-ENABLE_RUNTIME_EVAL=1 silhouette build-runner --suite eval/suites/dev_cpp_runtime.yaml
-```
-
----
-
-## 🧠 Training & Data Flywheel
-
-Passing runtime evals are logged into lane-specific buckets:
-
-```bash
-silhouette eval --suite eval/suites/basics.yaml
-```
-
-Developer stacks:
-
-```bash
-silhouette eval --suite eval/suites/dev_python.yaml
-silhouette eval --suite eval/suites/dev_java.yaml
-silhouette eval --suite eval/suites/dev_dotnet_runtime.yaml
-```
-
-Curate and deduplicate:
-
-```bash
-ENABLE_RUNTIME_EVAL=1 silhouette build-runner --suite eval/suites/dev_java_runtime_ext.yaml
-ENABLE_RUNTIME_EVAL=1 silhouette build-runner --suite eval/suites/dev_dotnet_runtime_ext.yaml
-ENABLE_RUNTIME_EVAL=1 silhouette build-runner --suite eval/suites/dev_android_runtime_ext.yaml
-ENABLE_RUNTIME_EVAL=1 silhouette build-runner --suite eval/suites/dev_web_runtime.yaml
-ENABLE_RUNTIME_EVAL=1 silhouette build-runner --suite eval/suites/dev_python_runtime.yaml
-ENABLE_RUNTIME_EVAL=1 silhouette build-runner --suite eval/suites/dev_python_fastapi_runtime.yaml
-ENABLE_RUNTIME_EVAL=1 silhouette build-runner --suite eval/suites/dev_python_ml_runtime.yaml
-ENABLE_RUNTIME_EVAL=1 silhouette build-runner --suite eval/suites/dev_skill_runtime.yaml
-```
-
-Probe latency in edge mode:
-
-```bash
-SILHOUETTE_EDGE=1 STUDENT_MODEL=models/student-core-int8 silhouette latency
-```
-
-Reports to `artifacts/latency/latency.json`.
-
----
-
-## 🛡 Security & Compliance
-
-* **SPDX license scanning** with whitelist/denylist.
-* **Redaction rules** for logs and traces.
-* **Regression gates** enforce lane pass rates + latency budgets.
-* See [COMPLIANCE.md](COMPLIANCE.md).
-
----
-
-## 🔐 Licensing & Watermarks
-
-* **Proprietary LICENSE**: no training/fine-tuning/redistribution without contract.
-* **CUSTOMER\_LICENSE\_TEMPLATE.md**: rendered by `scripts/issue_customer_license.py`.
-* **Customer licensing**:
-
-  ```bash
-  silhouette license --customer-id ORG-1234
-  ```
-
-  Produces `artifacts/licenses/license_ORG-1234_<date>.md` and updates WATERMARK.json.
-* **WATERMARK.json**: includes provenance (commit, SHA256, license tag, customer ID).
-
-### Customer Licensing
-
-Issue a license and embed provenance:
-
-```bash
-silhouette license --customer-id ORG-1234
-```
-
-### Customer Licensing
-
-Issue a license and embed provenance:
-
-```bash
-silhouette license --customer-id ORG-1234
-```
-
-### Customer Licensing
-
-Issue a license and embed provenance:
-
-```bash
-silhouette license --customer-id ORG-1234
-```
-Outputs:
-
-* `artifacts/licenses/license_ORG-1234_<date>.md` (rendered contract)
-* Updates `WATERMARK.json` with customer_id + license_date
-
----
-
-## 📊 Scoreboards & Gates
-
-Run and build:
-
-```bash
-python scripts/scoreboard.py
-python scripts/scoreboard_history.py
-python scripts/regression_gate.py --report artifacts/scoreboard/latest.json --previous artifacts/scoreboard/previous.json
-```
-
-Artifacts:
-
-* `artifacts/scoreboard/index.html` (latest)
-* `artifacts/scoreboard/phase-N.html` (snapshot)
-* `artifacts/scoreboard/history.html` (trend dashboard)
-* `artifacts/gates/gate_summary.json` (regression gate status)
-
----
-
-## 🛣 Roadmap (Phases)
-
-| Phase | PRs     | Focus                                       |
-| ----- | ------- | ------------------------------------------- |
-| 1–3   | 1–3     | Core agent hardening                        |
-| 2     | 4–5     | Training foundation                         |
-| 3     | 6–9     | Distillation & quantization                 |
-| 4     | 10–11.2 | Profiles + evals                            |
-| 5     | 12–14   | Skills & dataset flywheel v1                |
-| 6     | 15–18   | Compliance & provenance                     |
-| 7     | 19–21   | Cross-language expansion (Web, Python, C++) |
-| 8     | 22–23   | Continuous improvement (traces, gates)      |
-| 9     | 24–25   | Packaging & edge deployment                 |
-| 10    | 26–27   | Release & licensing                         |
-
----
-
-## 🐙 GitHub Issue Automation
-
-Seed the next development phase's GitHub issues from a local YAML file:
-
-```bash
-python scripts/create_github_issues.py --repo <owner>/<repo> --token $GITHUB_TOKEN --dry-run
-```
-
-Remove `--dry-run` to create the issues.
-
-## 📚 Additional Docs
-
-- [Installer quickstart](docs/INSTALL_QUICKSTART.md)
-- [Repo integration guide](docs/repo_integration.md)
-- [Offline parity workflow](docs/offline_parity.md)
-- [Release candidate checklist](docs/rc_checklist.md)
-- [Codex handoff](docs/codex_handoff.md)
-- [Docs index](docs/README.md)
-
----
-
-## 🚀 Release & Licensing
-
-Silhouette Core uses a structured release pipeline:
-- Version bump in `pyproject.toml` + tag push.
-- CI builds and runs regression gates.
-- Artifacts are attached to GitHub release (wheel, scoreboard, compliance, watermark).
-- See [RELEASE.md](RELEASE.md) for full checklist.
-
----
-
-### Codex-Driven Tests
-
-- **On push/PR**: CI runs unit + E2E tests, builds the Profile Conformance report, and exports Mermaid diagrams.
-- **On demand**: Comment `/codex test` on any PR to re-run tests and artifact generation.
-- **Nightly (optional)**: A daily E2E subset runs on `main`. Enable/disable in `.github/workflows/nightly-e2e.yml`.
-
-Artifacts (audit logs, conformance report, SVG diagrams) are attached to each workflow run under “Artifacts”.
-
-## 📜 License
-
-Silhouette Core is **proprietary**.
-No training, fine-tuning, or redistribution without a written agreement.
-See [`LICENSE`](LICENSE).
->>>>>>> e7639dd2
+└── README.md                   # This file