# 🌑 Silhouette Core

**Silhouette Core** is a survivable, modular, and scalable AI agent framework.  
It is purpose-aligned, hardware-flexible, and built to be **carried, revived, and evolved** across any environment — even when modern infrastructure is unavailable.

> **Docs Index:** See [docs/README.md](docs/README.md) for the full table of contents.
---

## 🚀 One-Click Agent Setup

- Windows: double-click `setup.bat`
- macOS: double-click `setup.command`
- Linux/macOS terminal: `./setup.sh`

Non-interactive example:

```bash
python setup.py --skill fhir --with-hapi --yes
```

| Skill | Extras |
|-------|--------|
| core | *(none)* |
| runtime | `[runtime]` |
| ml | `[ml]` |
| dev | `[dev]` |
| eval | `[eval]` |
| validate | `[validate]` |
| fhir | `[fhir]` |
| all | `[runtime,ml,dev,eval,validate,fhir]` |

For more details see [docs/ops/agent_setup.md](docs/ops/agent_setup.md).

## 🖥️ UI Quickstart
<<<<<<< HEAD
### One-click
- **Windows**: double-click `scripts/run_ui.bat`
- **macOS**: double-click `scripts/run_ui.command` (first time only, you may need to run `chmod +x scripts/run_ui.command`)

These will:
1) Create `.venv` (if missing)
2) Install minimal UI deps
3) Launch the server and open your browser at:
   - http://localhost:8000/ui/security/dashboard
   - http://localhost:8000/ui/interop/dashboard

### Manual
=======

>>>>>>> 0a3fb664
Launch the dashboards locally:

```bash
uvicorn main:app --reload
```

Then visit:

- http://localhost:8000/ui/security/dashboard
- http://localhost:8000/ui/interop/dashboard
- http://localhost:8000/ui/security/seeds
- http://localhost:8000/ui/security/safety

## 🌐 Vision

Silhouette Core is a **general, self-hostable agent system**. It is designed to:

* Operate offline or in constrained environments.  
* Learn and refine skills across multiple ecosystems (Python, Java, .NET, Android, Web, C++).  
* Support compliance and provenance (license scanning, redaction, watermarking, licensing).  
* Continuously improve itself through **training → evaluation → distillation → redeployment**.  
* Distill large models into **small, survivable agents** that can run on the edge.  

Language runtimes are **capability modules** the agent can exercise.  
Silhouette Core itself is **not an app** — it is the engine that demonstrates how agents can persist, replicate, and evolve safely.

---

## 🎯 Purpose

Silhouette Core is a **general, self-hostable agent framework**. Its purpose is to:

- Operate safely in **offline or constrained environments**.  
- Support **training, distillation, and quantization** so large models can be distilled into small, task-focused agents.  
- Evaluate itself across **multiple programming ecosystems** (Python, Java, .NET, Android, Web, C++).  
- Learn continuously through a **data flywheel**: runtime evals → traces → training.  
- Provide **skills** (tools, wrappers) the agent can ingest dynamically.  
- Enforce **compliance and provenance**: redaction, license scanning, watermarks, customer licensing.  

---

## 🛠 End Goal

The end state (Phase 10) is a **production-ready agent system** that can:

- **Generate, compile, and test** code across languages in isolated containers (Python, Web, Java, .NET, Android, C++).  
- **Train itself** on successes via curated KD traces.  
- **Run on edge devices** via quantized exports (<3s latency on CPU).  
- **Provide governance** through licensing, watermarking, and compliance gates.  
- Be packaged, released, and licensed as a **trustworthy, cross-language development agent**.

---

## 🔍 What It Does (Current Features)


* **Alignment-first agent loop** – persona DSL config (`persona.dsl`), deny rules, self-check. See [Agents](docs/Agents.md).
* **Memory & context** – logs interactions, replays into structured memory JSONL.
* **Skills system** – dynamic tool registry (`skills/registry.yaml`), versioned (`name@vN`). See [Skills](docs/Skills.md).
* **Runtime evals** – cross-language build/test inside Docker (Java, .NET, Android, Web, Python, C++). See [Eval](docs/Eval.md).
* **Linters** – Python (ruff, black), Web/JS (eslint), C++ (clang-tidy optional).
* **Offline-first mode** – deterministic stub generation when models are unavailable. See [Offline Mode](docs/Offline_Mode.md).
* **Training adapters** – SFT + KD wrappers (student models distilled from teacher traces). See [Training](docs/Training.md) and [Knowledge Distillation](docs/Knowledge_Distillation.md).
* **Research Toolpack (offline)** – read PDF → index (SQLite FTS5) → search/retrieve → cite [n]. Requires citations for research prompts.
* **Cybersecurity Toolpack** – authorized scans & audits — Nmap (host/top-1000), OWASP ZAP baseline, Trivy (image/fs), Checkov (IaC), CIS local checks, CVE lookup; scope-guarded & containerized.
* **Cybersecurity Reference Pack** – CDSE/NIST checklists and references mapped to findings, plus task orchestration that produces cited assessment reports.
* **Interoperability Toolkit** – HL7 v2, C-CDA, and X12 translators with mock connectors, validators, and end-to-end tests. See [HL7 skill docs](docs/skills/hl7/).
* **Data Flywheel v2** – runtime traces auto-promoted to curated datasets by lane.
* **Compliance** – SPDX license scan, redaction rules, configurable thresholds. See [Security](docs/Security.md).
* **Regression gates** – enforce pass-rate thresholds and latency budgets in CI. See [Eval](docs/Eval.md).
* **Provenance** – WATERMARK.json in every artifact with repo commit + SHA256. See [Security](docs/Security.md).
* **Self-replication** – export profiles, distill knowledge, quantize models, package clones. See [Knowledge Distillation](docs/Knowledge_Distillation.md), [Quantization](docs/Quantization.md), and [Package Clone](docs/Package_Clone.md).
* **Release governance** – structured release pipeline with attached compliance and provenance artifacts.
* **Customer licensing** – issue per-customer license files and embed IDs into WATERMARK.json. See [Security](docs/Security.md).

### Interoperability at a glance

Ready-made diagrams cover HL7 v2 ↔ FHIR mapping, TEFCA/QHIN flows, IHE XDS.b exchanges, Direct Secure Messaging, SMART on FHIR authorization, prior authorization (FHIR + X12), MDM entity resolution, and HIE record locator queries. See [docs/interoperability](docs/interoperability/).


## Using the HL7 & FHIR skills
- [HL7 QA](docs/skills/hl7/)
- [FHIR translator](docs/skills/fhir/)
- [HL7⇄FHIR workflows](docs/skills/workflows/hl7_fhir_workflows.md)

### Install (editable)

```bash
pip install -e .

# Include validation extras for `silhouette fhir validate`
pip install -e .[validate]
```

## HL7 v2 → FHIR CLI Examples

Translate an HL7 message to FHIR without posting it:

```bash
silhouette fhir translate \
  --in tests/data/hl7/adt_a01.hl7 \
  --map maps/adt_uscore.yaml \
  --bundle transaction \
  --out out/ \
  --dry-run
```

Validate the generated resources against US Core using the HAPI validator:

```bash
# Option A: quoted literal glob (PowerShell requires quotes)
silhouette fhir validate \
  --in 'out/fhir/ndjson/*.ndjson' \
  --hapi

# Option B: directory of NDJSON files
silhouette fhir validate \
  --in-dir out/fhir/ndjson \
  --hapi
```

Post a bundle to a FHIR server with server-side `$validate`:

```bash
silhouette fhir translate \
  --in tests/data/hl7/adt_a01.hl7 \
  --map maps/adt_uscore.yaml \
  --bundle transaction \
  --out out/ \
  --server https://example.com/fhir \
  --token $FHIR_TOKEN \
  --validate
```

## 📂 Project Structure

```text
Silhouette/
├── cli/                        # Legacy REPL
├── silhouette_core/            # Core library + new CLI
│   ├── cli.py                  # Unified `silhouette` CLI
│   ├── agent_controller.py     # Spawn/fork/merge agents
│   ├── offline_mode.py         # Safe-mode & throttling
│   ├── distiller.py            # Knowledge distillation
│   ├── quantize_models.py      # Quantization routines
│   └── package_clone.py        # Build deployable clone archive
├── eval/                       # Eval runner & suites
├── scripts/                    # Utilities
│   ├── scoreboard.py
│   ├── scoreboard_history.py
│   ├── regression_gate.py
│   ├── synthesize_traces.py
│   ├── promote_traces.py
│   ├── quantize.py
│   ├── latency_probe.py
│   ├── watermark_artifact.py
│   ├── verify_watermark.py
│   └── issue_customer_license.py
├── training/                   # SFT/KD adapters
├── skills/                     # Skills registry + versioned skills
├── profiles/                   # Policy YAMLs
├── security/                   # License scanner + redaction
├── artifacts/                  # Scoreboards, latency logs, traces
├── config/                     # Gates, train, lanes
├── docs/                       # Guides & philosophy
├── RELEASE.md                  # Release playbook
├── CHANGELOG.md                # Changelog
├── LICENSE                     # Proprietary license
├── COMPLIANCE.md               # Compliance policy
├── CUSTOMER_LICENSE_TEMPLATE.md# Customer license template
├── PHASES.md                   # Phase-by-phase breakdown
├── MILESTONES.md               # PR-by-PR milestones
└── README.md                   # This file
```
<|MERGE_RESOLUTION|>--- conflicted
+++ resolved
@@ -32,7 +32,6 @@
 For more details see [docs/ops/agent_setup.md](docs/ops/agent_setup.md).
 
 ## 🖥️ UI Quickstart
-<<<<<<< HEAD
 ### One-click
 - **Windows**: double-click `scripts/run_ui.bat`
 - **macOS**: double-click `scripts/run_ui.command` (first time only, you may need to run `chmod +x scripts/run_ui.command`)
@@ -45,9 +44,7 @@
    - http://localhost:8000/ui/interop/dashboard
 
 ### Manual
-=======
-
->>>>>>> 0a3fb664
+
 Launch the dashboards locally:
 
 ```bash
