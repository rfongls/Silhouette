--- conflicted
+++ resolved
@@ -77,18 +77,10 @@
 ✅ Backup works even without `cryptography`
 ✅ `:exit` and `:quit` commands close the session
 
-<<<<<<< HEAD
-
-=======
->>>>>>> 2c942aa3
 ## Phase 6: Scaling from Edge to Core
 
 ✅ Performance profiler measures CPU, memory and I/O usage
 ✅ Configurable profiles for edge, mid-tier and core deployments
 ✅ Priority-based module executor with parallel threads
 ✅ Stub distributed executor documented for future remote nodes
-<<<<<<< HEAD
-✅ Integration tests cover concurrency and stubbed networking
-=======
-✅ Integration tests cover concurrency and stubbed networking
->>>>>>> 2c942aa3
+✅ Integration tests cover concurrency and stubbed networking