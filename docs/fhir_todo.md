--- conflicted
+++ resolved
@@ -242,10 +242,7 @@
   - **DoD:** All emitted resources use real system URIs; references resolve; validation passes.
 
 ## Phase 18 — Partner IG Profiles & Validation ✅
-<<<<<<< HEAD
 - [x] Support partner-specific IG packages and `$validate` against them. _(commit: `2f401d7`)_
-=======
->>>>>>> 8199f18c
   - **Implement:** `config/partners/<name>.yaml` (IG list, profile overrides, MustSupport rules).
   - **CLI:** `--partner <name>` toggles IG set and schema expectations.
   - **Scaffold:** `config/partners/example.yaml` present (US Core 6.1.0).
