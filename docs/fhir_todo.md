# HL7 v2 → FHIR Integration — Next Phases (Detailed, with Checkboxes)

This plan drives a **US Core–compliant** HL7 v2 → FHIR pipeline using your existing HL7 QA tool and the new FHIR skill.

> **Note:** When implementing any item, also update [`docs/fhir_progress.md`](fhir_progress.md) to reflect completion.
>
> Legend per item: **Implement** (what to build), **Test** (how to verify), **DoD** (Definition of Done).  
> Items already completed per your commit summaries are pre-checked.

---

## Phase 0 — Preflight & Scaffolding ✅
- [x] Create directories for configuration, mappings, terminology, validators, scripts and output artifacts (`config/`, `maps/`, `terminology/`, `validators/`, `scripts/`, `out/{qa,fhir/{ndjson,bundles},deadletter}`, `tests/data/hl7/`).
  - **DoD:** Directories exist with `.gitkeep` as needed.
- [x] Add `config/fhir_target.yaml` with pinned package/version and default profile URLs.
  - **DoD:** File loads (YAML parse) with keys: `package_id`, `package_version`, `fhir_version`, `default_profiles`, `terminology`.
- [x] Add example HL7 fixtures under `tests/data/hl7/` (ADT^A01, ORU^R01).
  - **DoD:** Files present and readable by the pipeline.
- [x] Add skeleton pipeline `silhouette_core/pipelines/hl7_to_fhir.py` and wire a no-op path through the CLI (`silhouette_core/cli.py`).
  - **DoD:** `silhouette fhir translate --help` prints flags without error.

---

## Phase 1 — Pin the IG & Package Management ✅
- [x] Implement `scripts/fhir_packages.py` to prefetch packages into `.fhir/packages/` cache. _(commit: `c34b83e`)_
  - **Test:** Run script; verify cache directory populated; re-runs are no-ops.
  - **DoD:** Cache contains `<package>#<version>` folders; mismatches cause a clear error.
- [x] Support configuration for package IDs, FHIR version, default profiles and terminology (via `config/fhir_target.yaml`).
  - **DoD:** US Core defaults set (Patient/Encounter/Observation canonical URLs).
- [x] Add CI step to assert packages are present with exact versions.
  - **Implement:** In CI, run `python scripts/fhir_packages.py --assert`.
  - **Test:** Break version intentionally → CI fails.
  - **DoD:** CI fails on drift; logs show expected vs actual.

---

## Phase 2 — Mapping Framework & Transforms ✅
- [x] Extend translator to ingest **YAML mapping profiles** declaring target profile, resource plan, rules and MustSupport policy.
  - **Implement:** `translators/mapping_loader.py` with `MappingSpec`, `ResourcePlan`, `MappingRule` dataclasses; optional `extends` merge.
  - **Test:** Unit test loading minimal map + `extends`.
  - **DoD:** Loader returns typed objects; helpful errors on missing keys.
- [x] Implement transform helpers in `translators/transforms.py` (`ts_to_date`, `ts_to_datetime`, `pid3_to_identifiers`, `name_family_given`, `sex_to_gender`, `pv1_class_to_code`, UCUM `build_quantity`).
  - **Add stubs for ORU (Phase 4 will fill):** `obx_cwe_to_codeableconcept`, `obx_status_to_obs_status`, `obr_status_to_report_status`, `obx_value_to_valuex`, `spm_cwe_to_codeableconcept`, `to_oid_uri`.
  - **Test:** `tests/test_transforms.py`—TS precision, gender edges, PV1 class mapping, PID-3 OID vs namespace, UCUM quantity.
  - **DoD:** All transform tests pass.
- [x] Ensure every resource sets **`meta.profile`** from mapping or configuration defaults.
  - **Implement:** After creating each resource, set `meta.profile=[...]`.
  - **Test:** Translate ADT; inspect JSON for `meta.profile`.
  - **DoD:** No resource emitted without `meta.profile`.

---

## Phase 3 — Pipeline Orchestration & CLI ✅
- [x] Build orchestration for **ingest → QA → map → bundle → output**.
  - **Implement:** Deterministic `MessageId`, stable `urn:uuid:` `fullUrl`s; Provenance referencing all entries + source message; conditional upserts (PUT Patient; PUT Encounter if identifier else POST).
  - **Test:** Translate `tests/data/hl7/adt_a01.hl7`; verify artifacts.
  - **DoD:** Bundle, NDJSON, Provenance present; upserts applied when identifiers exist.
- [x] Implement CLI flags for translation, validation and posting.
  - **Implement:** `--in`, `--map`, `--rules`, `--bundle`, `--out`, `--dry-run`, `--server`, `--token`, `--validate`.
  - **DoD:** Translate path wired; validate/post flags recognized (server call can be gated).
- [x] Write NDJSON and Bundle JSON artifacts to `out/`.
  - **DoD:** `out/qa/*.jsonl`, `out/fhir/ndjson/*.ndjson`, `out/fhir/bundles/*.json` appear per message.

---

## Phase 4 — Reference Maps (US Core) ✅
- [x] Add `maps/adt_uscore.yaml` (Patient, Encounter, Provenance) with MustSupport handling and conditional upserts.
  - **Implement:** Map PID identifiers/name/DOB/gender; PV1 class, visit number, admit/discharge times; `must_support` policy; `conditional` templates.
  - **Test:** ADT fixture → Patient+Encounter; Patient.identifier type MR (v2-0203); Encounter.class ActCode; `period.start/end` when present.
  - **DoD:** Bundle contains US Core-profiled Patient/Encounter.
- [x] Add `maps/oru_uscore.yaml` (Patient, DiagnosticReport, Observation[labs], Specimen).
  - **Implement:** OBR/OBX/SPM mapping; `Observation.value[x]` builder (UCUM for quantities); category `laboratory`.
  - **Test:** ORU fixture → DiagnosticReport with linked Observations via `result`; Observations have `status`, `code`, `effectiveDateTime`, and `value[x]`.
  - **DoD:** Bundle contains US Core lab Observation(s) + DiagnosticReport.
- [x] Snapshot tests comparing generated JSON to gold files in `tests/data/fhir/`.
  - **Implement:** Gold files: `tests/data/fhir/gold/adt_a01_bundle.json`, `.../oru_r01_bundle.json`; snapshot compare (ignore volatile timestamps).
  - **DoD:** Tests pass; diffs highlight mapping regressions.

---

## Phase 5 — Validation ✅
- [x] Local JSON Schema checks.
  - **Implement:** Lightweight shape validator; clear path to offending element.
  - **Test:** Introduce invalid field; expect failure.
  - **DoD:** Shape errors caught pre-HAPI.
- [x] HAPI FHIR validation via `validators/hapi_cli.py`.
  - **Implement:** Wrapper to run validator JAR with `-ig hl7.fhir.us.core#<version>` using local `.fhir/packages/`.
  - **Env:** Require `JAVA_HOME`; soft-fail with guidance if missing.
  - **Test:** `silhouette fhir validate --in out/fhir/ndjson/*.ndjson --hapi`.
  - **DoD:** Non-zero exit on profile violations; concise errors with pointers.
- [x] CLI flag `silhouette fhir validate` to run validators on generated resources.
  - **DoD:** Invokes local and/or HAPI checks as requested.
- [x] Document validation pipeline in `docs/fhir/validation.md`.
  - **DoD:** Runbook outlines local, HAPI, and server-side validation commands.

---

## Phase 6 — Terminology MVP
- > **Reminder:** Once these items are implemented, update [`docs/fhir_progress.md`](fhir_progress.md).
- [x] Add lookup tables under `terminology/` for gender, encounter class and LOINC mappings.
  - **Implement:** Create `sex_map.csv` (`v2,admin_gender`), `pv1_class.csv` (`v2,act_code`), `loinc_map.csv` (`obx3_code,system,display,default_ucum_code,default_unit_text`).
  - **Test:** Load each table via terminology loader; known codes resolve, unknown codes return `None`.
  - **DoD:** Files exist; loader reads into dicts.
- [x] Add lookup helpers emitting metrics when codes are missing.
  - **Implement:** Helpers in `translators/transforms.py`; emit **tx-miss** metric once per unknown code.
  - **Test:** Translate sample HL7 with known and unknown codes; ensure metrics increment only for misses.
  - **DoD:** Observations include UCUM when known; misses recorded.

---

<<<<<<< HEAD
## Phase 7 — Posting & Observability ✅
=======
## Phase 7 — Posting & Observability 
>>>>>>> 6195de20

- [x] **HTTP posting with retries**
  - Implement `silhouette_core/posting.py`:
    - `post_transaction(bundle: dict, server: str, token: str, timeout=20, max_retries=3)`
    - Retry on 429/5xx with exponential backoff + jitter; log attempt count and final outcome.
    - Write failures to `out/deadletter/` as `<messageId>_request.json` and `<messageId>_response.json`.
  - Acceptance: simulated 429 → retried; 2xx → success recorded.

- [x] **Conditional upserts preserved**
  - Keep `PUT Patient?identifier=...` and `PUT Encounter?identifier=...` when IDs exist; `POST` otherwise.
  - Acceptance: sandbox shows idempotent Patient/Encounter upserts across multiple runs.

- [x] **Metrics CSV**
  - Create `out/metrics.csv` with headers:
    ```
    messageId,type,qaStatus,fhirCount,posted,latencyMs,txMisses,postedCount,deadLetter
    ```
  - Append one row per message; `txMisses` is the per-message total from transforms.
  - Acceptance: file grows deterministically; values match logs.

- [x] **Structured logs**
  - Log one JSON line per message:
    ```
    {"ts":"<iso>", "messageId":"...", "phase":"post", "posted":true, "status":201, "txMisses":2, "resourceCounts":{"Patient":1,"Observation":3}}
    ```
  - Acceptance: logs parsable by jq; errors include server response summary.

- [x] **Dry-run safety**
  - If `--dry-run`, skip posting but still produce artifacts + metrics.
  - Acceptance: run with and without `--dry-run`; only the latter hits server.

- [x] **CLI wiring**
  - `silhouette fhir translate ... --server <URL> --token $FHIR_TOKEN` posts bundles unless `--dry-run`.
  - `--validate` triggers server-side `$validate` before POST; failures route to dead-letter.
  - Acceptance: bad resources fail `$validate`, do not post, and are captured in dead-letter.

---

## Phase 8 — CI/CD & Quality Gates — *CURRENT*
- [ ] CI job runs unit tests, sample translations and HAPI validation with cached packages.
  - **Steps:**
    1. Setup Python + Java.
    2. `python scripts/fhir_packages.py --assert`.
    3. `pytest -q`.
    4. `silhouette fhir translate --in tests/data/hl7/*.hl7 --map maps/adt_uscore.yaml --bundle transaction --out out/ --dry-run` (and ORU).
    5. `silhouette fhir validate --in out/fhir/ndjson/*.ndjson --hapi`.
    6. Upload `out/` artifacts.
  - **DoD:** CI fails on mapping/validation regressions; artifacts attached to PR.
- [ ] Upload QA and FHIR artifacts on pull requests.
  - **DoD:** `out/qa/*`, `out/fhir/*` visible in PR checks.

---

## Phase 9 — Docs & Runbook
- [ ] Author **developer guide** (`docs/fhir/developer_guide.md`).
  - Mapping authoring conventions; transforms catalog; MustSupport policy; adding new message types.
  - **DoD:** Doc includes code snippets and examples.
- [ ] Author **ops runbook** (`docs/fhir/runbook.md`).
  - Config; posting modes; validator usage; tx-miss triage; dead-letter handling.
  - **DoD:** A new engineer can run ADT→FHIR in <10 minutes following docs.
- [ ] Add **CLI examples** in README.
  - **DoD:** Copy-paste commands for translate (dry-run), validate, post.

---

## Milestone Checklist
- [ ] **ADT^A01**: US Core–valid Patient + Encounter + Provenance (local + HAPI pass).
- [ ] **ORU^R01**: US Core–valid Observation(s) + DiagnosticReport (+Specimen when present) + Provenance (local + HAPI pass).
- [ ] Dual validation (JSONSchema + HAPI) wired in CI.
- [ ] Conditional upserts verified on a sandbox server.
- [ ] Runbook/docs published under `docs/fhir/`.

---

## Notes / Guardrails
- Prefer **`dateTime`** when timezone is unknown; use **`instant`** only when TZ present *and* the element requires it.
- **Encounter conditional upsert** only when a stable identifier (e.g., PV1-19) is present; otherwise POST Encounter.
- Use **`dataAbsentReason`** only where profiles allow; otherwise omit the element and dead-letter with a MustSupport reason.
````<|MERGE_RESOLUTION|>--- conflicted
+++ resolved
@@ -108,11 +108,7 @@
 
 ---
 
-<<<<<<< HEAD
 ## Phase 7 — Posting & Observability ✅
-=======
-## Phase 7 — Posting & Observability 
->>>>>>> 6195de20
 
 - [x] **HTTP posting with retries**
   - Implement `silhouette_core/posting.py`:
