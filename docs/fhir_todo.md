# HL7 v2 → FHIR Integration — Next Phases (Detailed, with Checkboxes)

This plan drives a **US Core–compliant** HL7 v2 → FHIR pipeline using your existing HL7 QA tool and the new FHIR skill.

> **Note:** When implementing any item, also update [`docs/fhir_progress.md`](fhir_progress.md) to reflect completion.
>
> Legend per item: **Implement** (what to build), **Test** (how to verify), **DoD** (Definition of Done).  
> Items already completed per your commit summaries are pre-checked.

---

## Phase 0 — Preflight & Scaffolding ✅
- [x] Create directories for configuration, mappings, terminology, validators, scripts and output artifacts (`config/`, `maps/`, `terminology/`, `validators/`, `scripts/`, `out/{qa,fhir/{ndjson,bundles},deadletter}`, `tests/data/hl7/`).
  - **DoD:** Directories exist with `.gitkeep` as needed.
- [x] Add `config/fhir_target.yaml` with pinned package/version and default profile URLs.
  - **DoD:** File loads (YAML parse) with keys: `package_id`, `package_version`, `fhir_version`, `default_profiles`, `terminology`.
- [x] Add example HL7 fixtures under `tests/data/hl7/` (ADT^A01, ORU^R01).
  - **DoD:** Files present and readable by the pipeline.
- [x] Add skeleton pipeline `silhouette_core/pipelines/hl7_to_fhir.py` and wire a no-op path through the CLI (`silhouette_core/cli.py`).
  - **DoD:** `silhouette fhir translate --help` prints flags without error.

---

## Phase 1 — Pin the IG & Package Management ✅
- [x] Implement `scripts/fhir_packages.py` to prefetch packages into `.fhir/packages/` cache. _(commit: `c34b83e`)_
  - **Test:** Run script; verify cache directory populated; re-runs are no-ops.
  - **DoD:** Cache contains `<package>#<version>` folders; mismatches cause a clear error.
- [x] Support configuration for package IDs, FHIR version, default profiles and terminology (via `config/fhir_target.yaml`).
  - **DoD:** US Core defaults set (Patient/Encounter/Observation canonical URLs).
- [x] Add CI step to assert packages are present with exact versions.
  - **Implement:** In CI, run `python scripts/fhir_packages.py --assert`.
  - **Test:** Break version intentionally → CI fails.
  - **DoD:** CI fails on drift; logs show expected vs actual.

---

## Phase 2 — Mapping Framework & Transforms ✅
- [x] Extend translator to ingest **YAML mapping profiles** declaring target profile, resource plan, rules and MustSupport policy.
  - **Implement:** `translators/mapping_loader.py` with `MappingSpec`, `ResourcePlan`, `MappingRule` dataclasses; optional `extends` merge.
  - **Test:** Unit test loading minimal map + `extends`.
  - **DoD:** Loader returns typed objects; helpful errors on missing keys.
- [x] Implement transform helpers in `translators/transforms.py` (`ts_to_date`, `ts_to_datetime`, `pid3_to_identifiers`, `name_family_given`, `sex_to_gender`, `pv1_class_to_code`, UCUM `build_quantity`).
  - **Add stubs for ORU (Phase 4 will fill):** `obx_cwe_to_codeableconcept`, `obx_status_to_obs_status`, `obr_status_to_report_status`, `obx_value_to_valuex`, `spm_cwe_to_codeableconcept`, `to_oid_uri`.
  - **Test:** `tests/test_transforms.py`—TS precision, gender edges, PV1 class mapping, PID-3 OID vs namespace, UCUM quantity.
  - **DoD:** All transform tests pass.
- [x] Ensure every resource sets **`meta.profile`** from mapping or configuration defaults.
  - **Implement:** After creating each resource, set `meta.profile=[...]`.
  - **Test:** Translate ADT; inspect JSON for `meta.profile`.
  - **DoD:** No resource emitted without `meta.profile`.

---

## Phase 3 — Pipeline Orchestration & CLI ✅
- [x] Build orchestration for **ingest → QA → map → bundle → output**.
  - **Implement:** Deterministic `MessageId`, stable `urn:uuid:` `fullUrl`s; Provenance referencing all entries + source message; conditional upserts (PUT Patient; PUT Encounter if identifier else POST).
  - **Test:** Translate `tests/data/hl7/adt_a01.hl7`; verify artifacts.
  - **DoD:** Bundle, NDJSON, Provenance present; upserts applied when identifiers exist.
- [x] Implement CLI flags for translation, validation and posting.
  - **Implement:** `--in`, `--map`, `--rules`, `--bundle`, `--out`, `--dry-run`, `--server`, `--token`, `--validate`.
  - **DoD:** Translate path wired; validate/post flags recognized (server call can be gated).
- [x] Write NDJSON and Bundle JSON artifacts to `out/`.
  - **DoD:** `out/qa/*.jsonl`, `out/fhir/ndjson/*.ndjson`, `out/fhir/bundles/*.json` appear per message.

---

## Phase 4 — Reference Maps (US Core) ✅
- [x] Add `maps/adt_uscore.yaml` (Patient, Encounter, Provenance) with MustSupport handling and conditional upserts.
  - **Implement:** Map PID identifiers/name/DOB/gender; PV1 class, visit number, admit/discharge times; `must_support` policy; `conditional` templates.
  - **Test:** ADT fixture → Patient+Encounter; Patient.identifier type MR (v2-0203); Encounter.class ActCode; `period.start/end` when present.
  - **DoD:** Bundle contains US Core-profiled Patient/Encounter.
- [x] Add `maps/oru_uscore.yaml` (Patient, DiagnosticReport, Observation[labs], Specimen).
  - **Implement:** OBR/OBX/SPM mapping; `Observation.value[x]` builder (UCUM for quantities); category `laboratory`.
  - **Test:** ORU fixture → DiagnosticReport with linked Observations via `result`; Observations have `status`, `code`, `effectiveDateTime`, and `value[x]`.
  - **DoD:** Bundle contains US Core lab Observation(s) + DiagnosticReport.
- [x] Snapshot tests comparing generated JSON to gold files in `tests/data/fhir/`.
  - **Implement:** Gold files: `tests/data/fhir/gold/adt_a01_bundle.json`, `.../oru_r01_bundle.json`; snapshot compare (ignore volatile timestamps).
  - **DoD:** Tests pass; diffs highlight mapping regressions.

---

## Phase 5 — Validation ✅
- [x] Local JSON Schema checks.
  - **Implement:** Lightweight shape validator; clear path to offending element.
  - **Test:** Introduce invalid field; expect failure.
  - **DoD:** Shape errors caught pre-HAPI.
- [x] HAPI FHIR validation via `validators/hapi_cli.py`.
  - **Implement:** Wrapper to run validator JAR with `-ig hl7.fhir.us.core#<version>` using local `.fhir/packages/`.
  - **Env:** Require `JAVA_HOME`; soft-fail with guidance if missing.
  - **Test:** `silhouette fhir validate --in out/fhir/ndjson/*.ndjson --hapi`.
  - **DoD:** Non-zero exit on profile violations; concise errors with pointers.
- [x] CLI flag `silhouette fhir validate` to run validators on generated resources.
  - **DoD:** Invokes local and/or HAPI checks as requested.
- [x] Document validation pipeline in `docs/fhir/validation.md`.
  - **DoD:** Runbook outlines local, HAPI, and server-side validation commands.

---

## Phase 6 — Terminology MVP
- > **Reminder:** Once these items are implemented, update [`docs/fhir_progress.md`](fhir_progress.md).
- [x] Add lookup tables under `terminology/` for gender, encounter class and LOINC mappings.
  - **Implement:** Create `sex_map.csv` (`v2,admin_gender`), `pv1_class.csv` (`v2,act_code`), `loinc_map.csv` (`obx3_code,system,display,default_ucum_code,default_unit_text`).
  - **Test:** Load each table via terminology loader; known codes resolve, unknown codes return `None`.
  - **DoD:** Files exist; loader reads into dicts.
- [x] Add lookup helpers emitting metrics when codes are missing.
  - **Implement:** Helpers in `translators/transforms.py`; emit **tx-miss** metric once per unknown code.
  - **Test:** Translate sample HL7 with known and unknown codes; ensure metrics increment only for misses.
  - **DoD:** Observations include UCUM when known; misses recorded.

---

## Phase 7 — Posting & Observability ✅

- [x] **HTTP posting with retries**
  - Implement `silhouette_core/posting.py`:
    - `post_transaction(bundle: dict, server: str, token: str, timeout=20, max_retries=3)`
    - Retry on 429/5xx with exponential backoff + jitter; log attempt count and final outcome.
    - Write failures to `out/deadletter/` as `<messageId>_request.json` and `<messageId>_response.json`.
  - Acceptance: simulated 429 → retried; 2xx → success recorded.

- [x] **Conditional upserts preserved**
  - Keep `PUT Patient?identifier=...` and `PUT Encounter?identifier=...` when IDs exist; `POST` otherwise.
  - Acceptance: sandbox shows idempotent Patient/Encounter upserts across multiple runs.

- [x] **Metrics CSV**
  - Create `out/metrics.csv` with headers:
    ```
    messageId,type,qaStatus,fhirCount,posted,latencyMs,txMisses,postedCount,deadLetter
    ```
  - Append one row per message; `txMisses` is the per-message total from transforms.
  - Acceptance: file grows deterministically; values match logs.

- [x] **Structured logs**
  - Log one JSON line per message:
    ```
    {"ts":"<iso>", "messageId":"...", "phase":"post", "posted":true, "status":201, "txMisses":2, "resourceCounts":{"Patient":1,"Observation":3}}
    ```
  - Acceptance: logs parsable by jq; errors include server response summary.

- [x] **Dry-run safety**
  - If `--dry-run`, skip posting but still produce artifacts + metrics.
  - Acceptance: run with and without `--dry-run`; only the latter hits server.

- [x] **CLI wiring**
  - `silhouette fhir translate ... --server <URL> --token $FHIR_TOKEN` posts bundles unless `--dry-run`.
  - `--validate` triggers server-side `$validate` before POST; failures route to dead-letter.
  - Acceptance: bad resources fail `$validate`, do not post, and are captured in dead-letter.

---

## Phase 8 — CI/CD & Quality Gates ✅
- [x] CI job runs unit tests, sample translations and HAPI validation with cached packages.
  - **Steps:**
    1. Setup Python + Java.
    2. `python scripts/fhir_packages.py --assert`.
    3. `pytest -q`.
    4. `silhouette fhir translate --in tests/data/hl7/*.hl7 --map maps/adt_uscore.yaml --bundle transaction --out out/ --dry-run` (and ORU).
    5. `silhouette fhir validate --in out/fhir/ndjson/*.ndjson --hapi`.
    6. Upload `out/` artifacts.
  - **DoD:** CI fails on mapping/validation regressions; artifacts attached to PR.
- [x] Upload QA and FHIR artifacts on pull requests.
  - **DoD:** `out/qa/*`, `out/fhir/*` visible in PR checks.

---

## Phase 9 — Docs & Runbook — *CURRENT*
<<<<<<< HEAD
- [x] Author **developer guide** (`docs/fhir/developer_guide.md`).
=======
- [ ] Author **developer guide** (`docs/fhir/developer_guide.md`).
>>>>>>> bd1f5969
  - Mapping authoring conventions; transforms catalog; MustSupport policy; adding new message types.
  - **DoD:** Doc includes code snippets and examples.
- [x] Author **ops runbook** (`docs/fhir/runbook.md`).
  - Config; posting modes; validator usage; tx-miss triage; dead-letter handling.
  - **DoD:** A new engineer can run ADT→FHIR in <10 minutes following docs.
- [ ] Add **CLI examples** in README.
  - **DoD:** Copy-paste commands for translate (dry-run), validate, post.

---

## Milestone Checklist
- [ ] **ADT^A01**: US Core–valid Patient + Encounter + Provenance (local + HAPI pass).
- [ ] **ORU^R01**: US Core–valid Observation(s) + DiagnosticReport (+Specimen when present) + Provenance (local + HAPI pass).
- [ ] Dual validation (JSONSchema + HAPI) wired in CI.
- [ ] Conditional upserts verified on a sandbox server.
- [ ] Runbook/docs published under `docs/fhir/`.

---

## Notes / Guardrails
- Prefer **`dateTime`** when timezone is unknown; use **`instant`** only when TZ present *and* the element requires it.
- **Encounter conditional upsert** only when a stable identifier (e.g., PV1-19) is present; otherwise POST Encounter.
- Use **`dataAbsentReason`** only where profiles allow; otherwise omit the element and dead-letter with a MustSupport reason.
````<|MERGE_RESOLUTION|>--- conflicted
+++ resolved
@@ -163,11 +163,7 @@
 ---
 
 ## Phase 9 — Docs & Runbook — *CURRENT*
-<<<<<<< HEAD
 - [x] Author **developer guide** (`docs/fhir/developer_guide.md`).
-=======
-- [ ] Author **developer guide** (`docs/fhir/developer_guide.md`).
->>>>>>> bd1f5969
   - Mapping authoring conventions; transforms catalog; MustSupport policy; adding new message types.
   - **DoD:** Doc includes code snippets and examples.
 - [x] Author **ops runbook** (`docs/fhir/runbook.md`).
