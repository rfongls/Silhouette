--- conflicted
+++ resolved
@@ -3,17 +3,10 @@
 Validate HL7 v2 messages against site-tunable **profiles** in `tests/hl7/rules/rules.yaml`.
 
 **Engines**
-<<<<<<< HEAD
 - **fast** — raw ER7 parsing (no object model): HL7Spy-like speed (default via `engine: fast` in profiles)
 - **hl7apy** — full object model: use when you need strict grammar/group checks
 
 Artifacts: reports go to `artifacts/hl7/` — add `artifacts/` to `.gitignore`.
-=======
-- **fast** – raw ER7 parsing (no object model): HL7Spy-like speed (default via `engine: fast` in profiles)
-- **hl7apy** – full object model: use when you need strict grammar/group checks
-
-Artifacts: reports go to `artifacts/hl7/` (add `artifacts/` to `.gitignore`).
->>>>>>> e7639dd2
 
 ## Prereqs
 - Python 3.10+
@@ -28,19 +21,12 @@
     python3 -m pip install -U pip
     python3 -m pip install -r requirements.txt
     ```
-<<<<<<< HEAD
 - Create output folder:
   - Windows: `mkdir artifacts\hl7 2>nul`
   - macOS/Linux: `mkdir -p artifacts/hl7`
 
 ---
 
-=======
-- Make output folder:
-  - Windows: `mkdir artifacts\hl7 2>nul`
-  - macOS/Linux: `mkdir -p artifacts/hl7`
-
->>>>>>> e7639dd2
 ## Windows (cmd)
 
 **Fast engine (recommended)**
@@ -65,11 +51,6 @@
   --report "artifacts\hl7\sample_set_x_hl7apy.csv"
 ```
 
-<<<<<<< HEAD
----
-
-=======
->>>>>>> e7639dd2
 ## Windows (PowerShell)
 
 **Fast**
@@ -94,12 +75,6 @@
   --max-errors-per-msg 10 --max-print 0 `
   --report "artifacts/hl7/sample_set_x_hl7apy.csv"
 ```
-
-<<<<<<< HEAD
----
-
-=======
->>>>>>> e7639dd2
 ## macOS/Linux (bash/zsh)
 
 **Fast**
@@ -124,7 +99,6 @@
   --max-errors-per-msg 10 --max-print 0 \
   --report artifacts/hl7/sample_set_x_hl7apy.csv
 ```
-<<<<<<< HEAD
 
 ---
 
@@ -154,18 +128,10 @@
 
 **JSONL output**
 
-=======
-
-## Useful variants
-
-**Subset (fast iteration)**
-
->>>>>>> e7639dd2
 ```bat
 py -X utf8 tools\hl7_qa.py "tests\fixtures\hl7\sample_set_x.hl7" ^
   --rules "tests\hl7\rules\rules.yaml" ^
   --engine fast ^
-<<<<<<< HEAD
   --max-errors-per-msg 10 --max-print 0 ^
   --report "artifacts\hl7\sample_set_x.jsonl"
 ```
@@ -175,36 +141,5 @@
 ## Notes
 
 * Profiles may specify `engine: fast|hl7apy`; CLI `--engine` overrides per run.
-=======
-  --start 1000 --limit 500 ^
-  --max-errors-per-msg 10 --max-print 0 ^
-  --report "artifacts\hl7\sample_set_x_1k-1.5k.csv"
-```
-
-**Filter types (e.g., ORU_R01 & ADT_A01)**
-
-```bat
-py -X utf8 tools\hl7_qa.py "tests\fixtures\hl7\sample_set_x.hl7" ^
-  --rules "tests\hl7\rules\rules.yaml" ^
-  --engine fast ^
-  --only ORU_R01,ADT_A01 ^
-  --max-errors-per-msg 10 --max-print 0 ^
-  --report "artifacts\hl7\oru_adt_check.csv"
-```
-
-**JSONL output**
-
-```bat
-py -X utf8 tools\hl7_qa.py "tests\fixtures\hl7\sample_set_x.hl7" ^
-  --rules "tests\hl7\rules\rules.yaml" ^
-  --engine fast ^
-  --max-errors-per-msg 10 --max-print 0 ^
-  --report "artifacts\hl7\sample_set_x.jsonl"
-```
-
-## Notes
-
-* Profiles may specify `engine: fast|hl7apy`; CLI `--engine` overrides this per run.
->>>>>>> e7639dd2
 * Timestamp policy is controlled in `timestamps.mode` (`length_only` by default).
 * Add `artifacts/` to `.gitignore` to keep reports out of VCS.