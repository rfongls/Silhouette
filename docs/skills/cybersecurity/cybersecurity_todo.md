--- conflicted
+++ resolved
@@ -6,9 +6,6 @@
 
 Legend: **Implement** (what to build) • **Test** (how to verify) • **DoD** (Definition of Done)
 
-<<<<<<< HEAD
-**Completed:** Phases 0–5 (policy through reporting) delivered in offline-first baseline. CI test workflow and Phase 6–10 docs linked. Unified run directory for pentest scaffolds and added smoke tests for gate, playbook, and netforensics. The roadmap below tracks upcoming work for phases 6–10.
-=======
 ## Phase 0 — Policy & Scaffold ✅
 
 * **Implement:** repo layout (`skills/cybersecurity/`), policy banner, global `--ack-authorized` gate.
@@ -62,7 +59,6 @@
 * **Implement:** runbooks (ransomware/credential/PII), tabletop injects, comms plan, scaffold `skills/cyber_ir_playbook`.
 * **Test:** render playbook pack; check section completeness.
 * **DoD:** `security --ack-authorized pentest playbook --incident ransomware` outputs checklist.
->>>>>>> 3bf31eaa
 
 ---
 
@@ -80,11 +76,7 @@
 ## Phase 7 — Pentest Gates (Authorization & Scope)
 - **Implement:**
   - Enforce submission of **auth doc** (`--auth-doc`). ✅
-<<<<<<< HEAD
   - Require **scope file** detailing allowed targets. ✅
-=======
-  - Require **scope file** detailing allowed targets.
->>>>>>> 3bf31eaa
   - Ownership verification via DNS TXT, HTTP well-known, or allowlist entries.
   - Global kill-switch, deny-lists, throttles, schedule windows.
   - Audit log recording for all gate decisions.
@@ -100,11 +92,7 @@
   - **Nmap:** profiles `safe`/`version`/`full` (last requires risk ack).
   - **DAST/API:** bounded crawler/fuzzer with excludes, auth support, 429/5xx backoff.
   - **NEW:** Normalize findings via schema + enrich with CVE cache, KEV list, MITRE ATT&CK mapping (all offline-first with seeded datasets).
-<<<<<<< HEAD
   - Scaffold stub module `skills/cyber_recon_scan`. ✅
-=======
-  - Scaffold stub module `skills/cyber_recon_scan`.
->>>>>>> 3bf31eaa
 - **Test:** scans on lab scope respect rate limits; produce inventory & enriched findings.
 - **DoD:** JSON inventory & findings saved; enrichment offline works.
 
@@ -117,11 +105,7 @@
   - **IDS:** Zeek/Suricata normalize to CSV/Parquet.
   - **TLS decrypt:** SSLKEYLOGFILE support; limitations documented.
   - **Triage:** YARA/ClamAV on extracted files; anomaly stats (offline z-score models).
-<<<<<<< HEAD
   - Scaffold stub module `skills/cyber_netforensics`. ✅
-=======
-  - Scaffold stub module `skills/cyber_netforensics`.
->>>>>>> 3bf31eaa
 - **Test:** seeded PCAPs produce flows, alerts, decrypted sessions (when keys provided), triage hits.
 - **DoD:** end-to-end pipeline reproducible offline.
 
@@ -132,10 +116,6 @@
   - Cloud security posture mgmt (ScoutSuite, Prowler; offline configs where possible).
   - SOAR connectors (export to Splunk/ELK/Jira; offline file export supported).
   - AI-assisted triage: deduplicate findings, prioritize by exploitability.
-<<<<<<< HEAD
   - Scaffold stub module `skills/cyber_extension`. ✅
-=======
-  - Scaffold stub module `skills/cyber_extension`.
->>>>>>> 3bf31eaa
 - **Test:** offline datasets confirm outputs without network.
 - **DoD:** extensions optional, gated by configs.