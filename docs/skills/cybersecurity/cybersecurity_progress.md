--- conflicted
+++ resolved
@@ -16,19 +16,19 @@
 - Phase 10 — Extensions (Cloud / SOAR / AI): ☑
 
 ## Commits / PRs
-- 2025-08-31 — Finalize phases 0–5 offline pipeline
-- 2025-09-15 — Kick off Phase 6 runbook scaffolding
-- 2025-09-16 — Scaffold phase 6–10 modules
-- 2025-09-17 — Add CI test workflow and link Phase 6–10 docs
-- 2025-09-18 — Wire pentest gate/playbook/netforensics and add smoke tests
-- 2025-09-19 — Add incident templates and auth doc enforcement
-- 2025-09-20 — Centralize result writing and pass run directory through pentest wrappers
-- 2025-09-21 — Expand phase 6–10 docs and TODOs
-- 2025-09-22 — Complete phase 6–10 scaffolds with audit logs, profiles, and flow counts
-<<<<<<< HEAD
-- 2025-09-23 — Parse PCAPs for packet/flow counts in netforensics
-=======
->>>>>>> 24d6f25a
+- 2025-08-30
+Finalize phases 0–5 offline pipeline
+
+- 2025-08-31
+Kick off Phase 6 runbook scaffolding
+Scaffold phase 6–10 modules
+Add CI test workflow and link Phase 6–10 docs
+Wire pentest gate/playbook/netforensics and add smoke tests
+Add incident templates and auth doc enforcement
+Centralize result writing and pass run directory through pentest wrappers
+Expand phase 6–10 docs and TODOs
+Complete phase 6–10 scaffolds with audit logs, profiles, and flow counts
+Parse PCAPs for packet/flow counts in netforensics
 
 ## Risks / Notes
 - **Legal/Authorization:** never execute active modules without written authorization + verified scope.
