# HL7→FHIR Integration — Progress Log (US Core)

**Owner:** Silhouette Core • **Target IG:** US Core (pinned) • **FHIR:** R4 (4.0.1)

Use this doc to track delivery against the Codex handoff phases. Update checkboxes, dates, and commit/PR references as work lands.

---

## At-a-Glance Status

* **Current Phase:** 7 — Posting & Observability
* **MVP Definition of Done:**
  * ADT^A01 → `Patient`, `Encounter`, `Provenance` (US Core-valid)
  * ORU^R01 → `Patient`, `Observation`, `DiagnosticReport` (+`Specimen` if present) (US Core-valid)
  * Dual validation (JSONSchema + HAPI) in CI
  * Conditional upserts verified on sandbox
  * Runbook in `docs/fhir/`

---

## Phase Checklist & Status

### Phase 0 — Preflight & Scaffolding

* [x] Create directories: `config/`, `maps/`, `terminology/`, `validators/`, `scripts/`, `out/{qa,fhir/{ndjson,bundles},deadletter}`  \
  **Commit/PR:** `58eb1e0` • **Date:** 2025-08-29
* [x] Add skeleton `silhouette_core/pipelines/hl7_to_fhir.py`  \
  **Commit/PR:** `58eb1e0` • **Date:** 2025-08-29
* [x] Wire `silhouette fhir translate` subcommand (help + flags)  \
  **Commit/PR:** `58eb1e0` • **Date:** 2025-08-29
* [x] Add HL7 test fixtures (`tests/data/hl7/adt_a01.hl7`, `oru_r01.hl7`)  \
  **Commit/PR:** `58eb1e0` • **Date:** 2025-08-29

**Notes/Blockers:** *(none yet)*

---

### Phase 1 — Pin the IG & Package Management

* [x] Create `config/fhir_target.yaml` (package_id, version, fhir_version, default_profiles, terminology)  \
  **Commit/PR:** `58eb1e0` • **Date:** 2025-08-29
* [x] Implement `scripts/fhir_packages.py` to prefetch IG packages into `.fhir/packages/`  \
  **Commit/PR:** `c34b83e` • **Date:** 2025-08-29
* [x] CI step to assert packages present and versions pinned  \
  **Commit/PR:** `TBD` • **Date:** 2025-08-29

**Notes/Blockers:** *(add if tx server or Java availability is an issue)*

---

### Phase 2 — Mapping Framework & Transforms

* [x] YAML mapping loader (profile, resourcePlan, rules, MustSupport policy)  \
  **Commit/PR:** `89a814c` • **Date:** 2025-08-29
* [x] `translators/transforms.py` with unit tests: \
  `ts_to_date`, `ts_to_datetime`, `pid3_to_identifiers`, `name_family_given`, `sex_to_gender`, `pv1_class_to_code`, UCUM helpers  \
  **Commit/PR:** `2451942` • **Date:** 2025-08-29
* [x] Ensure each resource sets `meta.profile` from mapping or defaults  \
  **Commit/PR:** `89a814c` • **Date:** 2025-08-29

**Notes/Blockers:** *(fill in)*

---

### Phase 3 — Orchestration & Bundle

* [x] Orchestrate pipeline: HL7 ingest → QA → Map → MustSupport → Bundle (transaction) → Provenance → Artifacts  \
  **Commit/PR:** `025c9cb` • **Date:** 2025-08-29
* [x] Deterministic `urn:uuid:` `fullUrl`s and conditional upserts (PUT for Patient/Encounter)  \
  **Commit/PR:** `025c9cb` • **Date:** 2025-08-29
* [x] CLI flags: `--map`, `--rules`, `--bundle`, `--out`, `--dry-run`, `--server`, `--token`, `--validate`  \
  **Commit/PR:** `025c9cb` • **Date:** 2025-08-29

**Notes/Blockers:** *(fill in)*

---

### Phase 4 — Reference Maps (US Core)

* [x] `maps/adt_uscore.yaml` (Patient, Encounter, Provenance)  \
  **Commit/PR:** `89a814c` • **Date:** 2025-08-29
* [x] `maps/oru_uscore.yaml` (Patient, Observation[lab], DiagnosticReport, Specimen, Provenance)  \
  **Commit/PR:** `TBD` • **Date:** 2025-08-29
* [x] Snapshot tests (`tests/data/fhir/gold/*.json`)  \
  **Commit/PR:** `TBD` • **Date:** 2025-08-29

**Notes/Blockers:** *(fill in)*

---

### Phase 5 — Validation (JSONSchema + HAPI + $validate opt-in)

* [x] Local JSONSchema shape validation wired  \
  **Commit/PR:** `TBD` • **Date:** 2025-08-29
* [x] `validators/hapi_cli.py` to run HAPI Validator with pinned IGs  \
  **Commit/PR:** `TBD` • **Date:** 2025-08-29
* [x] CLI: `silhouette fhir validate --in … --hapi`  \
  **Commit/PR:** `TBD` • **Date:** 2025-08-29
* [x] Optional remote `$validate` before posting  \
  **Commit/PR:** `TBD` • **Date:** 2025-08-29
* [x] Validation runbook (`docs/fhir/validation.md`)  \
  **Commit/PR:** `TBD` • **Date:** 2025-08-29
* [x] Validation runbook (`docs/fhir/validation.md`)  \\
  **Commit/PR:** `TBD` • **Date:** 2025-08-29

**Notes/Blockers:** *(fill in)*

---

### Phase 6 — Terminology MVP

* [x] `terminology/sex_map.csv`, `pv1_class.csv`, `loinc_map.csv`  \
  **Commit/PR:** `be80b8c` • **Date:** 2025-08-29
* [x] Lookup helpers + metrics emission on misses  \
  **Commit/PR:** `be80b8c` • **Date:** 2025-08-29

**Notes/Blockers:** *(fill in)*

---

### Phase 7 — Posting & Observability

<<<<<<< HEAD
* [x] HTTP posting with retries and dead‑letter on failure  \\
  **Commit/PR:** `TBD` • **Date:** 2025-08-29
* [x] Conditional upserts preserved on Patient/Encounter  \\
  **Commit/PR:** `TBD` • **Date:** 2025-08-29
* [x] Metrics CSV with txMisses, postedCount and deadLetter columns  \\
  **Commit/PR:** `TBD` • **Date:** 2025-08-29
* [x] Structured JSON logs per message  \\
  **Commit/PR:** `TBD` • **Date:** 2025-08-29
* [x] Dry-run mode skips posting but writes artifacts  \\
  **Commit/PR:** `TBD` • **Date:** 2025-08-29
* [x] CLI wiring for `--server`, `$validate` gating  \\
  **Commit/PR:** `TBD` • **Date:** 2025-08-29
=======
* [ ] HTTP posting with retries and dead-letter on failure
* [ ] Conditional upserts preserved on Patient/Encounter
* [ ] Server-side `$validate` gate (opt-in) prior to POST
* [ ] Metrics CSV with `messageId,type,qaStatus,fhirCount,posted,latencyMs,txMisses,postedCount,deadLetter`
* [ ] Structured JSON logs per message
* [ ] Dry-run mode skips posting but writes artifacts
* [ ] CLI wiring for `--server`/`--token` with optional `$validate` gating
>>>>>>> 5a2ebff8

**Notes/Blockers:** *(fill in)*

---

### Phase 8 — CI/CD & Quality Gates

* [ ] CI: unit tests + translation on fixtures + HAPI validation
* [ ] Cache FHIR packages; pin Java/HAPI versions
* [ ] Upload `out/*` artifacts on PRs

**Notes/Blockers:** *(fill in)*

---

### Phase 9 — Docs & Runbook

* [ ] Developer guide: mapping authoring conventions, transforms catalog, MustSupport policy
* [ ] Ops runbook: config, posting, validator errors, tx-miss triage
* [ ] Examples in README and `docs/fhir/`

**Notes/Blockers:** *(fill in)*

---

## Commit/PR Mapping (Append as You Merge)

* PR #TBD — "Scaffold HL7→FHIR pipeline & CLI"; **Phase(s):** 0,1 • **Merged:** TBD • **SHA:** `58eb1e0`
* PR #TBD — "Mapping YAML loader + ADT map"; **Phase(s):** 2,4 • **Merged:** TBD • **SHA:** `89a814c`
* PR #TBD — "Orchestrate HL7→FHIR pipeline"; **Phase(s):** 3 • **Merged:** TBD • **SHA:** `025c9cb`
* PR #TBD — "ADT US Core mapping + tests"; **Phase(s):** 4,5 • **Merged:** TBD • **SHA:** `TBD`
* PR #TBD — "ORU US Core mapping + tests"; **Phase(s):** 4,5 • **Merged:** TBD • **SHA:** `TBD`
* PR #TBD — "Validation pipeline (HAPI CLI + $validate)"; **Phase(s):** 5 • **Merged:** TBD • **SHA:** `TBD`
* PR #TBD — "Terminology tables + transform metrics"; **Phase(s):** 6 • **Merged:** TBD • **SHA:** `be80b8c`
* PR #TBD — "Posting + observability"; **Phase(s):** 7 • **Merged:** TBD • **SHA:** `TBD`

---

## Known Risks & Mitigations

* **IG drift** → Pin and add a scheduled job to check latest; open issue w/ diff
* **Terminology gaps** → Log tx-miss; expand maps iteratively
* **Ambiguous HL7 fields** → Prefer conservative mapping + `dataAbsentReason` per profile rules

---

## Triage / Backlog

Use this section for bugs, profile violations, and work items that pop up during validation.

* [ ] *(example)* ORU: OBX-5 units missing UCUM → add defaulting rule for specific LOINC codes
* [ ] *(example)* ADT: PID-3 OID mapping to URI for assigner → introduce org URI registry<|MERGE_RESOLUTION|>--- conflicted
+++ resolved
@@ -120,7 +120,6 @@
 
 ### Phase 7 — Posting & Observability
 
-<<<<<<< HEAD
 * [x] HTTP posting with retries and dead‑letter on failure  \\
   **Commit/PR:** `TBD` • **Date:** 2025-08-29
 * [x] Conditional upserts preserved on Patient/Encounter  \\
@@ -133,15 +132,6 @@
   **Commit/PR:** `TBD` • **Date:** 2025-08-29
 * [x] CLI wiring for `--server`, `$validate` gating  \\
   **Commit/PR:** `TBD` • **Date:** 2025-08-29
-=======
-* [ ] HTTP posting with retries and dead-letter on failure
-* [ ] Conditional upserts preserved on Patient/Encounter
-* [ ] Server-side `$validate` gate (opt-in) prior to POST
-* [ ] Metrics CSV with `messageId,type,qaStatus,fhirCount,posted,latencyMs,txMisses,postedCount,deadLetter`
-* [ ] Structured JSON logs per message
-* [ ] Dry-run mode skips posting but writes artifacts
-* [ ] CLI wiring for `--server`/`--token` with optional `$validate` gating
->>>>>>> 5a2ebff8
 
 **Notes/Blockers:** *(fill in)*
 
