--- conflicted
+++ resolved
@@ -8,11 +8,7 @@
 
 ## At-a-Glance Status
 
-<<<<<<< HEAD
 * **Current Phase:** Triage & Backlog
-=======
-* **Current Phase:** 9 — Docs & Runbook
->>>>>>> 634e84ba
 * **MVP Definition of Done:**
   * ADT^A01 → `Patient`, `Encounter`, `Provenance` (US Core-valid)
   * ORU^R01 → `Patient`, `Observation`, `DiagnosticReport` (+`Specimen` if present) (US Core-valid)
@@ -165,12 +161,8 @@
   **Commit/PR:** `TBD` • **Date:** 2025-08-29
 * [x] Ops runbook: config, posting, validator errors, tx‑miss triage  \\
   **Commit/PR:** `TBD` • **Date:** 2025-08-29
-<<<<<<< HEAD
 * [x] Examples in README and `docs/fhir/`  \\
   **Commit/PR:** `TBD` • **Date:** 2025-08-29
-=======
-* [ ] Examples in README and `docs/fhir/`
->>>>>>> 634e84ba
 
 **Notes/Blockers:** *(fill in)*
 
@@ -200,11 +192,6 @@
 
 Use this section for bugs, profile violations, and work items that pop up during validation.
 
-<<<<<<< HEAD
 * [x] ORU: OBX‑5 units missing UCUM → add defaulting rule for specific LOINC codes  \\
   **Commit/PR:** `be80b8c` • **Date:** 2025-08-29
-* [ ] ADT: PID‑3 OID mapping to URI for assigner → introduce org URI registry
-=======
-* [ ] *(example)* ORU: OBX-5 units missing UCUM → add defaulting rule for specific LOINC codes
-* [ ] *(example)* ADT: PID-3 OID mapping to URI for assigner → introduce org URI registry
->>>>>>> 634e84ba
+* [ ] ADT: PID‑3 OID mapping to URI for assigner → introduce org URI registry