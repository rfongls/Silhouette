# HL7→FHIR Integration — Progress Log (US Core)

**Owner:** Silhouette Core • **Target IG:** US Core (pinned) • **FHIR:** R4 (4.0.1)

Use this doc to track delivery against the Codex handoff phases. Update checkboxes, dates, and commit/PR references as work lands.

---

## At-a-Glance Status

<<<<<<< HEAD
* **Current Phase:** 9 — Docs & Runbook
=======
* **Current Phase:** 8 — CI/CD & Quality Gates
>>>>>>> 74072e05
* **MVP Definition of Done:**
  * ADT^A01 → `Patient`, `Encounter`, `Provenance` (US Core-valid)
  * ORU^R01 → `Patient`, `Observation`, `DiagnosticReport` (+`Specimen` if present) (US Core-valid)
  * Dual validation (JSONSchema + HAPI) in CI
  * Conditional upserts verified on sandbox
  * Runbook in `docs/fhir/`

---

## Phase Checklist & Status

### Phase 0 — Preflight & Scaffolding

* [x] Create directories: `config/`, `maps/`, `terminology/`, `validators/`, `scripts/`, `out/{qa,fhir/{ndjson,bundles},deadletter}`  \
  **Commit/PR:** `58eb1e0` • **Date:** 2025-08-29
* [x] Add skeleton `silhouette_core/pipelines/hl7_to_fhir.py`  \
  **Commit/PR:** `58eb1e0` • **Date:** 2025-08-29
* [x] Wire `silhouette fhir translate` subcommand (help + flags)  \
  **Commit/PR:** `58eb1e0` • **Date:** 2025-08-29
* [x] Add HL7 test fixtures (`tests/data/hl7/adt_a01.hl7`, `oru_r01.hl7`)  \
  **Commit/PR:** `58eb1e0` • **Date:** 2025-08-29

**Notes/Blockers:** *(none yet)*

---

### Phase 1 — Pin the IG & Package Management

* [x] Create `config/fhir_target.yaml` (package_id, version, fhir_version, default_profiles, terminology)  \
  **Commit/PR:** `58eb1e0` • **Date:** 2025-08-29
* [x] Implement `scripts/fhir_packages.py` to prefetch IG packages into `.fhir/packages/`  \
  **Commit/PR:** `c34b83e` • **Date:** 2025-08-29
* [x] CI step to assert packages present and versions pinned  \
  **Commit/PR:** `TBD` • **Date:** 2025-08-29

**Notes/Blockers:** *(add if tx server or Java availability is an issue)*

---

### Phase 2 — Mapping Framework & Transforms

* [x] YAML mapping loader (profile, resourcePlan, rules, MustSupport policy)  \
  **Commit/PR:** `89a814c` • **Date:** 2025-08-29
* [x] `translators/transforms.py` with unit tests: \
  `ts_to_date`, `ts_to_datetime`, `pid3_to_identifiers`, `name_family_given`, `sex_to_gender`, `pv1_class_to_code`, UCUM helpers  \
  **Commit/PR:** `2451942` • **Date:** 2025-08-29
* [x] Ensure each resource sets `meta.profile` from mapping or defaults  \
  **Commit/PR:** `89a814c` • **Date:** 2025-08-29

**Notes/Blockers:** *(fill in)*

---

### Phase 3 — Orchestration & Bundle

* [x] Orchestrate pipeline: HL7 ingest → QA → Map → MustSupport → Bundle (transaction) → Provenance → Artifacts  \
  **Commit/PR:** `025c9cb` • **Date:** 2025-08-29
* [x] Deterministic `urn:uuid:` `fullUrl`s and conditional upserts (PUT for Patient/Encounter)  \
  **Commit/PR:** `025c9cb` • **Date:** 2025-08-29
* [x] CLI flags: `--map`, `--rules`, `--bundle`, `--out`, `--dry-run`, `--server`, `--token`, `--validate`  \
  **Commit/PR:** `025c9cb` • **Date:** 2025-08-29

**Notes/Blockers:** *(fill in)*

---

### Phase 4 — Reference Maps (US Core)

* [x] `maps/adt_uscore.yaml` (Patient, Encounter, Provenance)  \
  **Commit/PR:** `89a814c` • **Date:** 2025-08-29
* [x] `maps/oru_uscore.yaml` (Patient, Observation[lab], DiagnosticReport, Specimen, Provenance)  \
  **Commit/PR:** `TBD` • **Date:** 2025-08-29
* [x] Snapshot tests (`tests/data/fhir/gold/*.json`)  \
  **Commit/PR:** `TBD` • **Date:** 2025-08-29

**Notes/Blockers:** *(fill in)*

---

### Phase 5 — Validation (JSONSchema + HAPI + $validate opt-in)

* [x] Local JSONSchema shape validation wired  \
  **Commit/PR:** `TBD` • **Date:** 2025-08-29
* [x] `validators/hapi_cli.py` to run HAPI Validator with pinned IGs  \
  **Commit/PR:** `TBD` • **Date:** 2025-08-29
* [x] CLI: `silhouette fhir validate --in … --hapi`  \
  **Commit/PR:** `TBD` • **Date:** 2025-08-29
* [x] Optional remote `$validate` before posting  \
  **Commit/PR:** `TBD` • **Date:** 2025-08-29
* [x] Validation runbook (`docs/fhir/validation.md`)  \
  **Commit/PR:** `TBD` • **Date:** 2025-08-29
* [x] Validation runbook (`docs/fhir/validation.md`)  \\
  **Commit/PR:** `TBD` • **Date:** 2025-08-29
* [x] Validation runbook (`docs/fhir/validation.md`)  \\
  **Commit/PR:** `TBD` • **Date:** 2025-08-29
* [x] Validation runbook (`docs/fhir/validation.md`)  \\
  **Commit/PR:** `TBD` • **Date:** 2025-08-29

**Notes/Blockers:** *(fill in)*

---

### Phase 6 — Terminology MVP

* [x] `terminology/sex_map.csv`, `pv1_class.csv`, `loinc_map.csv`  \
  **Commit/PR:** `be80b8c` • **Date:** 2025-08-29
* [x] Lookup helpers + metrics emission on misses  \
  **Commit/PR:** `be80b8c` • **Date:** 2025-08-29

**Notes/Blockers:** *(fill in)*

---

### Phase 7 — Posting & Observability

* [x] HTTP posting with retries and dead‑letter on failure  \\
  **Commit/PR:** `TBD` • **Date:** 2025-08-29
* [x] Conditional upserts preserved on Patient/Encounter  \\
  **Commit/PR:** `TBD` • **Date:** 2025-08-29
* [x] Metrics CSV with txMisses, postedCount and deadLetter columns  \\
  **Commit/PR:** `TBD` • **Date:** 2025-08-29
* [x] Structured JSON logs per message  \\
  **Commit/PR:** `TBD` • **Date:** 2025-08-29
* [x] Dry-run mode skips posting but writes artifacts  \\
  **Commit/PR:** `TBD` • **Date:** 2025-08-29
* [x] CLI wiring for `--server`, `$validate` gating  \\
  **Commit/PR:** `TBD` • **Date:** 2025-08-29

**Notes/Blockers:** *(fill in)*

---

### Phase 8 — CI/CD & Quality Gates

* [x] CI: unit tests + translation on fixtures + HAPI validation
* [x] Cache FHIR packages; pin Java/HAPI versions
* [x] Upload `out/*` artifacts on PRs

**Notes/Blockers:** *(fill in)*

---

### Phase 9 — Docs & Runbook

* [ ] Developer guide: mapping authoring conventions, transforms catalog, MustSupport policy
* [ ] Ops runbook: config, posting, validator errors, tx-miss triage
* [ ] Examples in README and `docs/fhir/`

**Notes/Blockers:** *(fill in)*

---

## Commit/PR Mapping (Append as You Merge)

* PR #TBD — "Scaffold HL7→FHIR pipeline & CLI"; **Phase(s):** 0,1 • **Merged:** TBD • **SHA:** `58eb1e0`
<<<<<<< HEAD
* PR # — "Mapping YAML loader + ADT map"; **Phase(s):** 2,4 • **Merged:** TBD • **SHA:** `89a814c`
* PR # — "Orchestrate HL7→FHIR pipeline"; **Phase(s):** 3 • **Merged:** TBD • **SHA:** `025c9cb`
* PR # — "ADT US Core mapping + tests"; **Phase(s):** 4,5 • **Merged:** TBD • **SHA:**
* PR # — "ORU US Core mapping + tests"; **Phase(s):** 4,5 • **Merged:** TBD • **SHA:**
* PR # — "Posting + observability"; **Phase(s):** 7 • **Merged:** TBD • **SHA:**
* PR # — "CI translation + validation"; **Phase(s):** 8 • **Merged:** TBD • **SHA:**
=======
* PR #TBD — "Mapping YAML loader + ADT map"; **Phase(s):** 2,4 • **Merged:** TBD • **SHA:** `89a814c`
* PR #TBD — "Orchestrate HL7→FHIR pipeline"; **Phase(s):** 3 • **Merged:** TBD • **SHA:** `025c9cb`
* PR #TBD — "ADT US Core mapping + tests"; **Phase(s):** 4,5 • **Merged:** TBD • **SHA:** `TBD`
* PR #TBD — "ORU US Core mapping + tests"; **Phase(s):** 4,5 • **Merged:** TBD • **SHA:** `TBD`
* PR #TBD — "Validation pipeline (HAPI CLI + $validate)"; **Phase(s):** 5 • **Merged:** TBD • **SHA:** `TBD`
* PR #TBD — "Terminology tables + transform metrics"; **Phase(s):** 6 • **Merged:** TBD • **SHA:** `be80b8c`
* PR #TBD — "Posting + observability"; **Phase(s):** 7 • **Merged:** TBD • **SHA:** `TBD`
>>>>>>> 74072e05

---

## Known Risks & Mitigations

* **IG drift** → Pin and add a scheduled job to check latest; open issue w/ diff
* **Terminology gaps** → Log tx-miss; expand maps iteratively
* **Ambiguous HL7 fields** → Prefer conservative mapping + `dataAbsentReason` per profile rules

---

## Triage / Backlog

Use this section for bugs, profile violations, and work items that pop up during validation.

* [ ] *(example)* ORU: OBX-5 units missing UCUM → add defaulting rule for specific LOINC codes
* [ ] *(example)* ADT: PID-3 OID mapping to URI for assigner → introduce org URI registry<|MERGE_RESOLUTION|>--- conflicted
+++ resolved
@@ -8,11 +8,7 @@
 
 ## At-a-Glance Status
 
-<<<<<<< HEAD
 * **Current Phase:** 9 — Docs & Runbook
-=======
-* **Current Phase:** 8 — CI/CD & Quality Gates
->>>>>>> 74072e05
 * **MVP Definition of Done:**
   * ADT^A01 → `Patient`, `Encounter`, `Provenance` (US Core-valid)
   * ORU^R01 → `Patient`, `Observation`, `DiagnosticReport` (+`Specimen` if present) (US Core-valid)
@@ -168,22 +164,13 @@
 ## Commit/PR Mapping (Append as You Merge)
 
 * PR #TBD — "Scaffold HL7→FHIR pipeline & CLI"; **Phase(s):** 0,1 • **Merged:** TBD • **SHA:** `58eb1e0`
-<<<<<<< HEAD
 * PR # — "Mapping YAML loader + ADT map"; **Phase(s):** 2,4 • **Merged:** TBD • **SHA:** `89a814c`
 * PR # — "Orchestrate HL7→FHIR pipeline"; **Phase(s):** 3 • **Merged:** TBD • **SHA:** `025c9cb`
 * PR # — "ADT US Core mapping + tests"; **Phase(s):** 4,5 • **Merged:** TBD • **SHA:**
 * PR # — "ORU US Core mapping + tests"; **Phase(s):** 4,5 • **Merged:** TBD • **SHA:**
 * PR # — "Posting + observability"; **Phase(s):** 7 • **Merged:** TBD • **SHA:**
 * PR # — "CI translation + validation"; **Phase(s):** 8 • **Merged:** TBD • **SHA:**
-=======
-* PR #TBD — "Mapping YAML loader + ADT map"; **Phase(s):** 2,4 • **Merged:** TBD • **SHA:** `89a814c`
-* PR #TBD — "Orchestrate HL7→FHIR pipeline"; **Phase(s):** 3 • **Merged:** TBD • **SHA:** `025c9cb`
-* PR #TBD — "ADT US Core mapping + tests"; **Phase(s):** 4,5 • **Merged:** TBD • **SHA:** `TBD`
-* PR #TBD — "ORU US Core mapping + tests"; **Phase(s):** 4,5 • **Merged:** TBD • **SHA:** `TBD`
-* PR #TBD — "Validation pipeline (HAPI CLI + $validate)"; **Phase(s):** 5 • **Merged:** TBD • **SHA:** `TBD`
-* PR #TBD — "Terminology tables + transform metrics"; **Phase(s):** 6 • **Merged:** TBD • **SHA:** `be80b8c`
-* PR #TBD — "Posting + observability"; **Phase(s):** 7 • **Merged:** TBD • **SHA:** `TBD`
->>>>>>> 74072e05
+
 
 ---
 
