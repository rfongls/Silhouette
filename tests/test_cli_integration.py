import subprocess
import sys
import shutil
import pytest
from pathlib import Path

# CLI invocation
CLI = [sys.executable, "-m", "cli.main"]

@pytest.fixture(autouse=True)
def cleanup():
    """Ensure leftover logs or memory.jsonl are removed before/after each test"""
    root = Path(__file__).parent.parent.resolve()
    for p in (root / "logs", root / "memory.jsonl"):
        if p.exists():
            if p.is_dir():
                shutil.rmtree(p)
            else:
                p.unlink()
    for prof in root.glob("silhouette_profile_*.json"):
        prof.unlink()
    for prof in root.glob("silhouette_profile_*.zip"):
        prof.unlink()
    yield
    for p in (root / "logs", root / "memory.jsonl"):
        if p.exists():
            if p.is_dir():
                shutil.rmtree(p)
            else:
                p.unlink()
    for prof in root.glob("silhouette_profile_*.json"):
        prof.unlink()
    for prof in root.glob("silhouette_profile_*.zip"):
        prof.unlink()

def run_cmd(cmd, expect):
    root = Path(__file__).parent.parent.resolve()
    proc = subprocess.run(
        CLI,
        cwd=str(root),
        input=f"{cmd}\n:exit\n",
        text=True,
        capture_output=True,
    )
    assert proc.returncode == 0, f"CLI exited with {proc.returncode}, stderr: {proc.stderr}"
    assert expect in proc.stdout, f"Expected '{expect}' in output, got:\n{proc.stdout}"

def test_replay_creates_memory():
    root = Path(__file__).parent.parent.resolve()
    log_dir = root / "logs"
    log_dir.mkdir(exist_ok=True)
    (log_dir / "session_test.txt").write_text("[2025-01-01] USER: Hi\n")
    run_cmd(":replay", "Replayed 1 entries")

def test_selfcheck_reports():
    run_cmd(":selfcheck", "Missing required files")

def test_backup_generates_archive():
    run_cmd(":backup", "Backup complete")

def test_offline_mode_banner(monkeypatch):
    root = Path(__file__).parent.parent.resolve()
    monkeypatch.setenv("SILHOUETTE_OFFLINE", "1")
    result = subprocess.run(
        CLI,
        cwd=str(root),
        input=":exit\n",
        text=True,
        capture_output=True,
    )
    assert "[SAFE MODE] Offline detected" in result.stdout


def test_drift_report_command():
    run_cmd(":drift-report", "No tone drift")


def test_summary_command(tmp_path):
    root = Path(__file__).parent.parent.resolve()
    log_dir = root / "logs"
    log_dir.mkdir(exist_ok=True)
    (log_dir / "silhouette_session_test.txt").write_text("hello\n")
    run_cmd(":summary", "Session summary saved")


def test_persona_audit_command(tmp_path):
    mem = Path("memory.jsonl")
    mem.write_text('{"content": "malicious"}\n')
    persona = Path("persona.dsl")
    persona.write_text("[limits]\ndeny_on = malicious")
    run_cmd(":persona-audit", "Persona violations")
    persona.unlink()

<<<<<<< HEAD

def test_export_profile_command():
    run_cmd(":export-profile", "Profile exported")


def test_agent_deploy(tmp_path):
    from silhouette_core.package_clone import package_clone
    profile = tmp_path / "silhouette_profile.json"
    profile.write_text('{}')
    dist = tmp_path / "distillate.json"
    dist.write_text('{}')
    archive = package_clone(profile, dist, version=1, output_dir=tmp_path)
    root = Path(__file__).parent.parent.resolve()
    (root / "silhouette_clone_v1.zip").write_bytes(archive.read_bytes())
    run_cmd(f":agent deploy {tmp_path}", "Deployed clone")
    (root / "silhouette_clone_v1.zip").unlink()
=======
def test_export_profile_command():
    run_cmd(":export-profile", "Profile exported")
>>>>>>> ac972826
<|MERGE_RESOLUTION|>--- conflicted
+++ resolved
@@ -91,8 +91,6 @@
     run_cmd(":persona-audit", "Persona violations")
     persona.unlink()
 
-<<<<<<< HEAD
-
 def test_export_profile_command():
     run_cmd(":export-profile", "Profile exported")
 
@@ -108,7 +106,3 @@
     (root / "silhouette_clone_v1.zip").write_bytes(archive.read_bytes())
     run_cmd(f":agent deploy {tmp_path}", "Deployed clone")
     (root / "silhouette_clone_v1.zip").unlink()
-=======
-def test_export_profile_command():
-    run_cmd(":export-profile", "Profile exported")
->>>>>>> ac972826
