import subprocess
import sys
import shutil
import pytest
from pathlib import Path

# CLI invocation
CLI = [sys.executable, "-m", "cli.main"]

@pytest.fixture(autouse=True)
def cleanup():
    """Ensure leftover logs or memory.jsonl are removed before/after each test"""
    root = Path(__file__).parent.parent.resolve()
    for p in (root / "logs", root / "memory.jsonl"):
        if p.exists():
            if p.is_dir():
                shutil.rmtree(p)
            else:
                p.unlink()
    for prof in root.glob("silhouette_profile_*.json"):
        prof.unlink()
    for prof in root.glob("silhouette_profile_*.zip"):
        prof.unlink()
    yield
    for p in (root / "logs", root / "memory.jsonl"):
        if p.exists():
            if p.is_dir():
                shutil.rmtree(p)
            else:
                p.unlink()
    for prof in root.glob("silhouette_profile_*.json"):
        prof.unlink()
    for prof in root.glob("silhouette_profile_*.zip"):
        prof.unlink()

def run_cmd(cmd, expect):
    root = Path(__file__).parent.parent.resolve()
    proc = subprocess.run(
        CLI,
        cwd=str(root),
        input=f"{cmd}\n:exit\n",
        text=True,
        capture_output=True,
    )
    assert proc.returncode == 0, f"CLI exited with {proc.returncode}, stderr: {proc.stderr}"
    assert expect in proc.stdout, f"Expected '{expect}' in output, got:\n{proc.stdout}"

def test_replay_creates_memory():
    root = Path(__file__).parent.parent.resolve()
    log_dir = root / "logs"
    log_dir.mkdir(exist_ok=True)
    (log_dir / "session_test.txt").write_text("[2025-01-01] USER: Hi\n")
    run_cmd(":replay", "Replayed 1 entries")

def test_selfcheck_reports():
    run_cmd(":selfcheck", "Missing required files")

def test_backup_generates_archive():
    run_cmd(":backup", "Backup complete")

def test_offline_mode_banner(monkeypatch):
    root = Path(__file__).parent.parent.resolve()
    monkeypatch.setenv("SILHOUETTE_OFFLINE", "1")
    result = subprocess.run(
        CLI,
        cwd=str(root),
        input=":exit\n",
        text=True,
        capture_output=True,
    )
    assert "[SAFE MODE] Offline detected" in result.stdout


def test_drift_report_command():
    run_cmd(":drift-report", "No tone drift")


def test_summary_command(tmp_path):
    root = Path(__file__).parent.parent.resolve()
    log_dir = root / "logs"
    log_dir.mkdir(exist_ok=True)
    (log_dir / "silhouette_session_test.txt").write_text("hello\n")
    run_cmd(":summary", "Session summary saved")


def test_persona_audit_command(tmp_path):
    mem = Path("memory.jsonl")
    mem.write_text('{"content": "malicious"}\n')
    persona = Path("persona.dsl")
    persona.write_text("[limits]\ndeny_on = malicious")
    run_cmd(":persona-audit", "Persona violations")
<<<<<<< HEAD
    persona.unlink()


def test_export_profile_command():
    run_cmd(":export-profile", "Profile exported")
=======
    persona.unlink()
>>>>>>> 940f337c
<|MERGE_RESOLUTION|>--- conflicted
+++ resolved
@@ -89,12 +89,7 @@
     persona = Path("persona.dsl")
     persona.write_text("[limits]\ndeny_on = malicious")
     run_cmd(":persona-audit", "Persona violations")
-<<<<<<< HEAD
     persona.unlink()
 
-
 def test_export_profile_command():
-    run_cmd(":export-profile", "Profile exported")
-=======
-    persona.unlink()
->>>>>>> 940f337c
+    run_cmd(":export-profile", "Profile exported")