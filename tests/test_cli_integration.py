--- conflicted
+++ resolved
@@ -91,9 +91,5 @@
     run_cmd(":persona-audit", "Persona violations")
     persona.unlink()
 
-<<<<<<< HEAD
-
-=======
->>>>>>> 46d0644b
 def test_export_profile_command():
     run_cmd(":export-profile", "Profile exported")