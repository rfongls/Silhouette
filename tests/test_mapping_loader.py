--- conflicted
+++ resolved
@@ -28,7 +28,6 @@
     spec = load("maps/rde_uscore.yaml")
     assert "RDE^O11" in spec.messageTypes
     resources = {rp.resource for rp in spec.resourcePlan}
-<<<<<<< HEAD
     assert {"MedicationRequest", "MedicationDispense", "MedicationAdministration"} <= resources
 
 
@@ -50,7 +49,4 @@
     spec = load("maps/adt_update_uscore.yaml")
     assert "ADT^A40" in spec.messageTypes
     resources = {rp.resource for rp in spec.resourcePlan}
-    assert {"Patient", "Encounter"} <= resources
-=======
-    assert {"MedicationRequest", "MedicationDispense", "MedicationAdministration"} <= resources
->>>>>>> 2a160f18
+    assert {"Patient", "Encounter"} <= resources