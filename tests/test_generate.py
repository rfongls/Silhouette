--- conflicted
+++ resolved
@@ -76,10 +76,6 @@
     assert r.status_code == 200
     assert "Davis^Jessica" in r.text
 
-<<<<<<< HEAD
-
-=======
->>>>>>> 155a41a7
 def test_generate_accepts_form_posts():
     """HTMX-style form posts should be accepted without JSON payloads."""
     data = {
@@ -90,8 +86,4 @@
     r = client.post("/api/interop/generate", data=data)
     assert r.status_code == 200
     # The returned message should contain the ADT^A01 event in the MSH segment
-<<<<<<< HEAD
     assert "ADT^A01" in r.text
-=======
-    assert "ADT^A01" in r.text
->>>>>>> 155a41a7
