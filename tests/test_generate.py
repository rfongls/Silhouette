--- conflicted
+++ resolved
@@ -74,9 +74,7 @@
     }
     r = client.post("/api/interop/generate", json=body)
     assert r.status_code == 200
-<<<<<<< HEAD
     assert "Davis^Jessica" in r.text
-
 
 def test_generate_accepts_form_posts():
     """HTMX-style form posts should be accepted without JSON payloads."""
@@ -89,6 +87,3 @@
     assert r.status_code == 200
     # The returned message should contain the ADT^A01 event in the MSH segment
     assert "ADT^A01" in r.text
-=======
-    assert "Davis^Jessica" in r.text
->>>>>>> b89c9682
