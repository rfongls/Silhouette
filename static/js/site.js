--- conflicted
+++ resolved
@@ -342,11 +342,8 @@
   const sampleArea = $('#vc-sample');
   const segmentInput = $('#vc-seg');
   const fieldInput = $('#vc-field');
-<<<<<<< HEAD
   const actionSelect = $('#vc-action');
   const modeSelect = $('#vc-param-mode');
-=======
->>>>>>> 5f8771c7
   const requiredInput = $('#vc-required');
   const patternInput = $('#vc-pattern');
   const allowedInput = $('#vc-allowed');
@@ -358,16 +355,11 @@
   const card = root.querySelector('.modal-card');
   const btnDown = root.querySelector('#val-scroll-down');
   const btnTop = root.querySelector('#val-scroll-top');
-<<<<<<< HEAD
   const form = root.querySelector('form');
   const endpoint = root.getAttribute('data-test-endpoint') || root.dataset.testEndpoint || '';
   const hiddenRequired = root.querySelector('input[name="required"]');
   const hiddenPattern  = root.querySelector('input[name="pattern"]');
   const hiddenAllowed  = root.querySelector('input[name="allowed_values"]');
-
-=======
-  const endpoint = root.getAttribute('data-test-endpoint') || root.dataset.testEndpoint || '';
->>>>>>> 5f8771c7
   const findLine = (sample, seg) => {
     if (!sample || !seg) return '';
     const lines = sample.split(/\r?\n|\r/g);
@@ -402,7 +394,6 @@
       .join('\n');
   };
 
-<<<<<<< HEAD
   const showParamPane = (kind) => {
     root.querySelectorAll('#vc-param-controls [data-pane]').forEach((pane) => {
       const matches = pane.getAttribute('data-pane') === kind;
@@ -480,20 +471,13 @@
     });
     form.dataset.valSubmitBound = '1';
   }
-
-=======
->>>>>>> 5f8771c7
   async function runValidationTest() {
     if (report) report.textContent = 'Testing…';
     if (foundEl) foundEl.textContent = '—';
     if (resultEl) { resultEl.textContent = '—'; resultEl.className = 'result-badge'; }
     if (reasonEl) reasonEl.textContent = '';
-<<<<<<< HEAD
 
     const kind = syncHiddenFromUI();
-
-=======
->>>>>>> 5f8771c7
     if (!endpoint) {
       if (report) report.textContent = 'Error: Missing test endpoint';
       return;
@@ -503,15 +487,9 @@
     fd.append('message_text', sampleArea?.value || '');
     fd.append('segment', segmentInput?.value || '');
     fd.append('field', fieldInput?.value || '');
-<<<<<<< HEAD
     fd.append('required', hiddenRequired?.value || '');
     fd.append('pattern', hiddenPattern?.value || '');
     fd.append('allowed_values', hiddenAllowed?.value || '');
-=======
-    fd.append('required', requiredInput && requiredInput.checked ? 'true' : 'false');
-    fd.append('pattern', patternInput?.value || '');
-    fd.append('allowed_values', allowedInput?.value || '');
->>>>>>> 5f8771c7
 
     try {
       const res = await fetch(endpoint, { method: 'POST', body: fd });
@@ -535,7 +513,6 @@
         pass = data.report.issues.length === 0;
         reasons = data.report.issues.map((issue) => issue.message || issue.code || JSON.stringify(issue));
       } else {
-<<<<<<< HEAD
         const requiredFlag = (hiddenRequired?.value || '').toLowerCase() === 'true';
         const patternText = (hiddenPattern?.value || '').trim();
         const allowedValues = (hiddenAllowed?.value || '')
@@ -544,16 +521,6 @@
           .filter(Boolean);
 
         if (requiredFlag && !fieldValue) {
-=======
-        const required = !!(requiredInput && requiredInput.checked);
-        const patternText = (patternInput?.value || '').trim();
-        const allowedRaw = (allowedInput?.value || '').trim();
-        const allowedValues = allowedRaw
-          ? allowedRaw.split(/[;,\n]/).map((token) => token.trim()).filter(Boolean)
-          : [];
-
-        if (required && !fieldValue) {
->>>>>>> 5f8771c7
           pass = false;
           reasons.push('Required but empty');
         }
@@ -577,14 +544,11 @@
             reasons.push('Value not in allowed list');
           }
         }
-<<<<<<< HEAD
 
         if (!patternText && kind === 'matches_regex') {
           pass = false;
           reasons.push('Pattern is required for regex checks');
         }
-=======
->>>>>>> 5f8771c7
       }
 
       if (!pass && reasons.length === 0) {
@@ -631,7 +595,6 @@
     btnDown.dataset.scrollBound = '1';
     btnTop.hidden = card.scrollTop < 32;
   }
-<<<<<<< HEAD
 
   showParamPane(actionSelect?.value || 'required');
   syncHiddenFromUI();
@@ -658,8 +621,6 @@
     select.addEventListener('change', syncIndex);
     syncIndex();
   }
-=======
->>>>>>> 5f8771c7
 };
 
 /* --- Debug wiring for param controls --- */
@@ -719,7 +680,6 @@
   if (valModal && typeof window.initValModal === 'function') {
     window.initValModal(valModal);
   }
-<<<<<<< HEAD
   bootValPanels();
 });
 
@@ -729,6 +689,4 @@
   if (valModal && typeof window.initValModal === 'function') {
     window.initValModal(valModal);
   }
-=======
->>>>>>> 5f8771c7
 });