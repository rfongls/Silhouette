/* ========== Global utilities ========== */
window.esc = s => (s ?? "").toString()
  .replace(/&/g,"&amp;").replace(/</g,"&lt;")
  .replace(/>/g,"&gt;").replace(/"/g,"&quot;");

/* Minimal diffs (swap with your fuller versions if you already have them) */
window.diffChars = (a,b) => ({ beforeHTML: esc(a ?? ""), afterHTML: esc(b ?? "") });
window.diffLines = (a,b) => ({ beforeHTML: esc(a ?? ""), afterHTML: esc(b ?? "") });

/* ========== De-ID modal initializer ========== */
/* Call this AFTER the modal HTML is inserted (after HTMX settles). */
window.initDeidModal = function initDeidModal(sel) {
  const root = (typeof sel === 'string') ? document.querySelector(sel) : sel;
  if (!root) return;
  try { window.attachParamDebug(root); } catch (e) { console.warn(e); }

  const alreadyInit = root.dataset.deidInit === '1';
  root.dataset.deidInit = '1';

  const $ = id => root.querySelector(id);

  const seg = $('#m-seg'), fld = $('#m-field'), cmp = $('#m-comp'), sub = $('#m-sub');
  const pathBadge = $('#m-path-badge');
  const beforeField = $('#m-before-diff'), afterField = $('#m-after-diff');
  const msgBefore   = $('#m-msg-before'),  msgAfter   = $('#m-msg-after');
  const sampleArea  = $('#m-sample');
  const form        = root.querySelector('form');
  const testBtn     = root.querySelector('[data-deid-test]');
  const hiddenParamMode = () => form?.querySelector('input[type="hidden"][name="param_mode"]') || null;
  const syncParamModeFromSelect = () => {
    const select = root.querySelector('#m-param-mode');
    const hidden = hiddenParamMode();
    if (hidden) hidden.value = (select && select.value) ? select.value : (hidden.value || 'preset');
  };

  function formatPath(){
    const s=(seg?.value||'').trim().toUpperCase();
    const f=(fld?.value||'').trim(), c=(cmp?.value||'').trim(), u=(sub?.value||'').trim();
    if(!s||!f) return '—';
    return s + ':' + f + (c?'.'+c:'') + (u?'.'+u:'');
  }
  function updatePath(){ if(pathBadge) pathBadge.textContent = formatPath(); }

  async function testDeidRule(){
    try{
      beforeField.innerHTML = esc('…'); afterField.innerHTML = esc('…');
      msgBefore.innerHTML   = esc('…'); msgAfter.innerHTML   = esc('…');

      const fd = form ? new FormData(form) : new FormData();
      fd.set('message_text', sampleArea?.value || '');
      if (!fd.has('segment')) fd.set('segment', seg?.value || '');
      if (!fd.has('field')) fd.set('field', fld?.value || '');
      if (!fd.has('component')) fd.set('component', cmp?.value || '');
      if (!fd.has('subcomponent')) fd.set('subcomponent', sub?.value || '');
      const hiddenMode = hiddenParamMode();
      if (hiddenMode) fd.set('param_mode', hiddenMode.value || 'preset');

      const url = root.getAttribute('data-test-endpoint');
      const resp = await fetch(url, { method:'POST', body: fd });
      let data; try { data = await resp.json(); } catch { data = { ok:false, error:'Non-JSON response' }; }

      if (!data.ok) {
        beforeField.innerHTML = '—';
        afterField.innerHTML  = esc('Error: ' + (data.error || 'unknown'));
        msgBefore.innerHTML   = esc(sampleArea?.value || '');
        msgAfter.innerHTML    = esc(sampleArea?.value || '');
        return;
      }

      const beforeVal = data.preview.before ?? '';
      const afterVal  = data.preview.after  ?? '';
      const dField    = window.diffChars(beforeVal, afterVal);
      beforeField.innerHTML = dField.beforeHTML; afterField.innerHTML = dField.afterHTML;

      const lineB = data.preview.line_before ?? sampleArea?.value || '';
      const lineA = data.preview.line_after  ?? data.preview.message_after ?? sampleArea?.value || '';
      const dMsg  = window.diffLines(lineB, lineA);
      msgBefore.innerHTML = dMsg.beforeHTML; msgAfter.innerHTML = dMsg.afterHTML;
    }catch(e){
      afterField.innerHTML = esc('JS error: '+e);
    }
  }

  // wire events (scoped to this modal)
  if (!alreadyInit) {
    [seg,fld,cmp,sub].forEach(el => el && el.addEventListener('input', updatePath));
    if (testBtn && !testBtn.dataset.deidBound) {
      testBtn.addEventListener('click', testDeidRule);
      testBtn.dataset.deidBound = '1';
    }
    root.addEventListener('change', (evt) => {
      const target = evt.target;
      if (!target || typeof target.matches !== 'function') return;
      if (target.id === 'm-param-mode') {
        const hidden = hiddenParamMode();
        if (hidden) hidden.value = target.value || 'preset';
      } else if (target.id === 'm-action') {
        const hidden = hiddenParamMode();
        if (!hidden) return;
        if ((target.value || '').toLowerCase() !== 'preset') {
          hidden.value = 'preset';
        } else {
          syncParamModeFromSelect();
        }
        const harness = root.querySelector('#param-harness');
        if (harness && window.htmx) {
          try {
            window.htmx.trigger(harness, 'load');
          } catch (err) {
            console.warn('Failed to trigger param controls refresh', err);
          }
        }
      }
    });
  }

  // first render
  updatePath();
  syncParamModeFromSelect();

};

/* --- Debug wiring for param controls --- */
window.attachParamDebug = function attachParamDebug(root){
  try{
    const owner = root.querySelector('#param-harness');
    const panel = root.querySelector('#param-controls');
<<<<<<< HEAD
    const actionSelect = root.querySelector('#m-action');
=======
>>>>>>> 5ba30cd7
    if (!owner || owner.dataset.debugBound === '1') return;
    owner.dataset.debugBound = '1';
    const logArea = document.createElement('pre');
    logArea.id = 'param-debug';
    logArea.style.whiteSpace = 'pre-wrap';
    logArea.style.background = 'rgba(148,163,184,.15)';
    logArea.style.padding = '.5rem';
    logArea.style.borderRadius = '.5rem';
    logArea.style.marginTop = '.5rem';
    logArea.textContent = '[param-debug] init';
    (panel || owner).insertAdjacentElement('afterend', logArea);
    const log = (msg) => {
      const now = new Date().toISOString().slice(11,19);
      logArea.textContent += "\n" + now + " " + msg;
      const lines = logArea.textContent.split(/\n/);
      if (lines.length > 200) logArea.textContent = lines.slice(-200).join("\n");
    };
    if (window.htmx){
<<<<<<< HEAD
      const bind = (elt) => {
        if (!elt) return;
        elt.addEventListener('htmx:configRequest', (e)=> log('configRequest url='+(e.detail.path||'')+' params='+(new URLSearchParams(e.detail.parameters)).toString())) ;
        elt.addEventListener('htmx:beforeRequest', (e)=> log('beforeRequest '+(e.detail.path||'')));
        elt.addEventListener('htmx:sendError',     (e)=> log('sendError '+(e.detail.xhr && e.detail.xhr.status)));
        elt.addEventListener('htmx:responseError', (e)=> log('responseError '+(e.detail.xhr && e.detail.xhr.status)));
        elt.addEventListener('htmx:afterOnLoad',   (e)=> log('afterOnLoad status='+(e.detail.xhr && e.detail.xhr.status)));
        elt.addEventListener('htmx:afterSwap',     ()=> log('afterSwap'));
      };
      bind(owner);
      bind(actionSelect);
=======
      owner.addEventListener('htmx:configRequest', (e)=> log('configRequest url='+(e.detail.path||'')+' params='+(new URLSearchParams(e.detail.parameters)).toString()));
      owner.addEventListener('htmx:beforeRequest', (e)=> log('beforeRequest '+(e.detail.path||'')));
      owner.addEventListener('htmx:sendError',     (e)=> log('sendError '+(e.detail.xhr && e.detail.xhr.status)));
      owner.addEventListener('htmx:responseError', (e)=> log('responseError '+(e.detail.xhr && e.detail.xhr.status)));
      owner.addEventListener('htmx:afterOnLoad',   (e)=> log('afterOnLoad status='+(e.detail.xhr && e.detail.xhr.status)));
      owner.addEventListener('htmx:afterSwap',     ()=> log('afterSwap'));
>>>>>>> 5ba30cd7
    }
  }catch(e){ console.error(e); }
};

/* ========== HTMX hook ==========
   Any time HTMX swaps in content that includes a De-ID modal,
   this will run the initializer automatically. */
document.addEventListener('htmx:afterSettle', (evt) => {
  const modal = document.querySelector('#deid-modal');
  if (modal) window.initDeidModal(modal);
});<|MERGE_RESOLUTION|>--- conflicted
+++ resolved
@@ -125,10 +125,7 @@
   try{
     const owner = root.querySelector('#param-harness');
     const panel = root.querySelector('#param-controls');
-<<<<<<< HEAD
     const actionSelect = root.querySelector('#m-action');
-=======
->>>>>>> 5ba30cd7
     if (!owner || owner.dataset.debugBound === '1') return;
     owner.dataset.debugBound = '1';
     const logArea = document.createElement('pre');
@@ -147,7 +144,6 @@
       if (lines.length > 200) logArea.textContent = lines.slice(-200).join("\n");
     };
     if (window.htmx){
-<<<<<<< HEAD
       const bind = (elt) => {
         if (!elt) return;
         elt.addEventListener('htmx:configRequest', (e)=> log('configRequest url='+(e.detail.path||'')+' params='+(new URLSearchParams(e.detail.parameters)).toString())) ;
@@ -159,14 +155,6 @@
       };
       bind(owner);
       bind(actionSelect);
-=======
-      owner.addEventListener('htmx:configRequest', (e)=> log('configRequest url='+(e.detail.path||'')+' params='+(new URLSearchParams(e.detail.parameters)).toString()));
-      owner.addEventListener('htmx:beforeRequest', (e)=> log('beforeRequest '+(e.detail.path||'')));
-      owner.addEventListener('htmx:sendError',     (e)=> log('sendError '+(e.detail.xhr && e.detail.xhr.status)));
-      owner.addEventListener('htmx:responseError', (e)=> log('responseError '+(e.detail.xhr && e.detail.xhr.status)));
-      owner.addEventListener('htmx:afterOnLoad',   (e)=> log('afterOnLoad status='+(e.detail.xhr && e.detail.xhr.status)));
-      owner.addEventListener('htmx:afterSwap',     ()=> log('afterSwap'));
->>>>>>> 5ba30cd7
     }
   }catch(e){ console.error(e); }
 };
