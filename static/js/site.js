--- conflicted
+++ resolved
@@ -689,23 +689,11 @@
       if (el.style) {
         if (el.style.display === 'none') el.style.removeProperty('display');
         if (el.style.visibility === 'hidden') el.style.removeProperty('visibility');
-<<<<<<< HEAD
-=======
-      }
-    };
-
-    const setOpen = (open) => {
-      acc.setAttribute('data-open', open ? '1' : '0');
-      toggle.setAttribute('aria-expanded', String(!!open));
-      if (open) {
-        unhide(body);
-        body.querySelectorAll('[hidden]').forEach((child) => unhide(child));
->>>>>>> dfb0657c
       }
       if (label) label.textContent = open ? 'collapse' : 'expand';
     };
 
-<<<<<<< HEAD
+
     const isOpen = () => (acc.getAttribute('data-open') === '1') || acc.open === true;
     const setOpen = (open) => {
       const on = !!open;
@@ -729,30 +717,12 @@
       setOpen(!isOpen());
     };
 
-=======
-    const initial = acc.getAttribute('data-open') === '1' || acc.open === true;
-    setOpen(initial);
-
-    const onToggleClick = (event) => {
-      const ctl = event.target.closest('a,button,input,select,textarea,label');
-      if (ctl) return;
-      event.preventDefault();
-      const open = acc.getAttribute('data-open') === '1';
-      setOpen(!open);
-    };
-
->>>>>>> dfb0657c
     toggle.addEventListener('click', onToggleClick, { passive: false });
 
     toggle.addEventListener('keydown', (event) => {
       if (event.key === ' ' || event.key === 'Enter') {
         event.preventDefault();
-<<<<<<< HEAD
         setOpen(!isOpen());
-=======
-        const open = acc.getAttribute('data-open') === '1';
-        setOpen(!open);
->>>>>>> dfb0657c
       }
     });
   });
