--- conflicted
+++ resolved
@@ -693,7 +693,6 @@
   }
 });
 
-<<<<<<< HEAD
 /* ========= InteropUI bridge: ensure module bodies are actually visible ========= */
 (function bridgeInteropShowFeatureAndUnhide(){
   window.InteropUI = window.InteropUI || {};
@@ -713,12 +712,6 @@
     }
   }
   /** open the feature card and guarantee it's visible */
-=======
-/* ========= InteropUI bridge: make top buttons open the new <details> cards ========= */
-(function bridgeInteropShowFeature(){
-  window.InteropUI = window.InteropUI || {};
-  const prior = window.InteropUI.showFeature;
->>>>>>> 53ce6010
   function openDetailsFor(feature){
     const el =
       document.querySelector(`details.interop-details[data-feature="${feature}"]`)
@@ -726,24 +719,16 @@
     if (!el) return false;
     if (el.tagName && el.tagName.toLowerCase() === 'details') {
       if (!el.open) el.open = true;
-<<<<<<< HEAD
       unhideBody(el);
       try { el.scrollIntoView({ behavior: 'smooth', block: 'start' }); } catch {}
       return true;
     }
     unhideBody(el);
-=======
-      try { el.scrollIntoView({ behavior: 'smooth', block: 'start' }); } catch {}
-      return true;
-    }
-    const body = el.querySelector('.module-body');
-    if (body) body.hidden = false;
->>>>>>> 53ce6010
+
     try { el.scrollIntoView({ behavior: 'smooth', block: 'start' }); } catch {}
     return true;
   }
   window.InteropUI.showFeature = function(feature){
-<<<<<<< HEAD
     if (openDetailsFor(feature)) return;
     if (typeof prior === 'function') {
       try { prior.apply(this, arguments); } catch (e) { console.warn(e); }
@@ -762,10 +747,5 @@
   }
   document.addEventListener('DOMContentLoaded', ensureAllVisible);
   document.addEventListener('htmx:afterSettle', ensureAllVisible);
-=======
-    if (!openDetailsFor(feature) && typeof prior === 'function') {
-      try { return prior.apply(this, arguments); } catch (e) { console.warn(e); }
-    }
-  };
->>>>>>> 53ce6010
+
 })();