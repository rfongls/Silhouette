// ------------------------------
// Interop UI helpers and global utilities
// ------------------------------

window.InteropUI = window.InteropUI || {};

/* ========== Global utilities ========== */
window.esc = s => (s ?? "").toString()
  .replace(/&/g,"&amp;").replace(/</g,"&lt;")
  .replace(/>/g,"&gt;").replace(/"/g,"&quot;");

/* Minimal diffs (swap with your fuller versions if you already have them) */
window.diffChars = (a,b) => ({ beforeHTML: esc(a ?? ""), afterHTML: esc(b ?? "") });
window.diffLines = (a,b) => ({ beforeHTML: esc(a ?? ""), afterHTML: esc(b ?? "") });

const __fallbackEsc = (s) => (s ?? "").toString()
  .replace(/&/g, "&amp;")
  .replace(/</g, "&lt;")
  .replace(/>/g, "&gt;")
  .replace(/"/g, "&quot;");
const htmlEscape = (value) => {
  const escFn = window.esc || __fallbackEsc;
  return escFn(value);
};

function detectSeps(text) {
  let fieldSep = '|';
  let compSep = '^';
  let subSep = '&';
  const lines = (text || '').split(/\r?\n|\r/g);
  const msh = lines.find(line => typeof line === 'string' && line.startsWith('MSH') && line.length >= 4);
  if (msh) {
    fieldSep = msh[3] || fieldSep;
    const parts = msh.split(fieldSep);
    const enc = parts[1] || '';
    if (enc.length >= 1) compSep = enc[0];
    if (enc.length >= 4) subSep = enc[3];
  }
  return { fieldSep, compSep, subSep };
}

function tokenIndexFor(segment, fieldNumber) {
  return (String(segment).toUpperCase() === 'MSH') ? (fieldNumber - 1) : fieldNumber;
}

function renderLineWithFieldHTML(line, segment, fieldNumber, fieldSep, fieldHTML, fallbackValue) {
  if (!line) return '';
  const idx = tokenIndexFor(segment, fieldNumber);
  const sep = fieldSep || '|';
  const parts = line.split(sep);
  if (idx < 0 || idx >= parts.length) {
    return htmlEscape(line);
  }
  return parts
    .map((token, tokenIdx) => {
      if (tokenIdx !== idx) {
        return htmlEscape(token);
      }
      if (fieldHTML && fieldHTML.length) {
        return fieldHTML;
      }
      return htmlEscape(fallbackValue ?? token);
    })
    .join(sep);
}

// Minimal diff renderer (character-level by default)
// Uses jsdiff if present; otherwise falls back to a simple char compare.
window.renderDiff = function renderDiff(before, after) {
  const escHtml = window.esc || ((s) => (s ?? "").toString()
    .replace(/&/g,"&amp;").replace(/</g,"&lt;").replace(/>/g,"&gt;"));
  const JsDiff = window.Diff || window.JsDiff || window.jsdiff || null;

  if (JsDiff && typeof JsDiff.diffChars === 'function') {
    const parts = JsDiff.diffChars(before || '', after || '');
    let beforeHTML = '', afterHTML = '';
    for (const part of parts) {
      const value = escHtml(part.value);
      if (part.added) {
        afterHTML += `<ins class="added">${value}</ins>`;
      } else if (part.removed) {
        beforeHTML += `<del class="removed">${value}</del>`;
      } else {
        beforeHTML += `<span class="same">${value}</span>`;
        afterHTML  += `<span class="same">${value}</span>`;
      }
    }
    return { beforeHTML, afterHTML };
  }

  // Fallback (no jsdiff): naive char compare
  const a = String(before || '');
  const b = String(after || '');
  let i = 0, j = 0;
  let beforeHTML = '', afterHTML = '';
  while (i < a.length || j < b.length) {
    if (a[i] === b[j]) {
      const value = escHtml(a[i] || '');
      beforeHTML += `<span class="same">${value}</span>`;
      afterHTML  += `<span class="same">${value}</span>`;
      i += 1; j += 1;
    } else {
      if (a[i] !== undefined) {
        beforeHTML += `<del class="removed">${escHtml(a[i])}</del>`;
        i += 1;
      }
      if (b[j] !== undefined) {
        afterHTML  += `<ins class="added">${escHtml(b[j])}</ins>`;
        j += 1;
      }
    }
  }
  return { beforeHTML, afterHTML };
};

/* ========== De-ID modal initializer ========== */
/* Call this AFTER the modal HTML is inserted (after HTMX settles). */
window.initDeidModal = function initDeidModal(sel) {
  const root = (typeof sel === 'string') ? document.querySelector(sel) : sel;
  if (!root) return;
  if (root.dataset.paramDebug === '1') {
    try { window.attachParamDebug(root); } catch (e) { console.warn(e); }
  } else {
    const dbg = root.querySelector('#param-debug');
    if (dbg) dbg.remove();
  }

  const alreadyInit = root.dataset.deidInit === '1';
  root.dataset.deidInit = '1';

  const $ = id => root.querySelector(id);

  const seg = $('#m-seg'), fld = $('#m-field'), cmp = $('#m-comp'), sub = $('#m-sub');
  const pathBadge = $('#m-path-badge');
  const beforeField = $('#m-before-diff'), afterField = $('#m-after-diff');
  const msgBefore   = $('#m-msg-before'),  msgAfter   = $('#m-msg-after');
  const sampleArea  = $('#m-sample');
  const form        = root.querySelector('form');
  const testBtn     = root.querySelector('[data-deid-test]');
  const card        = root.querySelector('.modal-card');
  const btnDown     = root.querySelector('#deid-scroll-down');
  const btnTop      = root.querySelector('#deid-scroll-top');
  const hiddenParamMode = () => form?.querySelector('input[type="hidden"][name="param_mode"]') || null;

  function fitModalToViewport() {
    const card = root.querySelector('.modal-card');
    if (!card) return;
    card.style.transformOrigin = 'top center';
    card.style.transform = '';
    const margin = 24;
    const available = window.innerHeight - margin * 2;
    if (available <= 0) return;
    const rect = card.getBoundingClientRect();
    if (rect.height > available) {
      const scale = Math.max(0.75, available / rect.height);
      card.style.transform = `scale(${scale})`;
    }
  }

  const resizeHandler = () => {
    if (!document.body.contains(root)) {
      window.removeEventListener('resize', resizeHandler);
      return;
    }
    fitModalToViewport();
  };

  const syncParamModeFromSelect = () => {
    const select = root.querySelector('#m-param-mode');
    const hidden = hiddenParamMode();
    if (hidden) hidden.value = (select && select.value) ? select.value : (hidden.value || 'preset');
  };

  function formatPath(){
    const s=(seg?.value||'').trim().toUpperCase();
    const f=(fld?.value||'').trim(), c=(cmp?.value||'').trim(), u=(sub?.value||'').trim();
    if(!s||!f) return '—';
    return s + ':' + f + (c?'.'+c:'') + (u?'.'+u:'');
  }
  function updatePath(){ if(pathBadge) pathBadge.textContent = formatPath(); }

  async function testDeidRule(){
    try{
      const ep = root.getAttribute('data-test-endpoint') || root.dataset.testEndpoint;
      if (!ep) {
        afterField.innerHTML = esc('Missing test endpoint');
        fitModalToViewport();

        return;
      }

      const actionSel = root.querySelector('#m-action');
      const payload = {
        text: sampleArea?.value || "",
        segment: (seg?.value || "").trim(),
        field: parseInt(fld?.value || "0", 10) || 0,
        component: cmp?.value ? parseInt(cmp.value, 10) : null,
        subcomponent: sub?.value ? parseInt(sub.value, 10) : null,
        action: actionSel?.value || "redact",
        param_mode: (form?.querySelector('input[name="param_mode"]')?.value
                  || form?.querySelector('#m-param-mode')?.value || 'preset'),
        param_preset: form?.querySelector('select[name="param_preset"]')?.value
                   || form?.querySelector('input[name="param_preset"]')?.value || null,
        param_free: form?.querySelector('input[name="param_free"]')?.value || null,
        pattern: form?.querySelector('input[name="pattern"]')?.value || null,
        repl: form?.querySelector('input[name="repl"]')?.value || null,
      };

      beforeField.innerHTML = ""; afterField.innerHTML = "";
      msgBefore.innerHTML = "";  msgAfter.innerHTML = "";

      const res = await fetch(ep, {
        method: 'POST',
        headers: { 'Content-Type': 'application/json' },
        body: JSON.stringify(payload)
      });
      const data = await res.json().catch(() => ({}));

      if (!res.ok || !data.ok) {
        const err = (data && (data.message || data.error || data.detail)) || ('HTTP ' + res.status);
        afterField.innerHTML = esc('[Test failed] ' + err);
        fitModalToViewport();
        return;
      }

      const segVal = (seg?.value || '').trim().toUpperCase();
      const fldNum = parseInt(fld?.value || '0', 10) || 0;
      const sampleText = sampleArea?.value || '';
      const beforeLineRaw = data.before?.line || '';
      const afterLineRaw = data.after?.line || '';
      const beforeMsgRaw = data.before?.message || '';
      const afterMsgRaw = data.after?.message || '';
      const seps = detectSeps(beforeLineRaw || beforeMsgRaw || afterLineRaw || afterMsgRaw || sampleText);

      const fieldDiff = window.renderDiff(data.before?.field || '', data.after?.field || '');
      if (beforeField) {
        if (fieldDiff.beforeHTML) {
          beforeField.innerHTML = fieldDiff.beforeHTML;
        } else {
          beforeField.textContent = '—';
        }
      }
      if (afterField) {
        if (fieldDiff.afterHTML) {
          afterField.innerHTML = fieldDiff.afterHTML;
        } else {
          afterField.textContent = '—';
        }
      }

      if (msgBefore) {
        if (beforeLineRaw) {
          msgBefore.innerHTML = renderLineWithFieldHTML(
            beforeLineRaw,
            segVal,
            fldNum,
            seps.fieldSep,
            fieldDiff.beforeHTML,
            data.before?.field
          );
        } else {
          const fallbackBefore = beforeMsgRaw || (segVal ? `Segment ${segVal} not found in sample` : '—');
          msgBefore.textContent = fallbackBefore || '—';
        }
      }

      if (msgAfter) {
        if (afterLineRaw) {
          msgAfter.innerHTML = renderLineWithFieldHTML(
            afterLineRaw,
            segVal,
            fldNum,
            seps.fieldSep,
            fieldDiff.afterHTML,
            data.after?.field
          );
        } else {
          const fallbackAfter = afterMsgRaw || (segVal ? `Segment ${segVal} not found in sample` : '—');
          msgAfter.textContent = fallbackAfter || '—';
        }
      }
      fitModalToViewport();
    }catch(e){
      afterField.innerHTML = esc('Test error: ' + e);
      fitModalToViewport();
    }
  }

  // wire events (scoped to this modal)
  if (!alreadyInit) {
    [seg,fld,cmp,sub].forEach(el => el && el.addEventListener('input', updatePath));
    if (testBtn && !testBtn.dataset.deidBound) {
      testBtn.addEventListener('click', testDeidRule);
      testBtn.dataset.deidBound = '1';
    }
    if (btnDown && btnTop && card && !btnDown.dataset.scrollBound) {
      btnDown.addEventListener('click', () => {
        card.scrollBy({ top: Math.round(card.clientHeight * 0.9), behavior: 'smooth' });
      });
      btnTop.addEventListener('click', () => {
        card.scrollTo({ top: 0, behavior: 'smooth' });
      });
      card.addEventListener('scroll', () => {
        btnTop.hidden = card.scrollTop < 32;
      }, { passive: true });
      btnDown.dataset.scrollBound = '1';
      btnTop.hidden = card.scrollTop < 32;
    }
    root.addEventListener('change', (evt) => {
      const target = evt.target;
      if (!target || typeof target.matches !== 'function') return;
      if (target.id === 'm-param-mode') {
        const hidden = hiddenParamMode();
        if (hidden) hidden.value = target.value || 'preset';
      } else if (target.id === 'm-action') {
        const hidden = hiddenParamMode();
        if (!hidden) return;
        if ((target.value || '').toLowerCase() !== 'preset') {
          hidden.value = 'preset';
        } else {
          syncParamModeFromSelect();
        }
        const harness = root.querySelector('#param-harness');
        if (harness && window.htmx) {
          try {
            window.htmx.trigger(harness, 'load');
          } catch (err) {
            console.warn('Failed to trigger param controls refresh', err);
          }
        }
      }
    });
    window.addEventListener('resize', resizeHandler, { passive: true });
  }

  // first render
  updatePath();
  syncParamModeFromSelect();
  fitModalToViewport();
};

window.initValModal = function initValModal(sel) {
  const root = (typeof sel === 'string') ? document.querySelector(sel) : sel;
  if (!root || root.dataset.valInit === '1') return;
  root.dataset.valInit = '1';

  const $ = (selector) => root.querySelector(selector);
  const sampleArea = $('#vc-sample');
  const segmentInput = $('#vc-seg');
  const fieldInput = $('#vc-field');
  const actionSelect = $('#vc-action');
  const modeSelect = $('#vc-param-mode');
  const requiredInput = $('#vc-required');
  const patternInput = $('#vc-pattern');
  const allowedInput = $('#vc-allowed');
  const foundEl   = $('#val-found');
  const resultEl  = $('#val-result');
  const reasonEl  = $('#val-reason');
  const report = $('#vc-report');
  const testBtn = root.querySelector('[data-val-test]');
  const card = root.querySelector('.modal-card');
  const btnDown = root.querySelector('#val-scroll-down');
  const btnTop = root.querySelector('#val-scroll-top');
  const form = root.querySelector('form');
  const endpoint = root.getAttribute('data-test-endpoint') || root.dataset.testEndpoint || '';
  const hiddenRequired = root.querySelector('input[name="required"]');
  const hiddenPattern  = root.querySelector('input[name="pattern"]');
  const hiddenAllowed  = root.querySelector('input[name="allowed_values"]');
  const findLine = (sample, seg) => {
    if (!sample || !seg) return '';
    const lines = sample.split(/\r?\n|\r/g);
    const target = seg.trim().toUpperCase();
    if (!target) return '';
    for (const line of lines) {
      if (!line) continue;
      if (line.trim().toUpperCase().startsWith(target + '|')) return line;
    }
    return '';
  };

  const getFieldValue = (line, seg, idx) => {
    if (!line || !idx) return '';
    const parts = line.split('|');
    const tokenIdx = (String(seg).toUpperCase() === 'MSH') ? (idx - 1) : idx;
    return tokenIdx >= 0 ? (parts[tokenIdx] ?? '') : '';
  };

  const formatIssues = (reportData) => {
    if (!reportData || typeof reportData !== 'object') return '—';
    const issues = Array.isArray(reportData.issues) ? reportData.issues : [];
    if (!issues.length) return 'No issues detected.';
    return issues
      .map((issue, index) => {
        const code = issue.code ? `[${issue.code}]` : 'Issue';
        const location = [issue.segment, issue.field].filter(Boolean).join('-');
        const occurrence = issue.occurrence != null ? ` (#${issue.occurrence + 1})` : '';
        const message = issue.message || JSON.stringify(issue);
        return `${index + 1}. ${code} ${location}${occurrence}: ${message}`;
      })
      .join('\n');
  };

  const showParamPane = (kind) => {
    root.querySelectorAll('#vc-param-controls [data-pane]').forEach((pane) => {
      const matches = pane.getAttribute('data-pane') === kind;
      pane.hidden = !matches;
    });
  };

  const syncHiddenFromUI = () => {
    const kind = (actionSelect?.value || 'required');
    if (hiddenRequired) hiddenRequired.value = '';
    if (hiddenPattern) hiddenPattern.value = '';
    if (hiddenAllowed) hiddenAllowed.value = '';

    if (kind === 'required') {
      if (hiddenRequired) hiddenRequired.value = requiredInput && requiredInput.checked ? 'true' : 'false';
    } else if (kind === 'matches_regex') {
      if (hiddenPattern) hiddenPattern.value = patternInput?.value || '';
      if (hiddenRequired) hiddenRequired.value = 'false';
    } else if (kind === 'in_allowed') {
      const mode = modeSelect?.value || 'single';
      const raw = (allowedInput?.value || '').trim();
      const values = raw
        .split(/[;,\n]/)
        .map((token) => token.trim())
        .filter(Boolean);
      if (hiddenAllowed) {
        hiddenAllowed.value = mode === 'single'
          ? (values[0] || '')
          : values.join(',');
      }
      if (hiddenRequired) hiddenRequired.value = 'false';
    }
    return kind;
  };

  if (actionSelect && !actionSelect.dataset.bound) {
    actionSelect.addEventListener('change', () => {
      showParamPane(actionSelect.value);
      syncHiddenFromUI();
    });
    actionSelect.dataset.bound = '1';
  }

  if (modeSelect && !modeSelect.dataset.bound) {
    modeSelect.addEventListener('change', () => {
      syncHiddenFromUI();
    });
    modeSelect.dataset.bound = '1';
  }

  if (requiredInput && !requiredInput.dataset.bound) {
    requiredInput.addEventListener('change', () => {
      syncHiddenFromUI();
    });
    requiredInput.dataset.bound = '1';
  }

  if (patternInput && !patternInput.dataset.bound) {
    patternInput.addEventListener('input', () => {
      syncHiddenFromUI();
    });
    patternInput.dataset.bound = '1';
  }

  if (allowedInput && !allowedInput.dataset.bound) {
    allowedInput.addEventListener('input', () => {
      syncHiddenFromUI();
    });
    allowedInput.dataset.bound = '1';
  }

  if (form && !form.dataset.valSubmitBound) {
    form.addEventListener('submit', () => {
      syncHiddenFromUI();
    });
    form.dataset.valSubmitBound = '1';
  }

  async function runValidationTest() {
    if (report) report.textContent = 'Testing…';
    if (foundEl) foundEl.textContent = '—';
    if (resultEl) { resultEl.textContent = '—'; resultEl.className = 'result-badge'; }
    if (reasonEl) reasonEl.textContent = '';

    const kind = syncHiddenFromUI();

    if (!endpoint) {
      if (report) report.textContent = 'Error: Missing test endpoint';
      return;
    }

    const fd = new FormData();
    fd.append('message_text', sampleArea?.value || '');
    fd.append('segment', segmentInput?.value || '');
    fd.append('field', fieldInput?.value || '');
    fd.append('required', hiddenRequired?.value || '');
    fd.append('pattern', hiddenPattern?.value || '');
    fd.append('allowed_values', hiddenAllowed?.value || '');

    try {
      const res = await fetch(endpoint, { method: 'POST', body: fd });
      const data = await res.json().catch(() => ({}));
      if (!res.ok || !data.ok) {
        const err = (data && (data.error || data.detail || data.message)) || ('HTTP ' + res.status);
        if (report) report.textContent = 'Error: ' + err;
        return;
      }

      const sample = sampleArea?.value || '';
      const segment = (segmentInput?.value || '').trim().toUpperCase();
      const fieldIndex = parseInt(fieldInput?.value || '0', 10) || 0;
      const beforeLine = findLine(sample, segment);
      const fieldValue = getFieldValue(beforeLine, segment, fieldIndex);
      if (foundEl) foundEl.textContent = fieldValue || '—';

      let pass = true;
      let reasons = [];
      if (data && data.report && Array.isArray(data.report.issues)) {
        pass = data.report.issues.length === 0;
        reasons = data.report.issues.map((issue) => issue.message || issue.code || JSON.stringify(issue));
      } else {
        const requiredFlag = (hiddenRequired?.value || '').toLowerCase() === 'true';
        const patternText = (hiddenPattern?.value || '').trim();
        const allowedValues = (hiddenAllowed?.value || '')
          .split(',')
          .map((token) => token.trim())
          .filter(Boolean);

        if (requiredFlag && !fieldValue) {
          pass = false;
          reasons.push('Required but empty');
        }

        if (patternText) {
          try {
            const regex = new RegExp(patternText);
            if (!regex.test(fieldValue || '')) {
              pass = false;
              reasons.push('Pattern not matched');
            }
          } catch (regexErr) {
            pass = false;
            reasons.push('Invalid regex');
          }
        }

        if (allowedValues.length) {
          if (!allowedValues.includes(fieldValue || '')) {
            pass = false;
            reasons.push('Value not in allowed list');
          }
        }

        if (!patternText && kind === 'matches_regex') {
          pass = false;
          reasons.push('Pattern is required for regex checks');
        }
      }

      if (!pass && reasons.length === 0) {
        reasons.push('Validation failed.');
      }

      if (resultEl) {
        resultEl.textContent = pass ? 'MATCH' : 'FAIL';
        resultEl.className = 'result-badge ' + (pass ? 'pass' : 'fail');
      }
      if (reasonEl) {
        reasonEl.textContent = pass ? 'All checks passed.' : reasons.join('\n');
      }

      if (report) {
        const formatted = formatIssues(data.report);
        report.textContent =
          (formatted && formatted !== '—')
            ? formatted
            : (typeof data.report === 'string'
                ? data.report
                : JSON.stringify(data.report ?? {}, null, 2));
      }
    } catch (err) {
      if (report) report.textContent = 'Error: ' + err;
    }
  }

  if (testBtn && !testBtn.dataset.valBound) {
    testBtn.addEventListener('click', runValidationTest);
    testBtn.dataset.valBound = '1';
  }

  if (btnDown && btnTop && card && !btnDown.dataset.scrollBound) {
    btnDown.addEventListener('click', () => {
      card.scrollBy({ top: Math.round(card.clientHeight * 0.9), behavior: 'smooth' });
    });
    btnTop.addEventListener('click', () => {
      card.scrollTo({ top: 0, behavior: 'smooth' });
    });
    card.addEventListener('scroll', () => {
      btnTop.hidden = card.scrollTop < 32;
    }, { passive: true });
    btnDown.dataset.scrollBound = '1';
    btnTop.hidden = card.scrollTop < 32;
  }

  showParamPane(actionSelect?.value || 'required');
  syncHiddenFromUI();
};

window.initValChecksPanel = function initValChecksPanel(sel) {
  const root = (typeof sel === 'string') ? document.querySelector(sel) : sel;
  if (!root || root.dataset.valChecksInit === '1') return;
  root.dataset.valChecksInit = '1';

  const select = root.querySelector('[data-val-rule-select]');
  const editForm = root.querySelector('[data-val-edit-form]');
  const deleteForm = root.querySelector('[data-val-delete-form]');
  const editInput = editForm?.querySelector('input[name="index"]') || null;
  const deleteInput = deleteForm?.querySelector('input[name="index"]') || null;

  const syncIndex = () => {
    const value = select ? select.value : '0';
    if (editInput) editInput.value = value;
    if (deleteInput) deleteInput.value = value;
  };

  if (select) {
    select.addEventListener('change', syncIndex);
    syncIndex();
  }
};

/* --- Debug wiring for param controls --- */
window.attachParamDebug = function attachParamDebug(root){
  try{
    const panel = root.querySelector('#param-controls');
    const harness = root.querySelector('#param-harness');
    const actionSelect = root.querySelector('#m-action');
    const debugKey = panel || harness;
    if (!debugKey || debugKey.dataset.debugBound === '1') return;
    debugKey.dataset.debugBound = '1';
    const logArea = document.createElement('pre');
    logArea.id = 'param-debug';
    logArea.style.whiteSpace = 'pre-wrap';
    logArea.style.background = 'rgba(148,163,184,.15)';
    logArea.style.padding = '.5rem';
    logArea.style.borderRadius = '.5rem';
    logArea.style.marginTop = '.5rem';
    logArea.textContent = '[param-debug] init';
    (panel || harness).insertAdjacentElement('afterend', logArea);
    const log = (msg) => {
      const now = new Date().toISOString().slice(11,19);
      logArea.textContent += "\n" + now + " " + msg;
      const lines = logArea.textContent.split(/\n/);
      if (lines.length > 200) logArea.textContent = lines.slice(-200).join("\n");
    };
    if (window.htmx){
      const bind = (elt) => {
        if (!elt) return;
        elt.addEventListener('htmx:configRequest', (e)=> log('configRequest url='+(e.detail.path||'')+' params='+(new URLSearchParams(e.detail.parameters)).toString())) ;
        elt.addEventListener('htmx:beforeRequest', (e)=> log('beforeRequest '+(e.detail.path||'')));
        elt.addEventListener('htmx:sendError',     (e)=> log('sendError '+(e.detail.xhr && e.detail.xhr.status)));
        elt.addEventListener('htmx:responseError', (e)=> log('responseError '+(e.detail.xhr && e.detail.xhr.status)));
        elt.addEventListener('htmx:afterOnLoad',   (e)=> log('afterOnLoad status='+(e.detail.xhr && e.detail.xhr.status)));
        elt.addEventListener('htmx:afterSwap',     ()=> log('afterSwap'));
      };
      bind(panel);
      bind(harness);
      bind(actionSelect);
    }
  }catch(e){ console.error(e); }
};

<<<<<<< HEAD
=======

>>>>>>> edbc39c4
/* ========= Accordion system (robust to HTMX swaps; single source of truth) ========= */
(function () {
  // Try several selectors so outer interop cards can control inner module content.
  function findBody(acc) {
    return (
      acc.querySelector(':scope > [data-acc-body], :scope > .module-body, :scope > .panel-body, :scope > .card-body') ||
      acc.querySelector('[data-acc-body]') ||
      (function () {
        const ids = ['gen-form', 'deid-form', 'validate-form', 'mllp-form'];
        for (const id of ids) {
          const form = acc.querySelector('#' + id);
          if (form) {
            return form.closest('.module-body') || form.closest('.card-body') || form.parentElement;
          }
        }
        return null;
      })()
    );
  }
  function setAccOpen(acc, open) {
    const body = findBody(acc);
    if (acc && typeof acc.setAttribute === 'function') {
      acc.setAttribute('data-open', open ? '1' : '0');
    }
    const toggle = acc.querySelector('[data-acc-toggle]');
    if (toggle) toggle.setAttribute('aria-expanded', String(!!open));
    const label = acc.querySelector('[data-acc-label]') || acc.querySelector('.acc-label');
    if (label) label.textContent = open ? 'collapse' : 'expand';
    if (body) {
      body.hidden = !open;
      if (body.style) body.style.display = open ? '' : 'none';
    }
  }
  function bindAccordion(acc) {
    if (!acc || acc.dataset.accordionBound === '1') return;
    acc.dataset.accordionBound = '1';
    const toggle = acc.querySelector('[data-acc-toggle]');
    const body = findBody(acc);
<<<<<<< HEAD
=======

>>>>>>> edbc39c4
    if (!toggle || !body) return;
    const initialAttr = acc.getAttribute('data-open');
    const initialOpen = (initialAttr === '1') || (initialAttr !== '0' && !body.hasAttribute('hidden'));
    setAccOpen(acc, initialOpen);
    toggle.addEventListener('click', (ev) => {
      ev.preventDefault();
      ev.stopPropagation();
      const isOpen = acc.getAttribute('data-open') === '1';
      setAccOpen(acc, !isOpen);
    });
  }
  window.openAccordion = function (acc) { setAccOpen(acc, true); };
  window.initAccordions = function initAccordions(rootSel) {
    const root = rootSel ? document.querySelector(rootSel) : document;
    if (!root) return;
    root.querySelectorAll('[data-accordion]').forEach(bindAccordion);
  };
})();


// Called after #deid-form swaps its output
(function enhanceDeidHandlers(){
  const prior = window.InteropUI.onDeidentifyComplete;
  window.InteropUI.onDeidentifyComplete = function onDeidentifyComplete(event) {
    const out = document.getElementById('deid-output');
    const text = out ? (out.textContent || '').trim() : '';
    if (text) {
      const message = out.textContent || '';
      window.PipelineContext = window.PipelineContext || {};
      window.PipelineContext.message = message;
      let updatedViaHelper = false;
      if (typeof window.PipelineContext.setMessage === 'function') {
        try {
          window.PipelineContext.setMessage(message);
          updatedViaHelper = true;
        } catch (err) {
          console.warn('PipelineContext.setMessage failed', err);
        }
      }
      if (!updatedViaHelper) {
        document.querySelectorAll('[data-bind="pipeline.message"]').forEach((el) => {
          if (!el) return;
          if ('value' in el) {
            if (el.value !== message) {
              el.value = message;
              try { el.dispatchEvent(new Event('input', { bubbles: true })); } catch (_) { /* ignore */ }
            }
          } else {
            el.textContent = message;
          }
        });
      }
      const tray = document.getElementById('deid-run-tray');
      if (tray) {
        try { tray.hidden = false; } catch (_) { /* noop */ }
        if (tray.hasAttribute?.('hidden')) tray.removeAttribute('hidden');
      }
    }
    if (typeof prior === 'function') {
      try { prior.apply(this, arguments); } catch (err) { console.warn(err); }
    }
    return undefined;
  };
})();

const bootValPanels = () => {
  document.querySelectorAll('[data-val-checks-panel]').forEach((panel) => {
    window.initValChecksPanel(panel);
  });
};

/* ========== HTMX hook ==========
   Any time HTMX swaps in content that includes a De-ID modal,
   this will run the initializer automatically. */
document.addEventListener('htmx:afterSettle', () => {
  const deidModal = document.querySelector('#deid-modal');
  if (deidModal) window.initDeidModal(deidModal);
  const valModal = document.querySelector('#val-modal');
  if (valModal && typeof window.initValModal === 'function') {
    window.initValModal(valModal);
  }
  bootValPanels();
  if (typeof window.initAccordions === 'function') {
    window.initAccordions();
  }
});

document.addEventListener('DOMContentLoaded', () => {
  if (typeof window.initAccordions === 'function') {
    window.initAccordions();
  }
  bootValPanels();
  const valModal = document.querySelector('#val-modal');
  if (valModal && typeof window.initValModal === 'function') {
    window.initValModal(valModal);
  }

  /* Pipeline step buttons expand the right OUTER interop card immediately */
  document.addEventListener('click', (e) => {
    const btn = e.target.closest('.pipeline-run');
    if (!btn) return;
    e.preventDefault();
    const to = (btn.getAttribute('data-run-to') || '').toLowerCase();
    if (!to) return;
    const formByName = {
      generate: 'gen-form',
      deid: 'deid-form',
      deidentify: 'deid-form',
      validate: 'validate-form',
      mllp: 'mllp-form'
    };
    function findOuterCard(name) {
      const fid = formByName[name];
      if (fid) {
        const form = document.getElementById(fid);
        if (form) {
          const outer = form.closest('[data-accordion], details.card, .card[data-accordion]');
          if (outer) return outer;
        }
      }
      const guesses = [
        '#' + name + '-panel',
        '#' + name + '-card',
        '#interop-' + name,
        '.interop-card-' + name,
        '.interop-panel-' + name
      ];
      for (const sel of guesses) {
        const el = document.querySelector(sel);
        if (el) {
          return el.closest('[data-accordion], details.card, .card[data-accordion]') || el;
        }
      }
      return null;
    }
    const acc = findOuterCard(to);
    if (!acc) return;
    if (acc.matches && acc.matches('details')) {
      acc.open = true;
    } else {
      window.openAccordion(acc);
    }
    try { acc.scrollIntoView({ behavior: 'smooth', block: 'start' }); } catch (err) {}
    const focusMap = {
      validate: 'val-text',
      deid: 'deid-text',
      deidentify: 'deid-text',
      mllp: 'mllp-messages',
      generate: 'gen-text'
    };
    const focusId = focusMap[to];
    if (focusId) {
      const field = document.getElementById(focusId);
      if (field) {
        try { field.focus(); } catch (err) {}
      }
    }
  }, { passive: false });
<<<<<<< HEAD
});

/* ========= Interop: open cards from header buttons ========= */
document.addEventListener('click', (event) => {
  const trigger = event.target && event.target.closest('[data-open-card]');
  if (!trigger) return;
  const selector = trigger.getAttribute('data-open-card');
  if (!selector) return;
  const card = document.querySelector(selector);
  if (!card) return;
  event.preventDefault();
  try {
    if (card.matches('details')) {
      card.open = true;
    } else if (card.matches('[data-accordion]')) {
      if (typeof window.openAccordion === 'function') {
        window.openAccordion(card);
      } else {
        card.setAttribute('data-open', '1');
      }
    } else {
      card.classList?.remove('collapsed');
      card.hidden = false;
      if (card.style && card.style.display === 'none') {
        card.style.display = '';
      }
    }
  } catch (_) {}
  try { card.scrollIntoView({ behavior: 'smooth', block: 'start' }); } catch (_) {}
  window.requestAnimationFrame?.(() => {
    const focusTarget = card.querySelector('textarea, input, select, button');
    if (focusTarget) {
      try { focusTarget.focus({ preventScroll: true }); } catch (_) {}
    }
  });
});

/* ========= Interop: ensure Validate button submits via HTMX ========= */
document.addEventListener('click', (event) => {
  const btn = event.target && event.target.closest('button[data-action="validate"]');
  if (!btn) return;
  const form = btn.closest('form#validate-form') || document.getElementById('validate-form');
  if (!form) return;
  event.preventDefault();
  if (window.htmx && typeof window.htmx.trigger === 'function') {
    window.htmx.trigger(form, 'submit');
  } else if (typeof form.requestSubmit === 'function') {
    form.requestSubmit(btn);
  } else {
    form.submit();
  }
=======
>>>>>>> edbc39c4
});<|MERGE_RESOLUTION|>--- conflicted
+++ resolved
@@ -672,10 +672,6 @@
   }catch(e){ console.error(e); }
 };
 
-<<<<<<< HEAD
-=======
-
->>>>>>> edbc39c4
 /* ========= Accordion system (robust to HTMX swaps; single source of truth) ========= */
 (function () {
   // Try several selectors so outer interop cards can control inner module content.
@@ -714,10 +710,7 @@
     acc.dataset.accordionBound = '1';
     const toggle = acc.querySelector('[data-acc-toggle]');
     const body = findBody(acc);
-<<<<<<< HEAD
-=======
-
->>>>>>> edbc39c4
+
     if (!toggle || !body) return;
     const initialAttr = acc.getAttribute('data-open');
     const initialOpen = (initialAttr === '1') || (initialAttr !== '0' && !body.hasAttribute('hidden'));
@@ -876,7 +869,6 @@
       }
     }
   }, { passive: false });
-<<<<<<< HEAD
 });
 
 /* ========= Interop: open cards from header buttons ========= */
@@ -928,6 +920,4 @@
   } else {
     form.submit();
   }
-=======
->>>>>>> edbc39c4
 });