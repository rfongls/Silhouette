// ------------------------------
// Interop UI helpers and global utilities
// ------------------------------

window.InteropUI = window.InteropUI || {};

/* ========== Global utilities ========== */
window.esc = s => (s ?? "").toString()
  .replace(/&/g,"&amp;").replace(/</g,"&lt;")
  .replace(/>/g,"&gt;").replace(/"/g,"&quot;");

/* Minimal diffs (swap with your fuller versions if you already have them) */
window.diffChars = (a,b) => ({ beforeHTML: esc(a ?? ""), afterHTML: esc(b ?? "") });
window.diffLines = (a,b) => ({ beforeHTML: esc(a ?? ""), afterHTML: esc(b ?? "") });

const __fallbackEsc = (s) => (s ?? "").toString()
  .replace(/&/g, "&amp;")
  .replace(/</g, "&lt;")
  .replace(/>/g, "&gt;")
  .replace(/"/g, "&quot;");
const htmlEscape = (value) => {
  const escFn = window.esc || __fallbackEsc;
  return escFn(value);
};

function detectSeps(text) {
  let fieldSep = '|';
  let compSep = '^';
  let subSep = '&';
  const lines = (text || '').split(/\r?\n|\r/g);
  const msh = lines.find(line => typeof line === 'string' && line.startsWith('MSH') && line.length >= 4);
  if (msh) {
    fieldSep = msh[3] || fieldSep;
    const parts = msh.split(fieldSep);
    const enc = parts[1] || '';
    if (enc.length >= 1) compSep = enc[0];
    if (enc.length >= 4) subSep = enc[3];
  }
  return { fieldSep, compSep, subSep };
}

function tokenIndexFor(segment, fieldNumber) {
  return (String(segment).toUpperCase() === 'MSH') ? (fieldNumber - 1) : fieldNumber;
}

function renderLineWithFieldHTML(line, segment, fieldNumber, fieldSep, fieldHTML, fallbackValue) {
  if (!line) return '';
  const idx = tokenIndexFor(segment, fieldNumber);
  const sep = fieldSep || '|';
  const parts = line.split(sep);
  if (idx < 0 || idx >= parts.length) {
    return htmlEscape(line);
  }
  return parts
    .map((token, tokenIdx) => {
      if (tokenIdx !== idx) {
        return htmlEscape(token);
      }
      if (fieldHTML && fieldHTML.length) {
        return fieldHTML;
      }
      return htmlEscape(fallbackValue ?? token);
    })
    .join(sep);
}

// Minimal diff renderer (character-level by default)
// Uses jsdiff if present; otherwise falls back to a simple char compare.
window.renderDiff = function renderDiff(before, after) {
  const escHtml = window.esc || ((s) => (s ?? "").toString()
    .replace(/&/g,"&amp;").replace(/</g,"&lt;").replace(/>/g,"&gt;"));
  const JsDiff = window.Diff || window.JsDiff || window.jsdiff || null;

  if (JsDiff && typeof JsDiff.diffChars === 'function') {
    const parts = JsDiff.diffChars(before || '', after || '');
    let beforeHTML = '', afterHTML = '';
    for (const part of parts) {
      const value = escHtml(part.value);
      if (part.added) {
        afterHTML += `<ins class="added">${value}</ins>`;
      } else if (part.removed) {
        beforeHTML += `<del class="removed">${value}</del>`;
      } else {
        beforeHTML += `<span class="same">${value}</span>`;
        afterHTML  += `<span class="same">${value}</span>`;
      }
    }
    return { beforeHTML, afterHTML };
  }

  // Fallback (no jsdiff): naive char compare
  const a = String(before || '');
  const b = String(after || '');
  let i = 0, j = 0;
  let beforeHTML = '', afterHTML = '';
  while (i < a.length || j < b.length) {
    if (a[i] === b[j]) {
      const value = escHtml(a[i] || '');
      beforeHTML += `<span class="same">${value}</span>`;
      afterHTML  += `<span class="same">${value}</span>`;
      i += 1; j += 1;
    } else {
      if (a[i] !== undefined) {
        beforeHTML += `<del class="removed">${escHtml(a[i])}</del>`;
        i += 1;
      }
      if (b[j] !== undefined) {
        afterHTML  += `<ins class="added">${escHtml(b[j])}</ins>`;
        j += 1;
      }
    }
  }
  return { beforeHTML, afterHTML };
};

/* ========== De-ID modal initializer ========== */
/* Call this AFTER the modal HTML is inserted (after HTMX settles). */
window.initDeidModal = function initDeidModal(sel) {
  const root = (typeof sel === 'string') ? document.querySelector(sel) : sel;
  if (!root) return;
  if (root.dataset.paramDebug === '1') {
    try { window.attachParamDebug(root); } catch (e) { console.warn(e); }
  } else {
    const dbg = root.querySelector('#param-debug');
    if (dbg) dbg.remove();
  }

  const alreadyInit = root.dataset.deidInit === '1';
  root.dataset.deidInit = '1';

  const $ = id => root.querySelector(id);

  const seg = $('#m-seg'), fld = $('#m-field'), cmp = $('#m-comp'), sub = $('#m-sub');
  const pathBadge = $('#m-path-badge');
  const beforeField = $('#m-before-diff'), afterField = $('#m-after-diff');
  const msgBefore   = $('#m-msg-before'),  msgAfter   = $('#m-msg-after');
  const sampleArea  = $('#m-sample');
  const form        = root.querySelector('form');
  const testBtn     = root.querySelector('[data-deid-test]');
  const card        = root.querySelector('.modal-card');
  const btnDown     = root.querySelector('#deid-scroll-down');
  const btnTop      = root.querySelector('#deid-scroll-top');
  const hiddenParamMode = () => form?.querySelector('input[type="hidden"][name="param_mode"]') || null;

  function fitModalToViewport() {
    const card = root.querySelector('.modal-card');
    if (!card) return;
    card.style.transformOrigin = 'top center';
    card.style.transform = '';
    const margin = 24;
    const available = window.innerHeight - margin * 2;
    if (available <= 0) return;
    const rect = card.getBoundingClientRect();
    if (rect.height > available) {
      const scale = Math.max(0.75, available / rect.height);
      card.style.transform = `scale(${scale})`;
    }
  }

  const resizeHandler = () => {
    if (!document.body.contains(root)) {
      window.removeEventListener('resize', resizeHandler);
      return;
    }
    fitModalToViewport();
  };

  const syncParamModeFromSelect = () => {
    const select = root.querySelector('#m-param-mode');
    const hidden = hiddenParamMode();
    if (hidden) hidden.value = (select && select.value) ? select.value : (hidden.value || 'preset');
  };

  function formatPath(){
    const s=(seg?.value||'').trim().toUpperCase();
    const f=(fld?.value||'').trim(), c=(cmp?.value||'').trim(), u=(sub?.value||'').trim();
    if(!s||!f) return '—';
    return s + ':' + f + (c?'.'+c:'') + (u?'.'+u:'');
  }
  function updatePath(){ if(pathBadge) pathBadge.textContent = formatPath(); }

  async function testDeidRule(){
    try{
      const ep = root.getAttribute('data-test-endpoint') || root.dataset.testEndpoint;
      if (!ep) {
        afterField.innerHTML = esc('Missing test endpoint');
        fitModalToViewport();

        return;
      }

      const actionSel = root.querySelector('#m-action');
      const payload = {
        text: sampleArea?.value || "",
        segment: (seg?.value || "").trim(),
        field: parseInt(fld?.value || "0", 10) || 0,
        component: cmp?.value ? parseInt(cmp.value, 10) : null,
        subcomponent: sub?.value ? parseInt(sub.value, 10) : null,
        action: actionSel?.value || "redact",
        param_mode: (form?.querySelector('input[name="param_mode"]')?.value
                  || form?.querySelector('#m-param-mode')?.value || 'preset'),
        param_preset: form?.querySelector('select[name="param_preset"]')?.value
                   || form?.querySelector('input[name="param_preset"]')?.value || null,
        param_free: form?.querySelector('input[name="param_free"]')?.value || null,
        pattern: form?.querySelector('input[name="pattern"]')?.value || null,
        repl: form?.querySelector('input[name="repl"]')?.value || null,
      };

      beforeField.innerHTML = ""; afterField.innerHTML = "";
      msgBefore.innerHTML = "";  msgAfter.innerHTML = "";

      const res = await fetch(ep, {
        method: 'POST',
        headers: { 'Content-Type': 'application/json' },
        body: JSON.stringify(payload)
      });
      const data = await res.json().catch(() => ({}));

      if (!res.ok || !data.ok) {
        const err = (data && (data.message || data.error || data.detail)) || ('HTTP ' + res.status);
        afterField.innerHTML = esc('[Test failed] ' + err);
        fitModalToViewport();
        return;
      }

      const segVal = (seg?.value || '').trim().toUpperCase();
      const fldNum = parseInt(fld?.value || '0', 10) || 0;
      const sampleText = sampleArea?.value || '';
      const beforeLineRaw = data.before?.line || '';
      const afterLineRaw = data.after?.line || '';
      const beforeMsgRaw = data.before?.message || '';
      const afterMsgRaw = data.after?.message || '';
      const seps = detectSeps(beforeLineRaw || beforeMsgRaw || afterLineRaw || afterMsgRaw || sampleText);

      const fieldDiff = window.renderDiff(data.before?.field || '', data.after?.field || '');
      if (beforeField) {
        if (fieldDiff.beforeHTML) {
          beforeField.innerHTML = fieldDiff.beforeHTML;
        } else {
          beforeField.textContent = '—';
        }
      }
      if (afterField) {
        if (fieldDiff.afterHTML) {
          afterField.innerHTML = fieldDiff.afterHTML;
        } else {
          afterField.textContent = '—';
        }
      }

      if (msgBefore) {
        if (beforeLineRaw) {
          msgBefore.innerHTML = renderLineWithFieldHTML(
            beforeLineRaw,
            segVal,
            fldNum,
            seps.fieldSep,
            fieldDiff.beforeHTML,
            data.before?.field
          );
        } else {
          const fallbackBefore = beforeMsgRaw || (segVal ? `Segment ${segVal} not found in sample` : '—');
          msgBefore.textContent = fallbackBefore || '—';
        }
      }

      if (msgAfter) {
        if (afterLineRaw) {
          msgAfter.innerHTML = renderLineWithFieldHTML(
            afterLineRaw,
            segVal,
            fldNum,
            seps.fieldSep,
            fieldDiff.afterHTML,
            data.after?.field
          );
        } else {
          const fallbackAfter = afterMsgRaw || (segVal ? `Segment ${segVal} not found in sample` : '—');
          msgAfter.textContent = fallbackAfter || '—';
        }
      }
      fitModalToViewport();
    }catch(e){
      afterField.innerHTML = esc('Test error: ' + e);
      fitModalToViewport();
    }
  }

  // wire events (scoped to this modal)
  if (!alreadyInit) {
    [seg,fld,cmp,sub].forEach(el => el && el.addEventListener('input', updatePath));
    if (testBtn && !testBtn.dataset.deidBound) {
      testBtn.addEventListener('click', testDeidRule);
      testBtn.dataset.deidBound = '1';
    }
    if (btnDown && btnTop && card && !btnDown.dataset.scrollBound) {
      btnDown.addEventListener('click', () => {
        card.scrollBy({ top: Math.round(card.clientHeight * 0.9), behavior: 'smooth' });
      });
      btnTop.addEventListener('click', () => {
        card.scrollTo({ top: 0, behavior: 'smooth' });
      });
      card.addEventListener('scroll', () => {
        btnTop.hidden = card.scrollTop < 32;
      }, { passive: true });
      btnDown.dataset.scrollBound = '1';
      btnTop.hidden = card.scrollTop < 32;
    }
    root.addEventListener('change', (evt) => {
      const target = evt.target;
      if (!target || typeof target.matches !== 'function') return;
      if (target.id === 'm-param-mode') {
        const hidden = hiddenParamMode();
        if (hidden) hidden.value = target.value || 'preset';
      } else if (target.id === 'm-action') {
        const hidden = hiddenParamMode();
        if (!hidden) return;
        if ((target.value || '').toLowerCase() !== 'preset') {
          hidden.value = 'preset';
        } else {
          syncParamModeFromSelect();
        }
        const harness = root.querySelector('#param-harness');
        if (harness && window.htmx) {
          try {
            window.htmx.trigger(harness, 'load');
          } catch (err) {
            console.warn('Failed to trigger param controls refresh', err);
          }
        }
      }
    });
    window.addEventListener('resize', resizeHandler, { passive: true });
  }

  // first render
  updatePath();
  syncParamModeFromSelect();
  fitModalToViewport();
};

window.initValModal = function initValModal(sel) {
  const root = (typeof sel === 'string') ? document.querySelector(sel) : sel;
  if (!root || root.dataset.valInit === '1') return;
  root.dataset.valInit = '1';

  const $ = (selector) => root.querySelector(selector);
  const sampleArea = $('#vc-sample');
  const segmentInput = $('#vc-seg');
  const fieldInput = $('#vc-field');
  const actionSelect = $('#vc-action');
  const modeSelect = $('#vc-param-mode');
  const requiredInput = $('#vc-required');
  const patternInput = $('#vc-pattern');
  const allowedInput = $('#vc-allowed');
  const foundEl   = $('#val-found');
  const resultEl  = $('#val-result');
  const reasonEl  = $('#val-reason');
  const report = $('#vc-report');
  const testBtn = root.querySelector('[data-val-test]');
  const card = root.querySelector('.modal-card');
  const btnDown = root.querySelector('#val-scroll-down');
  const btnTop = root.querySelector('#val-scroll-top');
  const form = root.querySelector('form');
  const endpoint = root.getAttribute('data-test-endpoint') || root.dataset.testEndpoint || '';
  const hiddenRequired = root.querySelector('input[name="required"]');
  const hiddenPattern  = root.querySelector('input[name="pattern"]');
  const hiddenAllowed  = root.querySelector('input[name="allowed_values"]');
  const findLine = (sample, seg) => {
    if (!sample || !seg) return '';
    const lines = sample.split(/\r?\n|\r/g);
    const target = seg.trim().toUpperCase();
    if (!target) return '';
    for (const line of lines) {
      if (!line) continue;
      if (line.trim().toUpperCase().startsWith(target + '|')) return line;
    }
    return '';
  };

  const getFieldValue = (line, seg, idx) => {
    if (!line || !idx) return '';
    const parts = line.split('|');
    const tokenIdx = (String(seg).toUpperCase() === 'MSH') ? (idx - 1) : idx;
    return tokenIdx >= 0 ? (parts[tokenIdx] ?? '') : '';
  };

  const formatIssues = (reportData) => {
    if (!reportData || typeof reportData !== 'object') return '—';
    const issues = Array.isArray(reportData.issues) ? reportData.issues : [];
    if (!issues.length) return 'No issues detected.';
    return issues
      .map((issue, index) => {
        const code = issue.code ? `[${issue.code}]` : 'Issue';
        const location = [issue.segment, issue.field].filter(Boolean).join('-');
        const occurrence = issue.occurrence != null ? ` (#${issue.occurrence + 1})` : '';
        const message = issue.message || JSON.stringify(issue);
        return `${index + 1}. ${code} ${location}${occurrence}: ${message}`;
      })
      .join('\n');
  };

  const showParamPane = (kind) => {
    root.querySelectorAll('#vc-param-controls [data-pane]').forEach((pane) => {
      const matches = pane.getAttribute('data-pane') === kind;
      pane.hidden = !matches;
    });
  };

  const syncHiddenFromUI = () => {
    const kind = (actionSelect?.value || 'required');
    if (hiddenRequired) hiddenRequired.value = '';
    if (hiddenPattern) hiddenPattern.value = '';
    if (hiddenAllowed) hiddenAllowed.value = '';

    if (kind === 'required') {
      if (hiddenRequired) hiddenRequired.value = requiredInput && requiredInput.checked ? 'true' : 'false';
    } else if (kind === 'matches_regex') {
      if (hiddenPattern) hiddenPattern.value = patternInput?.value || '';
      if (hiddenRequired) hiddenRequired.value = 'false';
    } else if (kind === 'in_allowed') {
      const mode = modeSelect?.value || 'single';
      const raw = (allowedInput?.value || '').trim();
      const values = raw
        .split(/[;,\n]/)
        .map((token) => token.trim())
        .filter(Boolean);
      if (hiddenAllowed) {
        hiddenAllowed.value = mode === 'single'
          ? (values[0] || '')
          : values.join(',');
      }
      if (hiddenRequired) hiddenRequired.value = 'false';
    }
    return kind;
  };

  if (actionSelect && !actionSelect.dataset.bound) {
    actionSelect.addEventListener('change', () => {
      showParamPane(actionSelect.value);
      syncHiddenFromUI();
    });
    actionSelect.dataset.bound = '1';
  }

  if (modeSelect && !modeSelect.dataset.bound) {
    modeSelect.addEventListener('change', () => {
      syncHiddenFromUI();
    });
    modeSelect.dataset.bound = '1';
  }

  if (requiredInput && !requiredInput.dataset.bound) {
    requiredInput.addEventListener('change', () => {
      syncHiddenFromUI();
    });
    requiredInput.dataset.bound = '1';
  }

  if (patternInput && !patternInput.dataset.bound) {
    patternInput.addEventListener('input', () => {
      syncHiddenFromUI();
    });
    patternInput.dataset.bound = '1';
  }

  if (allowedInput && !allowedInput.dataset.bound) {
    allowedInput.addEventListener('input', () => {
      syncHiddenFromUI();
    });
    allowedInput.dataset.bound = '1';
  }

  if (form && !form.dataset.valSubmitBound) {
    form.addEventListener('submit', () => {
      syncHiddenFromUI();
    });
    form.dataset.valSubmitBound = '1';
  }

  async function runValidationTest() {
    if (report) report.textContent = 'Testing…';
    if (foundEl) foundEl.textContent = '—';
    if (resultEl) { resultEl.textContent = '—'; resultEl.className = 'result-badge'; }
    if (reasonEl) reasonEl.textContent = '';

    const kind = syncHiddenFromUI();

    if (!endpoint) {
      if (report) report.textContent = 'Error: Missing test endpoint';
      return;
    }

    const fd = new FormData();
    fd.append('message_text', sampleArea?.value || '');
    fd.append('segment', segmentInput?.value || '');
    fd.append('field', fieldInput?.value || '');
    fd.append('required', hiddenRequired?.value || '');
    fd.append('pattern', hiddenPattern?.value || '');
    fd.append('allowed_values', hiddenAllowed?.value || '');

    try {
      const res = await fetch(endpoint, { method: 'POST', body: fd });
      const data = await res.json().catch(() => ({}));
      if (!res.ok || !data.ok) {
        const err = (data && (data.error || data.detail || data.message)) || ('HTTP ' + res.status);
        if (report) report.textContent = 'Error: ' + err;
        return;
      }

      const sample = sampleArea?.value || '';
      const segment = (segmentInput?.value || '').trim().toUpperCase();
      const fieldIndex = parseInt(fieldInput?.value || '0', 10) || 0;
      const beforeLine = findLine(sample, segment);
      const fieldValue = getFieldValue(beforeLine, segment, fieldIndex);
      if (foundEl) foundEl.textContent = fieldValue || '—';

      let pass = true;
      let reasons = [];
      if (data && data.report && Array.isArray(data.report.issues)) {
        pass = data.report.issues.length === 0;
        reasons = data.report.issues.map((issue) => issue.message || issue.code || JSON.stringify(issue));
      } else {
        const requiredFlag = (hiddenRequired?.value || '').toLowerCase() === 'true';
        const patternText = (hiddenPattern?.value || '').trim();
        const allowedValues = (hiddenAllowed?.value || '')
          .split(',')
          .map((token) => token.trim())
          .filter(Boolean);

        if (requiredFlag && !fieldValue) {
          pass = false;
          reasons.push('Required but empty');
        }

        if (patternText) {
          try {
            const regex = new RegExp(patternText);
            if (!regex.test(fieldValue || '')) {
              pass = false;
              reasons.push('Pattern not matched');
            }
          } catch (regexErr) {
            pass = false;
            reasons.push('Invalid regex');
          }
        }

        if (allowedValues.length) {
          if (!allowedValues.includes(fieldValue || '')) {
            pass = false;
            reasons.push('Value not in allowed list');
          }
        }

        if (!patternText && kind === 'matches_regex') {
          pass = false;
          reasons.push('Pattern is required for regex checks');
        }
      }

      if (!pass && reasons.length === 0) {
        reasons.push('Validation failed.');
      }

      if (resultEl) {
        resultEl.textContent = pass ? 'MATCH' : 'FAIL';
        resultEl.className = 'result-badge ' + (pass ? 'pass' : 'fail');
      }
      if (reasonEl) {
        reasonEl.textContent = pass ? 'All checks passed.' : reasons.join('\n');
      }

      if (report) {
        const formatted = formatIssues(data.report);
        report.textContent =
          (formatted && formatted !== '—')
            ? formatted
            : (typeof data.report === 'string'
                ? data.report
                : JSON.stringify(data.report ?? {}, null, 2));
      }
    } catch (err) {
      if (report) report.textContent = 'Error: ' + err;
    }
  }

  if (testBtn && !testBtn.dataset.valBound) {
    testBtn.addEventListener('click', runValidationTest);
    testBtn.dataset.valBound = '1';
  }

  if (btnDown && btnTop && card && !btnDown.dataset.scrollBound) {
    btnDown.addEventListener('click', () => {
      card.scrollBy({ top: Math.round(card.clientHeight * 0.9), behavior: 'smooth' });
    });
    btnTop.addEventListener('click', () => {
      card.scrollTo({ top: 0, behavior: 'smooth' });
    });
    card.addEventListener('scroll', () => {
      btnTop.hidden = card.scrollTop < 32;
    }, { passive: true });
    btnDown.dataset.scrollBound = '1';
    btnTop.hidden = card.scrollTop < 32;
  }

  showParamPane(actionSelect?.value || 'required');
  syncHiddenFromUI();
};

window.initValChecksPanel = function initValChecksPanel(sel) {
  const root = (typeof sel === 'string') ? document.querySelector(sel) : sel;
  if (!root || root.dataset.valChecksInit === '1') return;
  root.dataset.valChecksInit = '1';

  const select = root.querySelector('[data-val-rule-select]');
  const editForm = root.querySelector('[data-val-edit-form]');
  const deleteForm = root.querySelector('[data-val-delete-form]');
  const editInput = editForm?.querySelector('input[name="index"]') || null;
  const deleteInput = deleteForm?.querySelector('input[name="index"]') || null;

  const syncIndex = () => {
    const value = select ? select.value : '0';
    if (editInput) editInput.value = value;
    if (deleteInput) deleteInput.value = value;
  };

  if (select) {
    select.addEventListener('change', syncIndex);
    syncIndex();
  }
};

/* --- Debug wiring for param controls --- */
window.attachParamDebug = function attachParamDebug(root){
  try{
    const panel = root.querySelector('#param-controls');
    const harness = root.querySelector('#param-harness');
    const actionSelect = root.querySelector('#m-action');
    const debugKey = panel || harness;
    if (!debugKey || debugKey.dataset.debugBound === '1') return;
    debugKey.dataset.debugBound = '1';
    const logArea = document.createElement('pre');
    logArea.id = 'param-debug';
    logArea.style.whiteSpace = 'pre-wrap';
    logArea.style.background = 'rgba(148,163,184,.15)';
    logArea.style.padding = '.5rem';
    logArea.style.borderRadius = '.5rem';
    logArea.style.marginTop = '.5rem';
    logArea.textContent = '[param-debug] init';
    (panel || harness).insertAdjacentElement('afterend', logArea);
    const log = (msg) => {
      const now = new Date().toISOString().slice(11,19);
      logArea.textContent += "\n" + now + " " + msg;
      const lines = logArea.textContent.split(/\n/);
      if (lines.length > 200) logArea.textContent = lines.slice(-200).join("\n");
    };
    if (window.htmx){
      const bind = (elt) => {
        if (!elt) return;
        elt.addEventListener('htmx:configRequest', (e)=> log('configRequest url='+(e.detail.path||'')+' params='+(new URLSearchParams(e.detail.parameters)).toString())) ;
        elt.addEventListener('htmx:beforeRequest', (e)=> log('beforeRequest '+(e.detail.path||'')));
        elt.addEventListener('htmx:sendError',     (e)=> log('sendError '+(e.detail.xhr && e.detail.xhr.status)));
        elt.addEventListener('htmx:responseError', (e)=> log('responseError '+(e.detail.xhr && e.detail.xhr.status)));
        elt.addEventListener('htmx:afterOnLoad',   (e)=> log('afterOnLoad status='+(e.detail.xhr && e.detail.xhr.status)));
        elt.addEventListener('htmx:afterSwap',     ()=> log('afterSwap'));
      };
      bind(panel);
      bind(harness);
      bind(actionSelect);
    }
  }catch(e){ console.error(e); }
};

/* ========= Simple accordion API used by Interop cards ========= */
window.initAccordions = function initAccordions(rootSel) {
  const root = rootSel ? document.querySelector(rootSel) : document;
  if (!root) return;
  root.querySelectorAll('[data-accordion]').forEach((acc) => {
    if (acc.dataset.accordionBound === '1') return;
    acc.dataset.accordionBound = '1';
    const toggle = acc.querySelector('[data-acc-toggle]');
    const body = acc.querySelector('[data-acc-body]');
<<<<<<< HEAD
    const label = acc.querySelector('[data-acc-label]');
    if (!toggle || !body) return;

    const isInteractive = (el) => {
      return !!(el && el.closest('button, a, input, select, textarea, label, [role="button"], [data-ignore-acc-toggle]'));
    };

    const setOpen = (open) => {
      const isOpen = !!open;
      acc.setAttribute('data-open', isOpen ? '1' : '0');
      toggle.setAttribute('aria-expanded', String(isOpen));
      try {
        body.hidden = !isOpen;
      } catch (err) {
        console.warn('accordion toggle failed', err);
      }
      if (label) {
        label.textContent = isOpen ? 'collapse' : 'expand';
      }
    };

    setOpen(acc.getAttribute('data-open') === '1');

    toggle.addEventListener('click', (event) => {
      if (isInteractive(event.target)) return;
      event.preventDefault();
      event.stopPropagation();
      const next = acc.getAttribute('data-open') !== '1';
      setOpen(next);
    });

    acc.addEventListener('click', (event) => {
      if (body.contains(event.target)) return;
      if (isInteractive(event.target)) return;
      const next = acc.getAttribute('data-open') !== '1';
      setOpen(next);
    });
  });
};

window.InteropUI.openModule = function openModule(key) {
  if (!key) return;
  const lookup = [
    `#${key}-panel`,
    `#${key}panel`,
    `[data-accordion][data-module="${key}"]`,
  ];
  let section = null;
  for (const sel of lookup) {
    section = document.querySelector(sel);
    if (section) break;
  }
  if (!section) return;
  const toggle = section.querySelector('[data-acc-toggle]');
  const body = section.querySelector('[data-acc-body]');
  const label = section.querySelector('[data-acc-label]');
  if (toggle && body) {
    section.setAttribute('data-open', '1');
    toggle.setAttribute('aria-expanded', 'true');
    body.hidden = false;
    if (label) label.textContent = 'collapse';
  }
  try {
    section.scrollIntoView({ behavior: 'smooth', block: 'start' });
  } catch (err) {
    console.warn('scrollIntoView failed', err);
  }
};

window.InteropUI.bindPipelineCards = function bindPipelineCards(rootSel) {
  const root = rootSel ? document.querySelector(rootSel) : document;
  if (!root) return;
  const flagKey = '__pipelineBound';
  if (root[flagKey]) return;
  root[flagKey] = true;
  root.addEventListener('click', (evt) => {
    const btn = evt.target && evt.target.closest('.pipeline-run,[data-run-to]');
    if (!btn) return;
    const to = (btn.getAttribute('data-run-to') || '').trim().toLowerCase();
    if (!to || to === 'pipeline') return;
    evt.preventDefault();
    window.InteropUI.openModule(to);
    let focusId = null;
    if (to === 'validate') focusId = 'val-text';
    else if (to === 'deid') focusId = 'deid-text';
    else if (to === 'mllp') focusId = 'mllp-messages';
    else if (to === 'generate') focusId = 'gen-text';
    if (focusId) {
      const field = document.getElementById(focusId);
      if (field) {
        try { field.focus(); } catch (err) { console.warn(err); }
      }
    }
  }, { passive: false });
};

window.InteropUI.refreshDebugBadge = function refreshDebugBadge() {
  const target = document.querySelector('#debug-state-badge');
  if (!target || !window.htmx) return;
  try {
    window.htmx.ajax('GET', '/api/diag/debug/state?format=html', {
      target: '#debug-state-badge',
      swap: 'outerHTML',
    });
  } catch (err) {
    console.warn('debug badge refresh failed', err);
  }
};

window.InteropUI.bindDebugToggle = function bindDebugToggle(rootSel) {
  const root = rootSel ? document.querySelector(rootSel) : document;
  if (!root) return;
  const flagKey = '__debugBound';
  if (root[flagKey]) return;
  root[flagKey] = true;
  root.addEventListener('click', async (evt) => {
    const btn = evt.target && evt.target.closest('[data-debug-toggle]');
    if (!btn) return;
    evt.preventDefault();
    const state = (btn.getAttribute('data-debug-state') || '').toLowerCase();
    let endpoint = '/api/diag/debug/state/toggle';
    if (state === 'on') endpoint = '/api/diag/debug/state/disable';
    else if (state === 'off') endpoint = '/api/diag/debug/state/enable';
    try {
      await fetch(endpoint, {
        method: 'POST',
        headers: { Accept: 'application/json' },
      });
    } catch (err) {
      console.warn('debug toggle failed', err);
    }
    window.InteropUI.refreshDebugBadge();
  });
};

// Called after #deid-form swaps its output
(function enhanceDeidHandlers(){
  const prior = window.InteropUI.onDeidentifyComplete;
  window.InteropUI.onDeidentifyComplete = function onDeidentifyComplete(event) {
    const out = document.getElementById('deid-output');
    const text = out ? (out.textContent || '').trim() : '';
    if (text) {
      const message = out.textContent || '';
      window.PipelineContext = window.PipelineContext || {};
      window.PipelineContext.message = message;
      let updatedViaHelper = false;
      if (typeof window.PipelineContext.setMessage === 'function') {
        try {
          window.PipelineContext.setMessage(message);
          updatedViaHelper = true;
        } catch (err) {
          console.warn('PipelineContext.setMessage failed', err);
        }
      }
      if (!updatedViaHelper) {
        document.querySelectorAll('[data-bind="pipeline.message"]').forEach((el) => {
          if (!el) return;
          if ('value' in el) {
            if (el.value !== message) {
              el.value = message;
              try { el.dispatchEvent(new Event('input', { bubbles: true })); } catch (_) { /* ignore */ }
            }
          } else {
            el.textContent = message;
          }
        });
      }
      const tray = document.getElementById('deid-run-tray');
      if (tray) {
        try { tray.hidden = false; } catch (_) { /* noop */ }
        if (tray.hasAttribute?.('hidden')) tray.removeAttribute('hidden');
      }
    }
=======
    if (!toggle || !body) return;

    const setOpen = (open) => {
      const isOpen = !!open;
      acc.setAttribute('data-open', isOpen ? '1' : '0');
      toggle.setAttribute('aria-expanded', String(isOpen));
      try {
        body.hidden = !isOpen;
      } catch (err) {
        console.warn('accordion toggle failed', err);
      }
    };

    setOpen(acc.getAttribute('data-open') === '1');

    toggle.addEventListener('click', (evt) => {
      evt.preventDefault();
      const next = acc.getAttribute('data-open') !== '1';
      setOpen(next);
    });
  });
};

window.InteropUI.openModule = function openModule(key) {
  if (!key) return;
  const lookup = [
    `#${key}-panel`,
    `#${key}panel`,
    `[data-accordion][data-module="${key}"]`,
  ];
  let section = null;
  for (const sel of lookup) {
    section = document.querySelector(sel);
    if (section) break;
  }
  if (!section) return;
  const toggle = section.querySelector('[data-acc-toggle]');
  const body = section.querySelector('[data-acc-body]');
  if (toggle && body) {
    section.setAttribute('data-open', '1');
    toggle.setAttribute('aria-expanded', 'true');
    body.hidden = false;
  }
  try {
    section.scrollIntoView({ behavior: 'smooth', block: 'start' });
  } catch (err) {
    console.warn('scrollIntoView failed', err);
  }
};

window.InteropUI.bindPipelineCards = function bindPipelineCards(rootSel) {
  const root = rootSel ? document.querySelector(rootSel) : document;
  if (!root) return;
  const flagKey = '__pipelineBound';
  if (root[flagKey]) return;
  root[flagKey] = true;
  root.addEventListener('click', (evt) => {
    const btn = evt.target && evt.target.closest('.pipeline-run,[data-run-to]');
    if (!btn) return;
    const to = (btn.getAttribute('data-run-to') || '').trim().toLowerCase();
    if (!to || to === 'pipeline') return;
    evt.preventDefault();
    window.InteropUI.openModule(to);
    let focusId = null;
    if (to === 'validate') focusId = 'val-text';
    else if (to === 'deid') focusId = 'deid-text';
    else if (to === 'mllp') focusId = 'mllp-messages';
    else if (to === 'generate') focusId = 'gen-text';
    if (focusId) {
      const field = document.getElementById(focusId);
      if (field) {
        try { field.focus(); } catch (err) { console.warn(err); }
      }
    }
  }, { passive: false });
};

window.InteropUI.refreshDebugBadge = function refreshDebugBadge() {
  const target = document.querySelector('#debug-state-badge');
  if (!target || !window.htmx) return;
  try {
    window.htmx.ajax('GET', '/api/diag/debug/state?format=html', {
      target: '#debug-state-badge',
      swap: 'outerHTML',
    });
  } catch (err) {
    console.warn('debug badge refresh failed', err);
  }
};

window.InteropUI.bindDebugToggle = function bindDebugToggle(rootSel) {
  const root = rootSel ? document.querySelector(rootSel) : document;
  if (!root) return;
  const flagKey = '__debugBound';
  if (root[flagKey]) return;
  root[flagKey] = true;
  root.addEventListener('click', async (evt) => {
    const btn = evt.target && evt.target.closest('[data-debug-toggle]');
    if (!btn) return;
    evt.preventDefault();
    const state = (btn.getAttribute('data-debug-state') || '').toLowerCase();
    let endpoint = '/api/diag/debug/state/toggle';
    if (state === 'on') endpoint = '/api/diag/debug/state/disable';
    else if (state === 'off') endpoint = '/api/diag/debug/state/enable';
    try {
      await fetch(endpoint, {
        method: 'POST',
        headers: { Accept: 'application/json' },
      });
    } catch (err) {
      console.warn('debug toggle failed', err);
    }
    window.InteropUI.refreshDebugBadge();
  });
};


// Called after #deid-form swaps its output
(function enhanceDeidHandlers(){
  const prior = window.InteropUI.onDeidentifyComplete;
  window.InteropUI.onDeidentifyComplete = function onDeidentifyComplete(event) {
    const out = document.getElementById('deid-output');
    const text = out ? (out.textContent || '').trim() : '';
    if (text) {
      const message = out.textContent || '';
      window.PipelineContext = window.PipelineContext || {};
      window.PipelineContext.message = message;
      let updatedViaHelper = false;
      if (typeof window.PipelineContext.setMessage === 'function') {
        try {
          window.PipelineContext.setMessage(message);
          updatedViaHelper = true;
        } catch (err) {
          console.warn('PipelineContext.setMessage failed', err);
        }
      }
      if (!updatedViaHelper) {
        document.querySelectorAll('[data-bind="pipeline.message"]').forEach((el) => {
          if (!el) return;
          if ('value' in el) {
            if (el.value !== message) {
              el.value = message;
              try { el.dispatchEvent(new Event('input', { bubbles: true })); } catch (_) { /* ignore */ }
            }
          } else {
            el.textContent = message;
          }
        });
      }
      const tray = document.getElementById('deid-run-tray');
      if (tray) {
        try { tray.hidden = false; } catch (_) { /* noop */ }
        if (tray.hasAttribute?.('hidden')) tray.removeAttribute('hidden');
      }
    }
>>>>>>> 0850df77
    if (typeof prior === 'function') {
      try { prior.apply(this, arguments); } catch (err) { console.warn(err); }
    }
    if (window.InteropUI && typeof window.InteropUI.onDeidentifySummary === 'function') {
      try { window.InteropUI.onDeidentifySummary(); } catch (err) { console.warn(err); }
    }
    return undefined;
  };
})();

window.InteropUI.onDeidentifySummary = function onDeidentifySummary() {
  const host = document.getElementById('deid-report');
  if (!host) return;
  if (host.querySelector('.grouped-deid-report')) return;
  if (host.querySelector('[data-deid-row]')) return;
  const items = Array.from(host.querySelectorAll('li'));
  if (!items.length) return;
  const rx = /^([A-Z0-9]{3})-(\d+)(?:\.(\d+))?(?:\.(\d+))?/;
  const bySeg = new Map();
  items.forEach((li) => {
    const text = (li.textContent || '').trim();
    const match = text.match(rx);
    const seg = match ? match[1] : 'OTHER';
    if (!bySeg.has(seg)) bySeg.set(seg, []);
    bySeg.get(seg).push(li.innerHTML);
  });
  const wrapper = document.createElement('div');
  wrapper.className = 'grouped-deid-report';
  const total = items.length;
  const summary = document.createElement('details');
  summary.open = false;
  summary.innerHTML = `<summary class="text-h4" style="cursor:pointer">De‑identified fields (${total})</summary>`;
  bySeg.forEach((list, seg) => {
    const group = document.createElement('details');
    group.className = 'deid-seg';
    group.open = false;
    group.innerHTML = `<summary class="text-h5" style="cursor:pointer">${seg} <span class="muted">(${list.length})</span></summary>`;
    const ul = document.createElement('ul');
    list.forEach((html) => {
      const li = document.createElement('li');
      li.innerHTML = html;
      ul.appendChild(li);
    });
    group.appendChild(ul);
    summary.appendChild(group);
  });
  wrapper.appendChild(summary);
  host.innerHTML = '';
  host.appendChild(wrapper);
};

// Pipeline “Next step” jump: open the destination card & focus
document.addEventListener('click', (e) => {
  const btn = e.target.closest('.pipeline-run');
  if (!btn) return;
  const to = (btn.getAttribute('data-run-to') || '').toLowerCase();
  if (!to) return;
  const handled = to === 'validate' || to === 'deid' || to === 'mllp' || to === 'generate';
  if (!handled) return;
  e.preventDefault();
  openModule(to);
  if (to === 'validate') {
    const field = document.getElementById('val-text');
    if (field) field.focus();
  } else if (to === 'deid') {
    const field = document.getElementById('deid-text');
    if (field) field.focus();
  } else if (to === 'mllp') {
    const field = document.getElementById('mllp-messages');
    if (field) field.focus();
  }
}, { passive: false });

const bootValPanels = () => {
  document.querySelectorAll('[data-val-checks-panel]').forEach((panel) => {
    window.initValChecksPanel(panel);
  });
};

/* ========== HTMX hook ==========
   Any time HTMX swaps in content that includes a De-ID modal,
   this will run the initializer automatically. */
document.addEventListener('htmx:afterSettle', () => {
  const deidModal = document.querySelector('#deid-modal');
  if (deidModal) window.initDeidModal(deidModal);
  const valModal = document.querySelector('#val-modal');
  if (valModal && typeof window.initValModal === 'function') {
    window.initValModal(valModal);
  }
  bootValPanels();
  window.initAccordions();
  window.InteropUI.bindPipelineCards(document);
  window.InteropUI.bindDebugToggle(document);
  if (window.InteropUI && typeof window.InteropUI.onDeidentifySummary === 'function') {
    window.InteropUI.onDeidentifySummary();
  }
});

document.addEventListener('DOMContentLoaded', () => {
  window.initAccordions();
  window.InteropUI.bindPipelineCards(document);
  window.InteropUI.bindDebugToggle(document);
  window.InteropUI.refreshDebugBadge();
  bootValPanels();
  const valModal = document.querySelector('#val-modal');
  if (valModal && typeof window.initValModal === 'function') {
    window.initValModal(valModal);
  }
  if (window.InteropUI && typeof window.InteropUI.onDeidentifySummary === 'function') {
    window.InteropUI.onDeidentifySummary();
  }
});<|MERGE_RESOLUTION|>--- conflicted
+++ resolved
@@ -681,7 +681,6 @@
     acc.dataset.accordionBound = '1';
     const toggle = acc.querySelector('[data-acc-toggle]');
     const body = acc.querySelector('[data-acc-body]');
-<<<<<<< HEAD
     const label = acc.querySelector('[data-acc-label]');
     if (!toggle || !body) return;
 
@@ -855,163 +854,6 @@
         if (tray.hasAttribute?.('hidden')) tray.removeAttribute('hidden');
       }
     }
-=======
-    if (!toggle || !body) return;
-
-    const setOpen = (open) => {
-      const isOpen = !!open;
-      acc.setAttribute('data-open', isOpen ? '1' : '0');
-      toggle.setAttribute('aria-expanded', String(isOpen));
-      try {
-        body.hidden = !isOpen;
-      } catch (err) {
-        console.warn('accordion toggle failed', err);
-      }
-    };
-
-    setOpen(acc.getAttribute('data-open') === '1');
-
-    toggle.addEventListener('click', (evt) => {
-      evt.preventDefault();
-      const next = acc.getAttribute('data-open') !== '1';
-      setOpen(next);
-    });
-  });
-};
-
-window.InteropUI.openModule = function openModule(key) {
-  if (!key) return;
-  const lookup = [
-    `#${key}-panel`,
-    `#${key}panel`,
-    `[data-accordion][data-module="${key}"]`,
-  ];
-  let section = null;
-  for (const sel of lookup) {
-    section = document.querySelector(sel);
-    if (section) break;
-  }
-  if (!section) return;
-  const toggle = section.querySelector('[data-acc-toggle]');
-  const body = section.querySelector('[data-acc-body]');
-  if (toggle && body) {
-    section.setAttribute('data-open', '1');
-    toggle.setAttribute('aria-expanded', 'true');
-    body.hidden = false;
-  }
-  try {
-    section.scrollIntoView({ behavior: 'smooth', block: 'start' });
-  } catch (err) {
-    console.warn('scrollIntoView failed', err);
-  }
-};
-
-window.InteropUI.bindPipelineCards = function bindPipelineCards(rootSel) {
-  const root = rootSel ? document.querySelector(rootSel) : document;
-  if (!root) return;
-  const flagKey = '__pipelineBound';
-  if (root[flagKey]) return;
-  root[flagKey] = true;
-  root.addEventListener('click', (evt) => {
-    const btn = evt.target && evt.target.closest('.pipeline-run,[data-run-to]');
-    if (!btn) return;
-    const to = (btn.getAttribute('data-run-to') || '').trim().toLowerCase();
-    if (!to || to === 'pipeline') return;
-    evt.preventDefault();
-    window.InteropUI.openModule(to);
-    let focusId = null;
-    if (to === 'validate') focusId = 'val-text';
-    else if (to === 'deid') focusId = 'deid-text';
-    else if (to === 'mllp') focusId = 'mllp-messages';
-    else if (to === 'generate') focusId = 'gen-text';
-    if (focusId) {
-      const field = document.getElementById(focusId);
-      if (field) {
-        try { field.focus(); } catch (err) { console.warn(err); }
-      }
-    }
-  }, { passive: false });
-};
-
-window.InteropUI.refreshDebugBadge = function refreshDebugBadge() {
-  const target = document.querySelector('#debug-state-badge');
-  if (!target || !window.htmx) return;
-  try {
-    window.htmx.ajax('GET', '/api/diag/debug/state?format=html', {
-      target: '#debug-state-badge',
-      swap: 'outerHTML',
-    });
-  } catch (err) {
-    console.warn('debug badge refresh failed', err);
-  }
-};
-
-window.InteropUI.bindDebugToggle = function bindDebugToggle(rootSel) {
-  const root = rootSel ? document.querySelector(rootSel) : document;
-  if (!root) return;
-  const flagKey = '__debugBound';
-  if (root[flagKey]) return;
-  root[flagKey] = true;
-  root.addEventListener('click', async (evt) => {
-    const btn = evt.target && evt.target.closest('[data-debug-toggle]');
-    if (!btn) return;
-    evt.preventDefault();
-    const state = (btn.getAttribute('data-debug-state') || '').toLowerCase();
-    let endpoint = '/api/diag/debug/state/toggle';
-    if (state === 'on') endpoint = '/api/diag/debug/state/disable';
-    else if (state === 'off') endpoint = '/api/diag/debug/state/enable';
-    try {
-      await fetch(endpoint, {
-        method: 'POST',
-        headers: { Accept: 'application/json' },
-      });
-    } catch (err) {
-      console.warn('debug toggle failed', err);
-    }
-    window.InteropUI.refreshDebugBadge();
-  });
-};
-
-
-// Called after #deid-form swaps its output
-(function enhanceDeidHandlers(){
-  const prior = window.InteropUI.onDeidentifyComplete;
-  window.InteropUI.onDeidentifyComplete = function onDeidentifyComplete(event) {
-    const out = document.getElementById('deid-output');
-    const text = out ? (out.textContent || '').trim() : '';
-    if (text) {
-      const message = out.textContent || '';
-      window.PipelineContext = window.PipelineContext || {};
-      window.PipelineContext.message = message;
-      let updatedViaHelper = false;
-      if (typeof window.PipelineContext.setMessage === 'function') {
-        try {
-          window.PipelineContext.setMessage(message);
-          updatedViaHelper = true;
-        } catch (err) {
-          console.warn('PipelineContext.setMessage failed', err);
-        }
-      }
-      if (!updatedViaHelper) {
-        document.querySelectorAll('[data-bind="pipeline.message"]').forEach((el) => {
-          if (!el) return;
-          if ('value' in el) {
-            if (el.value !== message) {
-              el.value = message;
-              try { el.dispatchEvent(new Event('input', { bubbles: true })); } catch (_) { /* ignore */ }
-            }
-          } else {
-            el.textContent = message;
-          }
-        });
-      }
-      const tray = document.getElementById('deid-run-tray');
-      if (tray) {
-        try { tray.hidden = false; } catch (_) { /* noop */ }
-        if (tray.hasAttribute?.('hidden')) tray.removeAttribute('hidden');
-      }
-    }
->>>>>>> 0850df77
     if (typeof prior === 'function') {
       try { prior.apply(this, arguments); } catch (err) { console.warn(err); }
     }
