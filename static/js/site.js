// ------------------------------
// Interop UI helpers and global utilities
// ------------------------------

window.InteropUI = window.InteropUI || {};

/* ========== Global utilities ========== */
window.esc = s => (s ?? "").toString()
  .replace(/&/g,"&amp;").replace(/</g,"&lt;")
  .replace(/>/g,"&gt;").replace(/"/g,"&quot;");

/* Minimal diffs (swap with your fuller versions if you already have them) */
window.diffChars = (a,b) => ({ beforeHTML: esc(a ?? ""), afterHTML: esc(b ?? "") });
window.diffLines = (a,b) => ({ beforeHTML: esc(a ?? ""), afterHTML: esc(b ?? "") });

const __fallbackEsc = (s) => (s ?? "").toString()
  .replace(/&/g, "&amp;")
  .replace(/</g, "&lt;")
  .replace(/>/g, "&gt;")
  .replace(/"/g, "&quot;");
const htmlEscape = (value) => {
  const escFn = window.esc || __fallbackEsc;
  return escFn(value);
};

function detectSeps(text) {
  let fieldSep = '|';
  let compSep = '^';
  let subSep = '&';
  const lines = (text || '').split(/\r?\n|\r/g);
  const msh = lines.find(line => typeof line === 'string' && line.startsWith('MSH') && line.length >= 4);
  if (msh) {
    fieldSep = msh[3] || fieldSep;
    const parts = msh.split(fieldSep);
    const enc = parts[1] || '';
    if (enc.length >= 1) compSep = enc[0];
    if (enc.length >= 4) subSep = enc[3];
  }
  return { fieldSep, compSep, subSep };
}

function tokenIndexFor(segment, fieldNumber) {
  return (String(segment).toUpperCase() === 'MSH') ? (fieldNumber - 1) : fieldNumber;
}

function renderLineWithFieldHTML(line, segment, fieldNumber, fieldSep, fieldHTML, fallbackValue) {
  if (!line) return '';
  const idx = tokenIndexFor(segment, fieldNumber);
  const sep = fieldSep || '|';
  const parts = line.split(sep);
  if (idx < 0 || idx >= parts.length) {
    return htmlEscape(line);
  }
  return parts
    .map((token, tokenIdx) => {
      if (tokenIdx !== idx) {
        return htmlEscape(token);
      }
      if (fieldHTML && fieldHTML.length) {
        return fieldHTML;
      }
      return htmlEscape(fallbackValue ?? token);
    })
    .join(sep);
}

// Minimal diff renderer (character-level by default)
// Uses jsdiff if present; otherwise falls back to a simple char compare.
window.renderDiff = function renderDiff(before, after) {
  const escHtml = window.esc || ((s) => (s ?? "").toString()
    .replace(/&/g,"&amp;").replace(/</g,"&lt;").replace(/>/g,"&gt;"));
  const JsDiff = window.Diff || window.JsDiff || window.jsdiff || null;

  if (JsDiff && typeof JsDiff.diffChars === 'function') {
    const parts = JsDiff.diffChars(before || '', after || '');
    let beforeHTML = '', afterHTML = '';
    for (const part of parts) {
      const value = escHtml(part.value);
      if (part.added) {
        afterHTML += `<ins class="added">${value}</ins>`;
      } else if (part.removed) {
        beforeHTML += `<del class="removed">${value}</del>`;
      } else {
        beforeHTML += `<span class="same">${value}</span>`;
        afterHTML  += `<span class="same">${value}</span>`;
      }
    }
    return { beforeHTML, afterHTML };
  }

  // Fallback (no jsdiff): naive char compare
  const a = String(before || '');
  const b = String(after || '');
  let i = 0, j = 0;
  let beforeHTML = '', afterHTML = '';
  while (i < a.length || j < b.length) {
    if (a[i] === b[j]) {
      const value = escHtml(a[i] || '');
      beforeHTML += `<span class="same">${value}</span>`;
      afterHTML  += `<span class="same">${value}</span>`;
      i += 1; j += 1;
    } else {
      if (a[i] !== undefined) {
        beforeHTML += `<del class="removed">${escHtml(a[i])}</del>`;
        i += 1;
      }
      if (b[j] !== undefined) {
        afterHTML  += `<ins class="added">${escHtml(b[j])}</ins>`;
        j += 1;
      }
    }
  }
  return { beforeHTML, afterHTML };
};

/* ========== De-ID modal initializer ========== */
/* Call this AFTER the modal HTML is inserted (after HTMX settles). */
window.initDeidModal = function initDeidModal(sel) {
  const root = (typeof sel === 'string') ? document.querySelector(sel) : sel;
  if (!root) return;
  if (root.dataset.paramDebug === '1') {
    try { window.attachParamDebug(root); } catch (e) { console.warn(e); }
  } else {
    const dbg = root.querySelector('#param-debug');
    if (dbg) dbg.remove();
  }

  const alreadyInit = root.dataset.deidInit === '1';
  root.dataset.deidInit = '1';

  const $ = id => root.querySelector(id);

  const seg = $('#m-seg'), fld = $('#m-field'), cmp = $('#m-comp'), sub = $('#m-sub');
  const pathBadge = $('#m-path-badge');
  const beforeField = $('#m-before-diff'), afterField = $('#m-after-diff');
  const msgBefore   = $('#m-msg-before'),  msgAfter   = $('#m-msg-after');
  const sampleArea  = $('#m-sample');
  const form        = root.querySelector('form');
  const testBtn     = root.querySelector('[data-deid-test]');
  const card        = root.querySelector('.modal-card');
  const btnDown     = root.querySelector('#deid-scroll-down');
  const btnTop      = root.querySelector('#deid-scroll-top');
  const hiddenParamMode = () => form?.querySelector('input[type="hidden"][name="param_mode"]') || null;

  function fitModalToViewport() {
    const card = root.querySelector('.modal-card');
    if (!card) return;
    card.style.transformOrigin = 'top center';
    card.style.transform = '';
    const margin = 24;
    const available = window.innerHeight - margin * 2;
    if (available <= 0) return;
    const rect = card.getBoundingClientRect();
    if (rect.height > available) {
      const scale = Math.max(0.75, available / rect.height);
      card.style.transform = `scale(${scale})`;
    }
  }

  const resizeHandler = () => {
    if (!document.body.contains(root)) {
      window.removeEventListener('resize', resizeHandler);
      return;
    }
    fitModalToViewport();
  };

  const syncParamModeFromSelect = () => {
    const select = root.querySelector('#m-param-mode');
    const hidden = hiddenParamMode();
    if (hidden) hidden.value = (select && select.value) ? select.value : (hidden.value || 'preset');
  };

  function formatPath(){
    const s=(seg?.value||'').trim().toUpperCase();
    const f=(fld?.value||'').trim(), c=(cmp?.value||'').trim(), u=(sub?.value||'').trim();
    if(!s||!f) return '—';
    return s + ':' + f + (c?'.'+c:'') + (u?'.'+u:'');
  }
  function updatePath(){ if(pathBadge) pathBadge.textContent = formatPath(); }

  async function testDeidRule(){
    try{
      const ep = root.getAttribute('data-test-endpoint') || root.dataset.testEndpoint;
      if (!ep) {
        afterField.innerHTML = esc('Missing test endpoint');
        fitModalToViewport();

        return;
      }

      const actionSel = root.querySelector('#m-action');
      const payload = {
        text: sampleArea?.value || "",
        segment: (seg?.value || "").trim(),
        field: parseInt(fld?.value || "0", 10) || 0,
        component: cmp?.value ? parseInt(cmp.value, 10) : null,
        subcomponent: sub?.value ? parseInt(sub.value, 10) : null,
        action: actionSel?.value || "redact",
        param_mode: (form?.querySelector('input[name="param_mode"]')?.value
                  || form?.querySelector('#m-param-mode')?.value || 'preset'),
        param_preset: form?.querySelector('select[name="param_preset"]')?.value
                   || form?.querySelector('input[name="param_preset"]')?.value || null,
        param_free: form?.querySelector('input[name="param_free"]')?.value || null,
        pattern: form?.querySelector('input[name="pattern"]')?.value || null,
        repl: form?.querySelector('input[name="repl"]')?.value || null,
      };

      beforeField.innerHTML = ""; afterField.innerHTML = "";
      msgBefore.innerHTML = "";  msgAfter.innerHTML = "";

      const res = await fetch(ep, {
        method: 'POST',
        headers: { 'Content-Type': 'application/json' },
        body: JSON.stringify(payload)
      });
      const data = await res.json().catch(() => ({}));

      if (!res.ok || !data.ok) {
        const err = (data && (data.message || data.error || data.detail)) || ('HTTP ' + res.status);
        afterField.innerHTML = esc('[Test failed] ' + err);
        fitModalToViewport();
        return;
      }

      const segVal = (seg?.value || '').trim().toUpperCase();
      const fldNum = parseInt(fld?.value || '0', 10) || 0;
      const sampleText = sampleArea?.value || '';
      const beforeLineRaw = data.before?.line || '';
      const afterLineRaw = data.after?.line || '';
      const beforeMsgRaw = data.before?.message || '';
      const afterMsgRaw = data.after?.message || '';
      const seps = detectSeps(beforeLineRaw || beforeMsgRaw || afterLineRaw || afterMsgRaw || sampleText);

      const fieldDiff = window.renderDiff(data.before?.field || '', data.after?.field || '');
      if (beforeField) {
        if (fieldDiff.beforeHTML) {
          beforeField.innerHTML = fieldDiff.beforeHTML;
        } else {
          beforeField.textContent = '—';
        }
      }
      if (afterField) {
        if (fieldDiff.afterHTML) {
          afterField.innerHTML = fieldDiff.afterHTML;
        } else {
          afterField.textContent = '—';
        }
      }

      if (msgBefore) {
        if (beforeLineRaw) {
          msgBefore.innerHTML = renderLineWithFieldHTML(
            beforeLineRaw,
            segVal,
            fldNum,
            seps.fieldSep,
            fieldDiff.beforeHTML,
            data.before?.field
          );
        } else {
          const fallbackBefore = beforeMsgRaw || (segVal ? `Segment ${segVal} not found in sample` : '—');
          msgBefore.textContent = fallbackBefore || '—';
        }
      }

      if (msgAfter) {
        if (afterLineRaw) {
          msgAfter.innerHTML = renderLineWithFieldHTML(
            afterLineRaw,
            segVal,
            fldNum,
            seps.fieldSep,
            fieldDiff.afterHTML,
            data.after?.field
          );
        } else {
          const fallbackAfter = afterMsgRaw || (segVal ? `Segment ${segVal} not found in sample` : '—');
          msgAfter.textContent = fallbackAfter || '—';
        }
      }
      fitModalToViewport();
    }catch(e){
      afterField.innerHTML = esc('Test error: ' + e);
      fitModalToViewport();
    }
  }

  // wire events (scoped to this modal)
  if (!alreadyInit) {
    [seg,fld,cmp,sub].forEach(el => el && el.addEventListener('input', updatePath));
    if (testBtn && !testBtn.dataset.deidBound) {
      testBtn.addEventListener('click', testDeidRule);
      testBtn.dataset.deidBound = '1';
    }
    if (btnDown && btnTop && card && !btnDown.dataset.scrollBound) {
      btnDown.addEventListener('click', () => {
        card.scrollBy({ top: Math.round(card.clientHeight * 0.9), behavior: 'smooth' });
      });
      btnTop.addEventListener('click', () => {
        card.scrollTo({ top: 0, behavior: 'smooth' });
      });
      card.addEventListener('scroll', () => {
        btnTop.hidden = card.scrollTop < 32;
      }, { passive: true });
      btnDown.dataset.scrollBound = '1';
      btnTop.hidden = card.scrollTop < 32;
    }
    root.addEventListener('change', (evt) => {
      const target = evt.target;
      if (!target || typeof target.matches !== 'function') return;
      if (target.id === 'm-param-mode') {
        const hidden = hiddenParamMode();
        if (hidden) hidden.value = target.value || 'preset';
      } else if (target.id === 'm-action') {
        const hidden = hiddenParamMode();
        if (!hidden) return;
        if ((target.value || '').toLowerCase() !== 'preset') {
          hidden.value = 'preset';
        } else {
          syncParamModeFromSelect();
        }
        const harness = root.querySelector('#param-harness');
        if (harness && window.htmx) {
          try {
            window.htmx.trigger(harness, 'load');
          } catch (err) {
            console.warn('Failed to trigger param controls refresh', err);
          }
        }
      }
    });
    window.addEventListener('resize', resizeHandler, { passive: true });
  }

  // first render
  updatePath();
  syncParamModeFromSelect();
  fitModalToViewport();
};

window.initValModal = function initValModal(sel) {
  const root = (typeof sel === 'string') ? document.querySelector(sel) : sel;
  if (!root || root.dataset.valInit === '1') return;
  root.dataset.valInit = '1';

  const $ = (selector) => root.querySelector(selector);
  const sampleArea = $('#vc-sample');
  const segmentInput = $('#vc-seg');
  const fieldInput = $('#vc-field');
  const actionSelect = $('#vc-action');
  const modeSelect = $('#vc-param-mode');
  const requiredInput = $('#vc-required');
  const patternInput = $('#vc-pattern');
  const allowedInput = $('#vc-allowed');
  const foundEl   = $('#val-found');
  const resultEl  = $('#val-result');
  const reasonEl  = $('#val-reason');
  const report = $('#vc-report');
  const testBtn = root.querySelector('[data-val-test]');
  const card = root.querySelector('.modal-card');
  const btnDown = root.querySelector('#val-scroll-down');
  const btnTop = root.querySelector('#val-scroll-top');
  const form = root.querySelector('form');
  const endpoint = root.getAttribute('data-test-endpoint') || root.dataset.testEndpoint || '';
  const hiddenRequired = root.querySelector('input[name="required"]');
  const hiddenPattern  = root.querySelector('input[name="pattern"]');
  const hiddenAllowed  = root.querySelector('input[name="allowed_values"]');
  const findLine = (sample, seg) => {
    if (!sample || !seg) return '';
    const lines = sample.split(/\r?\n|\r/g);
    const target = seg.trim().toUpperCase();
    if (!target) return '';
    for (const line of lines) {
      if (!line) continue;
      if (line.trim().toUpperCase().startsWith(target + '|')) return line;
    }
    return '';
  };

  const getFieldValue = (line, seg, idx) => {
    if (!line || !idx) return '';
    const parts = line.split('|');
    const tokenIdx = (String(seg).toUpperCase() === 'MSH') ? (idx - 1) : idx;
    return tokenIdx >= 0 ? (parts[tokenIdx] ?? '') : '';
  };

  const formatIssues = (reportData) => {
    if (!reportData || typeof reportData !== 'object') return '—';
    const issues = Array.isArray(reportData.issues) ? reportData.issues : [];
    if (!issues.length) return 'No issues detected.';
    return issues
      .map((issue, index) => {
        const code = issue.code ? `[${issue.code}]` : 'Issue';
        const location = [issue.segment, issue.field].filter(Boolean).join('-');
        const occurrence = issue.occurrence != null ? ` (#${issue.occurrence + 1})` : '';
        const message = issue.message || JSON.stringify(issue);
        return `${index + 1}. ${code} ${location}${occurrence}: ${message}`;
      })
      .join('\n');
  };

  const showParamPane = (kind) => {
    root.querySelectorAll('#vc-param-controls [data-pane]').forEach((pane) => {
      const matches = pane.getAttribute('data-pane') === kind;
      pane.hidden = !matches;
    });
  };

  const syncHiddenFromUI = () => {
    const kind = (actionSelect?.value || 'required');
    if (hiddenRequired) hiddenRequired.value = '';
    if (hiddenPattern) hiddenPattern.value = '';
    if (hiddenAllowed) hiddenAllowed.value = '';

    if (kind === 'required') {
      if (hiddenRequired) hiddenRequired.value = requiredInput && requiredInput.checked ? 'true' : 'false';
    } else if (kind === 'matches_regex') {
      if (hiddenPattern) hiddenPattern.value = patternInput?.value || '';
      if (hiddenRequired) hiddenRequired.value = 'false';
    } else if (kind === 'in_allowed') {
      const mode = modeSelect?.value || 'single';
      const raw = (allowedInput?.value || '').trim();
      const values = raw
        .split(/[;,\n]/)
        .map((token) => token.trim())
        .filter(Boolean);
      if (hiddenAllowed) {
        hiddenAllowed.value = mode === 'single'
          ? (values[0] || '')
          : values.join(',');
      }
      if (hiddenRequired) hiddenRequired.value = 'false';
    }
    return kind;
  };

  if (actionSelect && !actionSelect.dataset.bound) {
    actionSelect.addEventListener('change', () => {
      showParamPane(actionSelect.value);
      syncHiddenFromUI();
    });
    actionSelect.dataset.bound = '1';
  }

  if (modeSelect && !modeSelect.dataset.bound) {
    modeSelect.addEventListener('change', () => {
      syncHiddenFromUI();
    });
    modeSelect.dataset.bound = '1';
  }

  if (requiredInput && !requiredInput.dataset.bound) {
    requiredInput.addEventListener('change', () => {
      syncHiddenFromUI();
    });
    requiredInput.dataset.bound = '1';
  }

  if (patternInput && !patternInput.dataset.bound) {
    patternInput.addEventListener('input', () => {
      syncHiddenFromUI();
    });
    patternInput.dataset.bound = '1';
  }

  if (allowedInput && !allowedInput.dataset.bound) {
    allowedInput.addEventListener('input', () => {
      syncHiddenFromUI();
    });
    allowedInput.dataset.bound = '1';
  }

  if (form && !form.dataset.valSubmitBound) {
    form.addEventListener('submit', () => {
      syncHiddenFromUI();
    });
    form.dataset.valSubmitBound = '1';
  }

  async function runValidationTest() {
    if (report) report.textContent = 'Testing…';
    if (foundEl) foundEl.textContent = '—';
    if (resultEl) { resultEl.textContent = '—'; resultEl.className = 'result-badge'; }
    if (reasonEl) reasonEl.textContent = '';

    const kind = syncHiddenFromUI();

    if (!endpoint) {
      if (report) report.textContent = 'Error: Missing test endpoint';
      return;
    }

    const fd = new FormData();
    fd.append('message_text', sampleArea?.value || '');
    fd.append('segment', segmentInput?.value || '');
    fd.append('field', fieldInput?.value || '');
    fd.append('required', hiddenRequired?.value || '');
    fd.append('pattern', hiddenPattern?.value || '');
    fd.append('allowed_values', hiddenAllowed?.value || '');

    try {
      const res = await fetch(endpoint, { method: 'POST', body: fd });
      const data = await res.json().catch(() => ({}));
      if (!res.ok || !data.ok) {
        const err = (data && (data.error || data.detail || data.message)) || ('HTTP ' + res.status);
        if (report) report.textContent = 'Error: ' + err;
        return;
      }

      const sample = sampleArea?.value || '';
      const segment = (segmentInput?.value || '').trim().toUpperCase();
      const fieldIndex = parseInt(fieldInput?.value || '0', 10) || 0;
      const beforeLine = findLine(sample, segment);
      const fieldValue = getFieldValue(beforeLine, segment, fieldIndex);
      if (foundEl) foundEl.textContent = fieldValue || '—';

      let pass = true;
      let reasons = [];
      if (data && data.report && Array.isArray(data.report.issues)) {
        pass = data.report.issues.length === 0;
        reasons = data.report.issues.map((issue) => issue.message || issue.code || JSON.stringify(issue));
      } else {
        const requiredFlag = (hiddenRequired?.value || '').toLowerCase() === 'true';
        const patternText = (hiddenPattern?.value || '').trim();
        const allowedValues = (hiddenAllowed?.value || '')
          .split(',')
          .map((token) => token.trim())
          .filter(Boolean);

        if (requiredFlag && !fieldValue) {
          pass = false;
          reasons.push('Required but empty');
        }

        if (patternText) {
          try {
            const regex = new RegExp(patternText);
            if (!regex.test(fieldValue || '')) {
              pass = false;
              reasons.push('Pattern not matched');
            }
          } catch (regexErr) {
            pass = false;
            reasons.push('Invalid regex');
          }
        }

        if (allowedValues.length) {
          if (!allowedValues.includes(fieldValue || '')) {
            pass = false;
            reasons.push('Value not in allowed list');
          }
        }

        if (!patternText && kind === 'matches_regex') {
          pass = false;
          reasons.push('Pattern is required for regex checks');
        }
      }

      if (!pass && reasons.length === 0) {
        reasons.push('Validation failed.');
      }

      if (resultEl) {
        resultEl.textContent = pass ? 'MATCH' : 'FAIL';
        resultEl.className = 'result-badge ' + (pass ? 'pass' : 'fail');
      }
      if (reasonEl) {
        reasonEl.textContent = pass ? 'All checks passed.' : reasons.join('\n');
      }

      if (report) {
        const formatted = formatIssues(data.report);
        report.textContent =
          (formatted && formatted !== '—')
            ? formatted
            : (typeof data.report === 'string'
                ? data.report
                : JSON.stringify(data.report ?? {}, null, 2));
      }
    } catch (err) {
      if (report) report.textContent = 'Error: ' + err;
    }
  }

  if (testBtn && !testBtn.dataset.valBound) {
    testBtn.addEventListener('click', runValidationTest);
    testBtn.dataset.valBound = '1';
  }

  if (btnDown && btnTop && card && !btnDown.dataset.scrollBound) {
    btnDown.addEventListener('click', () => {
      card.scrollBy({ top: Math.round(card.clientHeight * 0.9), behavior: 'smooth' });
    });
    btnTop.addEventListener('click', () => {
      card.scrollTo({ top: 0, behavior: 'smooth' });
    });
    card.addEventListener('scroll', () => {
      btnTop.hidden = card.scrollTop < 32;
    }, { passive: true });
    btnDown.dataset.scrollBound = '1';
    btnTop.hidden = card.scrollTop < 32;
  }

  showParamPane(actionSelect?.value || 'required');
  syncHiddenFromUI();
};

window.initValChecksPanel = function initValChecksPanel(sel) {
  const root = (typeof sel === 'string') ? document.querySelector(sel) : sel;
  if (!root || root.dataset.valChecksInit === '1') return;
  root.dataset.valChecksInit = '1';

  const select = root.querySelector('[data-val-rule-select]');
  const editForm = root.querySelector('[data-val-edit-form]');
  const deleteForm = root.querySelector('[data-val-delete-form]');
  const editInput = editForm?.querySelector('input[name="index"]') || null;
  const deleteInput = deleteForm?.querySelector('input[name="index"]') || null;

  const syncIndex = () => {
    const value = select ? select.value : '0';
    if (editInput) editInput.value = value;
    if (deleteInput) deleteInput.value = value;
  };

  if (select) {
    select.addEventListener('change', syncIndex);
    syncIndex();
  }
};

/* --- Debug wiring for param controls --- */
window.attachParamDebug = function attachParamDebug(root){
  try{
    const panel = root.querySelector('#param-controls');
    const harness = root.querySelector('#param-harness');
    const actionSelect = root.querySelector('#m-action');
    const debugKey = panel || harness;
    if (!debugKey || debugKey.dataset.debugBound === '1') return;
    debugKey.dataset.debugBound = '1';
    const logArea = document.createElement('pre');
    logArea.id = 'param-debug';
    logArea.style.whiteSpace = 'pre-wrap';
    logArea.style.background = 'rgba(148,163,184,.15)';
    logArea.style.padding = '.5rem';
    logArea.style.borderRadius = '.5rem';
    logArea.style.marginTop = '.5rem';
    logArea.textContent = '[param-debug] init';
    (panel || harness).insertAdjacentElement('afterend', logArea);
    const log = (msg) => {
      const now = new Date().toISOString().slice(11,19);
      logArea.textContent += "\n" + now + " " + msg;
      const lines = logArea.textContent.split(/\n/);
      if (lines.length > 200) logArea.textContent = lines.slice(-200).join("\n");
    };
    if (window.htmx){
      const bind = (elt) => {
        if (!elt) return;
        elt.addEventListener('htmx:configRequest', (e)=> log('configRequest url='+(e.detail.path||'')+' params='+(new URLSearchParams(e.detail.parameters)).toString())) ;
        elt.addEventListener('htmx:beforeRequest', (e)=> log('beforeRequest '+(e.detail.path||'')));
        elt.addEventListener('htmx:sendError',     (e)=> log('sendError '+(e.detail.xhr && e.detail.xhr.status)));
        elt.addEventListener('htmx:responseError', (e)=> log('responseError '+(e.detail.xhr && e.detail.xhr.status)));
        elt.addEventListener('htmx:afterOnLoad',   (e)=> log('afterOnLoad status='+(e.detail.xhr && e.detail.xhr.status)));
        elt.addEventListener('htmx:afterSwap',     ()=> log('afterSwap'));
      };
      bind(panel);
      bind(harness);
      bind(actionSelect);
    }
  }catch(e){ console.error(e); }
};

/* ========= Simple accordion API used by Interop cards ========= */
window.initAccordions = function initAccordions(rootSel) {
  const root = rootSel ? document.querySelector(rootSel) : document;
  if (!root) return;
  root.querySelectorAll('[data-accordion]').forEach((acc) => {
    if (acc.dataset.accordionBound === '1') return;
    acc.dataset.accordionBound = '1';
    const toggle = acc.querySelector('[data-acc-toggle]');
    const body = acc.querySelector('[data-acc-body]');
    if (!toggle || !body) return;
<<<<<<< HEAD

    const setOpen = (open) => {
      const isOpen = !!open;
      acc.setAttribute('data-open', isOpen ? '1' : '0');
      toggle.setAttribute('aria-expanded', String(isOpen));
      try {
        body.hidden = !isOpen;
      } catch (err) {
        console.warn('accordion toggle failed', err);
      }
    };

    setOpen(acc.getAttribute('data-open') === '1');

    toggle.addEventListener('click', (evt) => {
      evt.preventDefault();
      const next = acc.getAttribute('data-open') !== '1';
      setOpen(next);
    });
  });
};

window.InteropUI.openModule = function openModule(key) {
  if (!key) return;
  const lookup = [
    `#${key}-panel`,
    `#${key}panel`,
    `[data-accordion][data-module="${key}"]`,
  ];
  let section = null;
  for (const sel of lookup) {
    section = document.querySelector(sel);
    if (section) break;
  }
  if (!section) return;
  const toggle = section.querySelector('[data-acc-toggle]');
  const body = section.querySelector('[data-acc-body]');
  if (toggle && body) {
    section.setAttribute('data-open', '1');
    toggle.setAttribute('aria-expanded', 'true');
    body.hidden = false;
  }
  try {
    section.scrollIntoView({ behavior: 'smooth', block: 'start' });
  } catch (err) {
    console.warn('scrollIntoView failed', err);
  }
};

window.InteropUI.bindPipelineCards = function bindPipelineCards(rootSel) {
  const root = rootSel ? document.querySelector(rootSel) : document;
  if (!root) return;
  const flagKey = '__pipelineBound';
  if (root[flagKey]) return;
  root[flagKey] = true;
  root.addEventListener('click', (evt) => {
    const btn = evt.target && evt.target.closest('.pipeline-run,[data-run-to]');
    if (!btn) return;
    const to = (btn.getAttribute('data-run-to') || '').trim().toLowerCase();
    if (!to || to === 'pipeline') return;
    evt.preventDefault();
    window.InteropUI.openModule(to);
    let focusId = null;
    if (to === 'validate') focusId = 'val-text';
    else if (to === 'deid') focusId = 'deid-text';
    else if (to === 'mllp') focusId = 'mllp-messages';
    else if (to === 'generate') focusId = 'gen-text';
    if (focusId) {
      const field = document.getElementById(focusId);
      if (field) {
        try { field.focus(); } catch (err) { console.warn(err); }
      }
    }
  }, { passive: false });
};

window.InteropUI.refreshDebugBadge = function refreshDebugBadge() {
  const target = document.querySelector('#debug-state-badge');
  if (!target || !window.htmx) return;
  try {
    window.htmx.ajax('GET', '/api/diag/debug/state?format=html', {
      target: '#debug-state-badge',
      swap: 'outerHTML',
    });
  } catch (err) {
    console.warn('debug badge refresh failed', err);
  }
};

window.InteropUI.bindDebugToggle = function bindDebugToggle(rootSel) {
  const root = rootSel ? document.querySelector(rootSel) : document;
  if (!root) return;
  const flagKey = '__debugBound';
  if (root[flagKey]) return;
  root[flagKey] = true;
  root.addEventListener('click', async (evt) => {
    const btn = evt.target && evt.target.closest('[data-debug-toggle]');
    if (!btn) return;
    evt.preventDefault();
    const state = (btn.getAttribute('data-debug-state') || '').toLowerCase();
    let endpoint = '/api/diag/debug/state/toggle';
    if (state === 'on') endpoint = '/api/diag/debug/state/disable';
    else if (state === 'off') endpoint = '/api/diag/debug/state/enable';
    try {
      await fetch(endpoint, {
        method: 'POST',
        headers: { Accept: 'application/json' },
      });
    } catch (err) {
      console.warn('debug toggle failed', err);
    }
    window.InteropUI.refreshDebugBadge();
  });
};
=======
    const setOpen = (open) => {
      const isOpen = !!open;
      acc.setAttribute('data-open', isOpen ? '1' : '0');
      if (acc.classList) acc.classList.toggle('collapsed', !isOpen);
      toggle.setAttribute('aria-expanded', String(isOpen));
      try {
        body.hidden = !isOpen;
        if (!isOpen) {
          if (!body.hasAttribute('hidden')) body.setAttribute('hidden', '');
        } else if (body.hasAttribute('hidden')) {
          body.removeAttribute('hidden');
        }
      } catch (_) {
        /* noop */
      }
    };
    const initial = acc.getAttribute('data-open') === '1';
    setOpen(initial);
    toggle.addEventListener('click', (event) => {
      event.preventDefault();
      setOpen(acc.getAttribute('data-open') !== '1');
    });
  });
};

function openModule(modKey) {
  const ids = {
    generate: '#generate-panel',
    deid: '#deid-panel',
    validate: '#validate-panel',
    mllp: '#mllp-panel',
  };
  const id = ids[modKey] || `#${modKey}-panel`;
  const acc = document.querySelector(id);
  if (!acc) return;
  const body = acc.querySelector('[data-acc-body]');
  const toggle = acc.querySelector('[data-acc-toggle]');
  acc.setAttribute('data-open', '1');
  if (acc.classList) acc.classList.remove('collapsed');
  if (toggle) toggle.setAttribute('aria-expanded', 'true');
  if (body) {
    try {
      body.hidden = false;
      if (body.hasAttribute('hidden')) body.removeAttribute('hidden');
      if (body.style?.display === 'none') body.style.removeProperty('display');
    } catch (_) {
      /* ignore */
    }
  }
  try {
    acc.scrollIntoView({ behavior: 'smooth', block: 'start' });
  } catch (_) {
    /* ignore */
  }
}

window.InteropUI = window.InteropUI || {};
>>>>>>> 356c31ba

// Called after #deid-form swaps its output
(function enhanceDeidHandlers(){
  const prior = window.InteropUI.onDeidentifyComplete;
  window.InteropUI.onDeidentifyComplete = function onDeidentifyComplete(event) {
    const out = document.getElementById('deid-output');
    const text = out ? (out.textContent || '').trim() : '';
    if (text) {
      const message = out.textContent || '';
      window.PipelineContext = window.PipelineContext || {};
      window.PipelineContext.message = message;
      let updatedViaHelper = false;
      if (typeof window.PipelineContext.setMessage === 'function') {
        try {
          window.PipelineContext.setMessage(message);
          updatedViaHelper = true;
        } catch (err) {
          console.warn('PipelineContext.setMessage failed', err);
        }
      }
      if (!updatedViaHelper) {
        document.querySelectorAll('[data-bind="pipeline.message"]').forEach((el) => {
          if (!el) return;
          if ('value' in el) {
            if (el.value !== message) {
              el.value = message;
              try { el.dispatchEvent(new Event('input', { bubbles: true })); } catch (_) { /* ignore */ }
            }
          } else {
            el.textContent = message;
          }
        });
      }
      const tray = document.getElementById('deid-run-tray');
      if (tray) {
        try { tray.hidden = false; } catch (_) { /* noop */ }
        if (tray.hasAttribute?.('hidden')) tray.removeAttribute('hidden');
      }
    }
    if (typeof prior === 'function') {
      try { prior.apply(this, arguments); } catch (err) { console.warn(err); }
    }
    if (window.InteropUI && typeof window.InteropUI.onDeidentifySummary === 'function') {
      try { window.InteropUI.onDeidentifySummary(); } catch (err) { console.warn(err); }
    }
    return undefined;
  };
})();

window.InteropUI.onDeidentifySummary = function onDeidentifySummary() {
  const host = document.getElementById('deid-report');
<<<<<<< HEAD
  if (!host) return;
  if (host.querySelector('.grouped-deid-report')) return;
  if (host.querySelector('[data-deid-row]')) return;
=======
  if (!host || host.querySelector('.grouped-deid-report')) return;
>>>>>>> 356c31ba
  const items = Array.from(host.querySelectorAll('li'));
  if (!items.length) return;
  const rx = /^([A-Z0-9]{3})-(\d+)(?:\.(\d+))?(?:\.(\d+))?/;
  const bySeg = new Map();
  items.forEach((li) => {
    const text = (li.textContent || '').trim();
    const match = text.match(rx);
    const seg = match ? match[1] : 'OTHER';
    if (!bySeg.has(seg)) bySeg.set(seg, []);
    bySeg.get(seg).push(li.innerHTML);
  });
  const wrapper = document.createElement('div');
  wrapper.className = 'grouped-deid-report';
  const total = items.length;
  const summary = document.createElement('details');
  summary.open = false;
  summary.innerHTML = `<summary class="text-h4" style="cursor:pointer">De‑identified fields (${total})</summary>`;
  bySeg.forEach((list, seg) => {
    const group = document.createElement('details');
    group.className = 'deid-seg';
    group.open = false;
    group.innerHTML = `<summary class="text-h5" style="cursor:pointer">${seg} <span class="muted">(${list.length})</span></summary>`;
    const ul = document.createElement('ul');
    list.forEach((html) => {
      const li = document.createElement('li');
      li.innerHTML = html;
      ul.appendChild(li);
    });
    group.appendChild(ul);
    summary.appendChild(group);
  });
  wrapper.appendChild(summary);
  host.innerHTML = '';
  host.appendChild(wrapper);
};

// Pipeline “Next step” jump: open the destination card & focus
document.addEventListener('click', (e) => {
  const btn = e.target.closest('.pipeline-run');
  if (!btn) return;
  const to = (btn.getAttribute('data-run-to') || '').toLowerCase();
  if (!to) return;
  const handled = to === 'validate' || to === 'deid' || to === 'mllp' || to === 'generate';
  if (!handled) return;
  e.preventDefault();
  openModule(to);
  if (to === 'validate') {
    const field = document.getElementById('val-text');
    if (field) field.focus();
  } else if (to === 'deid') {
    const field = document.getElementById('deid-text');
    if (field) field.focus();
  } else if (to === 'mllp') {
    const field = document.getElementById('mllp-messages');
    if (field) field.focus();
  }
}, { passive: false });

const bootValPanels = () => {
  document.querySelectorAll('[data-val-checks-panel]').forEach((panel) => {
    window.initValChecksPanel(panel);
  });
};

/* ========== HTMX hook ==========
   Any time HTMX swaps in content that includes a De-ID modal,
   this will run the initializer automatically. */
document.addEventListener('htmx:afterSettle', () => {
  const deidModal = document.querySelector('#deid-modal');
  if (deidModal) window.initDeidModal(deidModal);
  const valModal = document.querySelector('#val-modal');
  if (valModal && typeof window.initValModal === 'function') {
    window.initValModal(valModal);
  }
  bootValPanels();
<<<<<<< HEAD
  window.initAccordions();
  window.InteropUI.bindPipelineCards(document);
  window.InteropUI.bindDebugToggle(document);
=======

  if (typeof window.initAccordions === 'function') window.initAccordions();
>>>>>>> 356c31ba
  if (window.InteropUI && typeof window.InteropUI.onDeidentifySummary === 'function') {
    window.InteropUI.onDeidentifySummary();
  }
});

document.addEventListener('DOMContentLoaded', () => {
<<<<<<< HEAD
  window.initAccordions();
  window.InteropUI.bindPipelineCards(document);
  window.InteropUI.bindDebugToggle(document);
  window.InteropUI.refreshDebugBadge();
=======
  if (typeof window.initAccordions === 'function') window.initAccordions();
>>>>>>> 356c31ba
  bootValPanels();
  const valModal = document.querySelector('#val-modal');
  if (valModal && typeof window.initValModal === 'function') {
    window.initValModal(valModal);
  }
  if (window.InteropUI && typeof window.InteropUI.onDeidentifySummary === 'function') {
    window.InteropUI.onDeidentifySummary();
  }
});<|MERGE_RESOLUTION|>--- conflicted
+++ resolved
@@ -682,7 +682,6 @@
     const toggle = acc.querySelector('[data-acc-toggle]');
     const body = acc.querySelector('[data-acc-body]');
     if (!toggle || !body) return;
-<<<<<<< HEAD
 
     const setOpen = (open) => {
       const isOpen = !!open;
@@ -797,65 +796,7 @@
     window.InteropUI.refreshDebugBadge();
   });
 };
-=======
-    const setOpen = (open) => {
-      const isOpen = !!open;
-      acc.setAttribute('data-open', isOpen ? '1' : '0');
-      if (acc.classList) acc.classList.toggle('collapsed', !isOpen);
-      toggle.setAttribute('aria-expanded', String(isOpen));
-      try {
-        body.hidden = !isOpen;
-        if (!isOpen) {
-          if (!body.hasAttribute('hidden')) body.setAttribute('hidden', '');
-        } else if (body.hasAttribute('hidden')) {
-          body.removeAttribute('hidden');
-        }
-      } catch (_) {
-        /* noop */
-      }
-    };
-    const initial = acc.getAttribute('data-open') === '1';
-    setOpen(initial);
-    toggle.addEventListener('click', (event) => {
-      event.preventDefault();
-      setOpen(acc.getAttribute('data-open') !== '1');
-    });
-  });
-};
-
-function openModule(modKey) {
-  const ids = {
-    generate: '#generate-panel',
-    deid: '#deid-panel',
-    validate: '#validate-panel',
-    mllp: '#mllp-panel',
-  };
-  const id = ids[modKey] || `#${modKey}-panel`;
-  const acc = document.querySelector(id);
-  if (!acc) return;
-  const body = acc.querySelector('[data-acc-body]');
-  const toggle = acc.querySelector('[data-acc-toggle]');
-  acc.setAttribute('data-open', '1');
-  if (acc.classList) acc.classList.remove('collapsed');
-  if (toggle) toggle.setAttribute('aria-expanded', 'true');
-  if (body) {
-    try {
-      body.hidden = false;
-      if (body.hasAttribute('hidden')) body.removeAttribute('hidden');
-      if (body.style?.display === 'none') body.style.removeProperty('display');
-    } catch (_) {
-      /* ignore */
-    }
-  }
-  try {
-    acc.scrollIntoView({ behavior: 'smooth', block: 'start' });
-  } catch (_) {
-    /* ignore */
-  }
-}
-
-window.InteropUI = window.InteropUI || {};
->>>>>>> 356c31ba
+
 
 // Called after #deid-form swaps its output
 (function enhanceDeidHandlers(){
@@ -907,13 +848,9 @@
 
 window.InteropUI.onDeidentifySummary = function onDeidentifySummary() {
   const host = document.getElementById('deid-report');
-<<<<<<< HEAD
   if (!host) return;
   if (host.querySelector('.grouped-deid-report')) return;
   if (host.querySelector('[data-deid-row]')) return;
-=======
-  if (!host || host.querySelector('.grouped-deid-report')) return;
->>>>>>> 356c31ba
   const items = Array.from(host.querySelectorAll('li'));
   if (!items.length) return;
   const rx = /^([A-Z0-9]{3})-(\d+)(?:\.(\d+))?(?:\.(\d+))?/;
@@ -989,28 +926,19 @@
     window.initValModal(valModal);
   }
   bootValPanels();
-<<<<<<< HEAD
   window.initAccordions();
   window.InteropUI.bindPipelineCards(document);
   window.InteropUI.bindDebugToggle(document);
-=======
-
-  if (typeof window.initAccordions === 'function') window.initAccordions();
->>>>>>> 356c31ba
   if (window.InteropUI && typeof window.InteropUI.onDeidentifySummary === 'function') {
     window.InteropUI.onDeidentifySummary();
   }
 });
 
 document.addEventListener('DOMContentLoaded', () => {
-<<<<<<< HEAD
   window.initAccordions();
   window.InteropUI.bindPipelineCards(document);
   window.InteropUI.bindDebugToggle(document);
   window.InteropUI.refreshDebugBadge();
-=======
-  if (typeof window.initAccordions === 'function') window.initAccordions();
->>>>>>> 356c31ba
   bootValPanels();
   const valModal = document.querySelector('#val-modal');
   if (valModal && typeof window.initValModal === 'function') {
