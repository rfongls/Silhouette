--- conflicted
+++ resolved
@@ -75,10 +75,8 @@
       const ep = root.getAttribute('data-test-endpoint') || root.dataset.testEndpoint;
       if (!ep) {
         afterField.innerHTML = esc('Missing test endpoint');
-<<<<<<< HEAD
         fitModalToViewport();
-=======
->>>>>>> a918582f
+
         return;
       }
 
@@ -112,10 +110,7 @@
       if (!res.ok || !data.ok) {
         const err = (data && (data.message || data.error || data.detail)) || ('HTTP ' + res.status);
         afterField.innerHTML = esc('[Test failed] ' + err);
-<<<<<<< HEAD
         fitModalToViewport();
-=======
->>>>>>> a918582f
         return;
       }
 
@@ -128,15 +123,10 @@
       const ld = window.diffLines(beforeMsg, afterMsg);
       msgBefore.innerHTML = ld.beforeHTML;
       msgAfter.innerHTML  = ld.afterHTML;
-<<<<<<< HEAD
       fitModalToViewport();
     }catch(e){
       afterField.innerHTML = esc('Test error: ' + e);
       fitModalToViewport();
-=======
-    }catch(e){
-      afterField.innerHTML = esc('Test error: ' + e);
->>>>>>> a918582f
     }
   }
 
