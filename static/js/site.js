/* ========== Global utilities ========== */
window.esc = s => (s ?? "").toString()
  .replace(/&/g,"&amp;").replace(/</g,"&lt;")
  .replace(/>/g,"&gt;").replace(/"/g,"&quot;");

/* Minimal diffs (swap with your fuller versions if you already have them) */
window.diffChars = (a,b) => ({ beforeHTML: esc(a ?? ""), afterHTML: esc(b ?? "") });
window.diffLines = (a,b) => ({ beforeHTML: esc(a ?? ""), afterHTML: esc(b ?? "") });

<<<<<<< HEAD
const __fallbackEsc = (s) => (s ?? "").toString()
  .replace(/&/g, "&amp;")
  .replace(/</g, "&lt;")
  .replace(/>/g, "&gt;")
  .replace(/"/g, "&quot;");
const htmlEscape = (value) => {
  const escFn = window.esc || __fallbackEsc;
  return escFn(value);
};

function detectSeps(text) {
  let fieldSep = '|';
  let compSep = '^';
  let subSep = '&';
  const lines = (text || '').split(/\r?\n|\r/g);
  const msh = lines.find(line => typeof line === 'string' && line.startsWith('MSH') && line.length >= 4);
  if (msh) {
    fieldSep = msh[3] || fieldSep;
    const parts = msh.split(fieldSep);
    const enc = parts[1] || '';
    if (enc.length >= 1) compSep = enc[0];
    if (enc.length >= 4) subSep = enc[3];
  }
  return { fieldSep, compSep, subSep };
}

function tokenIndexFor(segment, fieldNumber) {
  return (String(segment).toUpperCase() === 'MSH') ? (fieldNumber - 1) : fieldNumber;
}

function renderLineWithFieldHTML(line, segment, fieldNumber, fieldSep, fieldHTML, fallbackValue) {
  if (!line) return '';
  const idx = tokenIndexFor(segment, fieldNumber);
  const sep = fieldSep || '|';
  const parts = line.split(sep);
  if (idx < 0 || idx >= parts.length) {
    return htmlEscape(line);
  }
  return parts
    .map((token, tokenIdx) => {
      if (tokenIdx !== idx) {
        return htmlEscape(token);
      }
      if (fieldHTML && fieldHTML.length) {
        return fieldHTML;
      }
      return htmlEscape(fallbackValue ?? token);
    })
    .join(sep);
}

=======
>>>>>>> aad1bb5c
// Minimal diff renderer (character-level by default)
// Uses jsdiff if present; otherwise falls back to a simple char compare.
window.renderDiff = function renderDiff(before, after) {
  const escHtml = window.esc || ((s) => (s ?? "").toString()
    .replace(/&/g,"&amp;").replace(/</g,"&lt;").replace(/>/g,"&gt;"));
  const JsDiff = window.Diff || window.JsDiff || window.jsdiff || null;

  if (JsDiff && typeof JsDiff.diffChars === 'function') {
    const parts = JsDiff.diffChars(before || '', after || '');
    let beforeHTML = '', afterHTML = '';
    for (const part of parts) {
      const value = escHtml(part.value);
      if (part.added) {
        afterHTML += `<ins class="added">${value}</ins>`;
      } else if (part.removed) {
        beforeHTML += `<del class="removed">${value}</del>`;
      } else {
        beforeHTML += `<span class="same">${value}</span>`;
        afterHTML  += `<span class="same">${value}</span>`;
      }
    }
    return { beforeHTML, afterHTML };
  }

  // Fallback (no jsdiff): naive char compare
  const a = String(before || '');
  const b = String(after || '');
  let i = 0, j = 0;
  let beforeHTML = '', afterHTML = '';
  while (i < a.length || j < b.length) {
    if (a[i] === b[j]) {
      const value = escHtml(a[i] || '');
      beforeHTML += `<span class="same">${value}</span>`;
      afterHTML  += `<span class="same">${value}</span>`;
      i += 1; j += 1;
    } else {
      if (a[i] !== undefined) {
        beforeHTML += `<del class="removed">${escHtml(a[i])}</del>`;
        i += 1;
      }
      if (b[j] !== undefined) {
        afterHTML  += `<ins class="added">${escHtml(b[j])}</ins>`;
        j += 1;
      }
    }
  }
  return { beforeHTML, afterHTML };
};

/* ========== De-ID modal initializer ========== */
/* Call this AFTER the modal HTML is inserted (after HTMX settles). */
window.initDeidModal = function initDeidModal(sel) {
  const root = (typeof sel === 'string') ? document.querySelector(sel) : sel;
  if (!root) return;
  if (root.dataset.paramDebug === '1') {
    try { window.attachParamDebug(root); } catch (e) { console.warn(e); }
  } else {
    const dbg = root.querySelector('#param-debug');
    if (dbg) dbg.remove();
  }

  const alreadyInit = root.dataset.deidInit === '1';
  root.dataset.deidInit = '1';

  const $ = id => root.querySelector(id);

  const seg = $('#m-seg'), fld = $('#m-field'), cmp = $('#m-comp'), sub = $('#m-sub');
  const pathBadge = $('#m-path-badge');
  const beforeField = $('#m-before-diff'), afterField = $('#m-after-diff');
  const msgBefore   = $('#m-msg-before'),  msgAfter   = $('#m-msg-after');
  const sampleArea  = $('#m-sample');
  const form        = root.querySelector('form');
  const testBtn     = root.querySelector('[data-deid-test]');
  const card        = root.querySelector('.modal-card');
  const btnDown     = root.querySelector('#deid-scroll-down');
  const btnTop      = root.querySelector('#deid-scroll-top');
  const hiddenParamMode = () => form?.querySelector('input[type="hidden"][name="param_mode"]') || null;

  function fitModalToViewport() {
    const card = root.querySelector('.modal-card');
    if (!card) return;
    card.style.transformOrigin = 'top center';
    card.style.transform = '';
    const margin = 24;
    const available = window.innerHeight - margin * 2;
    if (available <= 0) return;
    const rect = card.getBoundingClientRect();
    if (rect.height > available) {
      const scale = Math.max(0.75, available / rect.height);
      card.style.transform = `scale(${scale})`;
    }
  }

  const resizeHandler = () => {
    if (!document.body.contains(root)) {
      window.removeEventListener('resize', resizeHandler);
      return;
    }
    fitModalToViewport();
  };

  const syncParamModeFromSelect = () => {
    const select = root.querySelector('#m-param-mode');
    const hidden = hiddenParamMode();
    if (hidden) hidden.value = (select && select.value) ? select.value : (hidden.value || 'preset');
  };

  function formatPath(){
    const s=(seg?.value||'').trim().toUpperCase();
    const f=(fld?.value||'').trim(), c=(cmp?.value||'').trim(), u=(sub?.value||'').trim();
    if(!s||!f) return '—';
    return s + ':' + f + (c?'.'+c:'') + (u?'.'+u:'');
  }
  function updatePath(){ if(pathBadge) pathBadge.textContent = formatPath(); }

  async function testDeidRule(){
    try{
      const ep = root.getAttribute('data-test-endpoint') || root.dataset.testEndpoint;
      if (!ep) {
        afterField.innerHTML = esc('Missing test endpoint');
        fitModalToViewport();

        return;
      }

      const actionSel = root.querySelector('#m-action');
      const payload = {
        text: sampleArea?.value || "",
        segment: (seg?.value || "").trim(),
        field: parseInt(fld?.value || "0", 10) || 0,
        component: cmp?.value ? parseInt(cmp.value, 10) : null,
        subcomponent: sub?.value ? parseInt(sub.value, 10) : null,
        action: actionSel?.value || "redact",
        param_mode: (form?.querySelector('input[name="param_mode"]')?.value
                  || form?.querySelector('#m-param-mode')?.value || 'preset'),
        param_preset: form?.querySelector('select[name="param_preset"]')?.value
                   || form?.querySelector('input[name="param_preset"]')?.value || null,
        param_free: form?.querySelector('input[name="param_free"]')?.value || null,
        pattern: form?.querySelector('input[name="pattern"]')?.value || null,
        repl: form?.querySelector('input[name="repl"]')?.value || null,
      };

      beforeField.innerHTML = ""; afterField.innerHTML = "";
      msgBefore.innerHTML = "";  msgAfter.innerHTML = "";

      const res = await fetch(ep, {
        method: 'POST',
        headers: { 'Content-Type': 'application/json' },
        body: JSON.stringify(payload)
      });
      const data = await res.json().catch(() => ({}));

      if (!res.ok || !data.ok) {
        const err = (data && (data.message || data.error || data.detail)) || ('HTTP ' + res.status);
        afterField.innerHTML = esc('[Test failed] ' + err);
        fitModalToViewport();
        return;
      }

<<<<<<< HEAD
      const segVal = (seg?.value || '').trim().toUpperCase();
      const fldNum = parseInt(fld?.value || '0', 10) || 0;
      const sampleText = sampleArea?.value || '';
      const beforeLineRaw = data.before?.line || '';
      const afterLineRaw = data.after?.line || '';
      const beforeMsgRaw = data.before?.message || '';
      const afterMsgRaw = data.after?.message || '';
      const seps = detectSeps(beforeLineRaw || beforeMsgRaw || afterLineRaw || afterMsgRaw || sampleText);

      const fieldDiff = window.renderDiff(data.before?.field || '', data.after?.field || '');
      if (beforeField) {
        if (fieldDiff.beforeHTML) {
          beforeField.innerHTML = fieldDiff.beforeHTML;
        } else {
          beforeField.textContent = '—';
        }
      }
      if (afterField) {
        if (fieldDiff.afterHTML) {
          afterField.innerHTML = fieldDiff.afterHTML;
        } else {
          afterField.textContent = '—';
        }
      }

      if (msgBefore) {
        if (beforeLineRaw) {
          msgBefore.innerHTML = renderLineWithFieldHTML(
            beforeLineRaw,
            segVal,
            fldNum,
            seps.fieldSep,
            fieldDiff.beforeHTML,
            data.before?.field
          );
        } else {
          const fallbackBefore = beforeMsgRaw || (segVal ? `Segment ${segVal} not found in sample` : '—');
          msgBefore.textContent = fallbackBefore || '—';
        }
      }

      if (msgAfter) {
        if (afterLineRaw) {
          msgAfter.innerHTML = renderLineWithFieldHTML(
            afterLineRaw,
            segVal,
            fldNum,
            seps.fieldSep,
            fieldDiff.afterHTML,
            data.after?.field
          );
        } else {
          const fallbackAfter = afterMsgRaw || (segVal ? `Segment ${segVal} not found in sample` : '—');
          msgAfter.textContent = fallbackAfter || '—';
        }
=======
      {
        const diff = window.renderDiff(data.before?.field || '', data.after?.field || '');
        beforeField.innerHTML = diff.beforeHTML;
        afterField.innerHTML  = diff.afterHTML;
      }

      {
        const beforeMsg = (data.before && (data.before.message || data.before.line)) || '';
        const afterMsg  = (data.after && (data.after.message || data.after.line)) || '';
        const diff = window.renderDiff(beforeMsg, afterMsg);
        msgBefore.innerHTML = diff.beforeHTML;
        msgAfter.innerHTML  = diff.afterHTML;
>>>>>>> aad1bb5c
      }
      fitModalToViewport();
    }catch(e){
      afterField.innerHTML = esc('Test error: ' + e);
      fitModalToViewport();
    }
  }

  // wire events (scoped to this modal)
  if (!alreadyInit) {
    [seg,fld,cmp,sub].forEach(el => el && el.addEventListener('input', updatePath));
    if (testBtn && !testBtn.dataset.deidBound) {
      testBtn.addEventListener('click', testDeidRule);
      testBtn.dataset.deidBound = '1';
    }
    if (btnDown && btnTop && card && !btnDown.dataset.scrollBound) {
      btnDown.addEventListener('click', () => {
        card.scrollBy({ top: Math.round(card.clientHeight * 0.9), behavior: 'smooth' });
      });
      btnTop.addEventListener('click', () => {
        card.scrollTo({ top: 0, behavior: 'smooth' });
      });
      card.addEventListener('scroll', () => {
        btnTop.hidden = card.scrollTop < 32;
      }, { passive: true });
      btnDown.dataset.scrollBound = '1';
      btnTop.hidden = card.scrollTop < 32;
    }
    root.addEventListener('change', (evt) => {
      const target = evt.target;
      if (!target || typeof target.matches !== 'function') return;
      if (target.id === 'm-param-mode') {
        const hidden = hiddenParamMode();
        if (hidden) hidden.value = target.value || 'preset';
      } else if (target.id === 'm-action') {
        const hidden = hiddenParamMode();
        if (!hidden) return;
        if ((target.value || '').toLowerCase() !== 'preset') {
          hidden.value = 'preset';
        } else {
          syncParamModeFromSelect();
        }
        const harness = root.querySelector('#param-harness');
        if (harness && window.htmx) {
          try {
            window.htmx.trigger(harness, 'load');
          } catch (err) {
            console.warn('Failed to trigger param controls refresh', err);
          }
        }
      }
    });
    window.addEventListener('resize', resizeHandler, { passive: true });
  }

  // first render
  updatePath();
  syncParamModeFromSelect();
  fitModalToViewport();
};

window.initValModal = function initValModal(sel) {
  const root = (typeof sel === 'string') ? document.querySelector(sel) : sel;
  if (!root || root.dataset.valInit === '1') return;
  root.dataset.valInit = '1';

  const $ = (selector) => root.querySelector(selector);
  const sampleArea = $('#vc-sample');
  const segmentInput = $('#vc-seg');
  const fieldInput = $('#vc-field');
  const requiredInput = $('#vc-required');
  const patternInput = $('#vc-pattern');
  const allowedInput = $('#vc-allowed');
<<<<<<< HEAD
  const foundEl   = $('#val-found');
  const resultEl  = $('#val-result');
  const reasonEl  = $('#val-reason');
=======
  const beforeField = $('#val-before-field');
  const afterField = $('#val-after-field');
  const msgBefore = $('#val-msg-before');
  const msgAfter = $('#val-msg-after');
>>>>>>> aad1bb5c
  const report = $('#vc-report');
  const testBtn = root.querySelector('[data-val-test]');
  const card = root.querySelector('.modal-card');
  const btnDown = root.querySelector('#val-scroll-down');
  const btnTop = root.querySelector('#val-scroll-top');
  const endpoint = root.getAttribute('data-test-endpoint') || root.dataset.testEndpoint || '';

<<<<<<< HEAD
=======
  const setDiff = (el, html, fallback) => {
    if (!el) return;
    if (html && html.length) {
      el.innerHTML = html;
    } else if (fallback != null) {
      el.textContent = fallback;
    } else {
      el.textContent = '—';
    }
  };

>>>>>>> aad1bb5c
  const findLine = (sample, seg) => {
    if (!sample || !seg) return '';
    const lines = sample.split(/\r?\n|\r/g);
    const target = seg.trim().toUpperCase();
    if (!target) return '';
    for (const line of lines) {
      if (!line) continue;
      if (line.trim().toUpperCase().startsWith(target + '|')) return line;
    }
    return '';
  };

  const getFieldValue = (line, seg, idx) => {
    if (!line || !idx) return '';
    const parts = line.split('|');
    const tokenIdx = (String(seg).toUpperCase() === 'MSH') ? (idx - 1) : idx;
    return tokenIdx >= 0 ? (parts[tokenIdx] ?? '') : '';
  };

  const formatIssues = (reportData) => {
    if (!reportData || typeof reportData !== 'object') return '—';
    const issues = Array.isArray(reportData.issues) ? reportData.issues : [];
    if (!issues.length) return 'No issues detected.';
    return issues
      .map((issue, index) => {
        const code = issue.code ? `[${issue.code}]` : 'Issue';
        const location = [issue.segment, issue.field].filter(Boolean).join('-');
        const occurrence = issue.occurrence != null ? ` (#${issue.occurrence + 1})` : '';
        const message = issue.message || JSON.stringify(issue);
        return `${index + 1}. ${code} ${location}${occurrence}: ${message}`;
      })
      .join('\n');
  };

  async function runValidationTest() {
    if (report) report.textContent = 'Testing…';
<<<<<<< HEAD
    if (foundEl) foundEl.textContent = '—';
    if (resultEl) { resultEl.textContent = '—'; resultEl.className = 'result-badge'; }
    if (reasonEl) reasonEl.textContent = '';
=======
    setDiff(beforeField, '', '—');
    setDiff(afterField, '', '—');
    setDiff(msgBefore, '', '—');
    setDiff(msgAfter, '', '—');
>>>>>>> aad1bb5c

    if (!endpoint) {
      if (report) report.textContent = 'Error: Missing test endpoint';
      return;
    }

    const fd = new FormData();
    fd.append('message_text', sampleArea?.value || '');
    fd.append('segment', segmentInput?.value || '');
    fd.append('field', fieldInput?.value || '');
    fd.append('required', requiredInput && requiredInput.checked ? 'true' : 'false');
    fd.append('pattern', patternInput?.value || '');
    fd.append('allowed_values', allowedInput?.value || '');

    try {
      const res = await fetch(endpoint, { method: 'POST', body: fd });
      const data = await res.json().catch(() => ({}));
      if (!res.ok || !data.ok) {
        const err = (data && (data.error || data.detail || data.message)) || ('HTTP ' + res.status);
        if (report) report.textContent = 'Error: ' + err;
        return;
      }

      const sample = sampleArea?.value || '';
      const segment = (segmentInput?.value || '').trim().toUpperCase();
      const fieldIndex = parseInt(fieldInput?.value || '0', 10) || 0;
      const beforeLine = findLine(sample, segment);
<<<<<<< HEAD
      const fieldValue = getFieldValue(beforeLine, segment, fieldIndex);
      if (foundEl) foundEl.textContent = fieldValue || '—';

      let pass = true;
      let reasons = [];
      if (data && data.report && Array.isArray(data.report.issues)) {
        pass = data.report.issues.length === 0;
        reasons = data.report.issues.map((issue) => issue.message || issue.code || JSON.stringify(issue));
      } else {
        const required = !!(requiredInput && requiredInput.checked);
        const patternText = (patternInput?.value || '').trim();
        const allowedRaw = (allowedInput?.value || '').trim();
        const allowedValues = allowedRaw
          ? allowedRaw.split(/[;,\n]/).map((token) => token.trim()).filter(Boolean)
          : [];

        if (required && !fieldValue) {
          pass = false;
          reasons.push('Required but empty');
        }

        if (patternText) {
          try {
            const regex = new RegExp(patternText);
            if (!regex.test(fieldValue || '')) {
              pass = false;
              reasons.push('Pattern not matched');
            }
          } catch (regexErr) {
            pass = false;
            reasons.push('Invalid regex');
          }
        }

        if (allowedValues.length) {
          if (!allowedValues.includes(fieldValue || '')) {
            pass = false;
            reasons.push('Value not in allowed list');
          }
        }
      }

      if (!pass && reasons.length === 0) {
        reasons.push('Validation failed.');
      }

      if (resultEl) {
        resultEl.textContent = pass ? 'MATCH' : 'FAIL';
        resultEl.className = 'result-badge ' + (pass ? 'pass' : 'fail');
      }
      if (reasonEl) {
        reasonEl.textContent = pass ? 'All checks passed.' : reasons.join('\n');
      }
=======
      const afterLine = beforeLine;
      const fieldValue = getFieldValue(beforeLine, segment, fieldIndex);
      const afterFieldValue = fieldValue;

      const fieldDiff = window.renderDiff(fieldValue, afterFieldValue);
      setDiff(beforeField, fieldDiff.beforeHTML, fieldValue || '—');
      setDiff(afterField, fieldDiff.afterHTML, afterFieldValue || '—');

      const lineDiff = window.renderDiff(beforeLine || '', afterLine || '');
      const fallbackLine = beforeLine ? beforeLine : 'Segment not found in sample';
      setDiff(msgBefore, lineDiff.beforeHTML, fallbackLine);
      setDiff(msgAfter, lineDiff.afterHTML, afterLine || fallbackLine);
>>>>>>> aad1bb5c

      if (report) {
        const formatted = formatIssues(data.report);
        report.textContent =
          (formatted && formatted !== '—')
            ? formatted
            : (typeof data.report === 'string'
                ? data.report
                : JSON.stringify(data.report ?? {}, null, 2));
      }
    } catch (err) {
      if (report) report.textContent = 'Error: ' + err;
    }
  }

  if (testBtn && !testBtn.dataset.valBound) {
    testBtn.addEventListener('click', runValidationTest);
    testBtn.dataset.valBound = '1';
  }

  if (btnDown && btnTop && card && !btnDown.dataset.scrollBound) {
    btnDown.addEventListener('click', () => {
      card.scrollBy({ top: Math.round(card.clientHeight * 0.9), behavior: 'smooth' });
    });
    btnTop.addEventListener('click', () => {
      card.scrollTo({ top: 0, behavior: 'smooth' });
    });
    card.addEventListener('scroll', () => {
      btnTop.hidden = card.scrollTop < 32;
    }, { passive: true });
    btnDown.dataset.scrollBound = '1';
    btnTop.hidden = card.scrollTop < 32;
  }
};

/* --- Debug wiring for param controls --- */
window.attachParamDebug = function attachParamDebug(root){
  try{
    const panel = root.querySelector('#param-controls');
    const harness = root.querySelector('#param-harness');
    const actionSelect = root.querySelector('#m-action');
    const debugKey = panel || harness;
    if (!debugKey || debugKey.dataset.debugBound === '1') return;
    debugKey.dataset.debugBound = '1';
    const logArea = document.createElement('pre');
    logArea.id = 'param-debug';
    logArea.style.whiteSpace = 'pre-wrap';
    logArea.style.background = 'rgba(148,163,184,.15)';
    logArea.style.padding = '.5rem';
    logArea.style.borderRadius = '.5rem';
    logArea.style.marginTop = '.5rem';
    logArea.textContent = '[param-debug] init';
    (panel || harness).insertAdjacentElement('afterend', logArea);
    const log = (msg) => {
      const now = new Date().toISOString().slice(11,19);
      logArea.textContent += "\n" + now + " " + msg;
      const lines = logArea.textContent.split(/\n/);
      if (lines.length > 200) logArea.textContent = lines.slice(-200).join("\n");
    };
    if (window.htmx){
      const bind = (elt) => {
        if (!elt) return;
        elt.addEventListener('htmx:configRequest', (e)=> log('configRequest url='+(e.detail.path||'')+' params='+(new URLSearchParams(e.detail.parameters)).toString())) ;
        elt.addEventListener('htmx:beforeRequest', (e)=> log('beforeRequest '+(e.detail.path||'')));
        elt.addEventListener('htmx:sendError',     (e)=> log('sendError '+(e.detail.xhr && e.detail.xhr.status)));
        elt.addEventListener('htmx:responseError', (e)=> log('responseError '+(e.detail.xhr && e.detail.xhr.status)));
        elt.addEventListener('htmx:afterOnLoad',   (e)=> log('afterOnLoad status='+(e.detail.xhr && e.detail.xhr.status)));
        elt.addEventListener('htmx:afterSwap',     ()=> log('afterSwap'));
      };
      bind(panel);
      bind(harness);
      bind(actionSelect);
    }
  }catch(e){ console.error(e); }
};

/* ========== HTMX hook ==========
   Any time HTMX swaps in content that includes a De-ID modal,
   this will run the initializer automatically. */
document.addEventListener('htmx:afterSettle', () => {
  const deidModal = document.querySelector('#deid-modal');
  if (deidModal) window.initDeidModal(deidModal);
  const valModal = document.querySelector('#val-modal');
  if (valModal && typeof window.initValModal === 'function') {
    window.initValModal(valModal);
  }
});<|MERGE_RESOLUTION|>--- conflicted
+++ resolved
@@ -7,7 +7,6 @@
 window.diffChars = (a,b) => ({ beforeHTML: esc(a ?? ""), afterHTML: esc(b ?? "") });
 window.diffLines = (a,b) => ({ beforeHTML: esc(a ?? ""), afterHTML: esc(b ?? "") });
 
-<<<<<<< HEAD
 const __fallbackEsc = (s) => (s ?? "").toString()
   .replace(/&/g, "&amp;")
   .replace(/</g, "&lt;")
@@ -59,8 +58,6 @@
     .join(sep);
 }
 
-=======
->>>>>>> aad1bb5c
 // Minimal diff renderer (character-level by default)
 // Uses jsdiff if present; otherwise falls back to a simple char compare.
 window.renderDiff = function renderDiff(before, after) {
@@ -220,7 +217,6 @@
         return;
       }
 
-<<<<<<< HEAD
       const segVal = (seg?.value || '').trim().toUpperCase();
       const fldNum = parseInt(fld?.value || '0', 10) || 0;
       const sampleText = sampleArea?.value || '';
@@ -276,20 +272,6 @@
           const fallbackAfter = afterMsgRaw || (segVal ? `Segment ${segVal} not found in sample` : '—');
           msgAfter.textContent = fallbackAfter || '—';
         }
-=======
-      {
-        const diff = window.renderDiff(data.before?.field || '', data.after?.field || '');
-        beforeField.innerHTML = diff.beforeHTML;
-        afterField.innerHTML  = diff.afterHTML;
-      }
-
-      {
-        const beforeMsg = (data.before && (data.before.message || data.before.line)) || '';
-        const afterMsg  = (data.after && (data.after.message || data.after.line)) || '';
-        const diff = window.renderDiff(beforeMsg, afterMsg);
-        msgBefore.innerHTML = diff.beforeHTML;
-        msgAfter.innerHTML  = diff.afterHTML;
->>>>>>> aad1bb5c
       }
       fitModalToViewport();
     }catch(e){
@@ -363,37 +345,15 @@
   const requiredInput = $('#vc-required');
   const patternInput = $('#vc-pattern');
   const allowedInput = $('#vc-allowed');
-<<<<<<< HEAD
   const foundEl   = $('#val-found');
   const resultEl  = $('#val-result');
   const reasonEl  = $('#val-reason');
-=======
-  const beforeField = $('#val-before-field');
-  const afterField = $('#val-after-field');
-  const msgBefore = $('#val-msg-before');
-  const msgAfter = $('#val-msg-after');
->>>>>>> aad1bb5c
   const report = $('#vc-report');
   const testBtn = root.querySelector('[data-val-test]');
   const card = root.querySelector('.modal-card');
   const btnDown = root.querySelector('#val-scroll-down');
   const btnTop = root.querySelector('#val-scroll-top');
   const endpoint = root.getAttribute('data-test-endpoint') || root.dataset.testEndpoint || '';
-
-<<<<<<< HEAD
-=======
-  const setDiff = (el, html, fallback) => {
-    if (!el) return;
-    if (html && html.length) {
-      el.innerHTML = html;
-    } else if (fallback != null) {
-      el.textContent = fallback;
-    } else {
-      el.textContent = '—';
-    }
-  };
-
->>>>>>> aad1bb5c
   const findLine = (sample, seg) => {
     if (!sample || !seg) return '';
     const lines = sample.split(/\r?\n|\r/g);
@@ -430,17 +390,9 @@
 
   async function runValidationTest() {
     if (report) report.textContent = 'Testing…';
-<<<<<<< HEAD
     if (foundEl) foundEl.textContent = '—';
     if (resultEl) { resultEl.textContent = '—'; resultEl.className = 'result-badge'; }
     if (reasonEl) reasonEl.textContent = '';
-=======
-    setDiff(beforeField, '', '—');
-    setDiff(afterField, '', '—');
-    setDiff(msgBefore, '', '—');
-    setDiff(msgAfter, '', '—');
->>>>>>> aad1bb5c
-
     if (!endpoint) {
       if (report) report.textContent = 'Error: Missing test endpoint';
       return;
@@ -467,7 +419,6 @@
       const segment = (segmentInput?.value || '').trim().toUpperCase();
       const fieldIndex = parseInt(fieldInput?.value || '0', 10) || 0;
       const beforeLine = findLine(sample, segment);
-<<<<<<< HEAD
       const fieldValue = getFieldValue(beforeLine, segment, fieldIndex);
       if (foundEl) foundEl.textContent = fieldValue || '—';
 
@@ -521,20 +472,6 @@
       if (reasonEl) {
         reasonEl.textContent = pass ? 'All checks passed.' : reasons.join('\n');
       }
-=======
-      const afterLine = beforeLine;
-      const fieldValue = getFieldValue(beforeLine, segment, fieldIndex);
-      const afterFieldValue = fieldValue;
-
-      const fieldDiff = window.renderDiff(fieldValue, afterFieldValue);
-      setDiff(beforeField, fieldDiff.beforeHTML, fieldValue || '—');
-      setDiff(afterField, fieldDiff.afterHTML, afterFieldValue || '—');
-
-      const lineDiff = window.renderDiff(beforeLine || '', afterLine || '');
-      const fallbackLine = beforeLine ? beforeLine : 'Segment not found in sample';
-      setDiff(msgBefore, lineDiff.beforeHTML, fallbackLine);
-      setDiff(msgAfter, lineDiff.afterHTML, afterLine || fallbackLine);
->>>>>>> aad1bb5c
 
       if (report) {
         const formatted = formatIssues(data.report);
