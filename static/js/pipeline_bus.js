--- conflicted
+++ resolved
@@ -1,22 +1,15 @@
 // static/js/pipeline_bus.js
 (function () {
   'use strict';
-<<<<<<< HEAD
   const D = document;
   const $$ = (selector, root = D) => Array.from(root.querySelectorAll(selector));
   const SELECTOR = '[data-run-to],[data-run],[data-target-panel],[data-panel],.pipeline-run,a[href^="#"]';
   const HX_SELECTOR = '[hx-get],[hx-post],[hx-put],[hx-delete],[hx-patch]';
-
-=======
-  const $$ = (selector, root = document) => Array.from(root.querySelectorAll(selector));
-  const $ = (selector, root = document) => root.querySelector(selector);
->>>>>>> aa35b1d3
   const nameMap = {
     samples: 'samples-panel',
     generate: 'generate-panel',
     deid: 'deid-panel', 'de-identify': 'deid-panel', deidentify: 'deid-panel',
     validate: 'validate-panel',
-<<<<<<< HEAD
     translate: 'translate-panel',
     fhir: 'translate-panel',
     'hl7-to-fhir': 'translate-panel',
@@ -189,114 +182,12 @@
     if (event.key !== 'Enter' && event.key !== ' ') return;
     const trigger = event.target.closest('[data-run-to],[data-run],[data-target-panel],[data-panel],.pipeline-run');
     if (!trigger || trigger.classList.contains('module-btn')) return;
-=======
-    translate: 'translate-panel', fhir: 'translate-panel', 'hl7-to-fhir': 'translate-panel',
-    mllp: 'mllp-panel', send: 'mllp-panel', 'send-mllp': 'mllp-panel'
-  };
-
-  function setActivePanel(panelId) {
-    if (!panelId) return;
-    const pm = window.InteropUI?.panelManager;
-    if (pm && typeof pm.runPipeline === 'function') {
-      pm.runPipeline(panelId);
-      return;
-    }
-    if (pm && typeof pm.showPanel === 'function') {
-      pm.showPanel(panelId);
-      return;
-    }
-
-    $$('.panel').forEach((panel) => {
-      panel.classList.toggle('active', panel.id === panelId);
-    });
-    $$('.module-btn').forEach((btn) => {
-      const on = btn.dataset.panel === panelId;
-      btn.classList.toggle('active', on);
-      btn.setAttribute('aria-expanded', String(on));
-    });
-    $$('.action-tray').forEach((tray) => tray.classList.remove('visible'));
-
-    window.InteropUI = window.InteropUI || {};
-    window.InteropUI.currentPanel = panelId;
-  }
-
-  function markCurrentCompleted() {
-    const pm = window.InteropUI?.panelManager;
-    const current = pm?.currentPanel || window.InteropUI?.currentPanel;
-    if (!current) return;
-    if (pm && typeof pm.markPanelCompleted === 'function') {
-      pm.markPanelCompleted(current);
-      return;
-    }
-    document.querySelector(`[data-panel="${current}"]`)?.classList.add('completed');
-  }
-
-  function resolveTarget(el) {
-    if (!el) return null;
-
-    const explicit = el.getAttribute('data-target-panel') || el.getAttribute('data-panel');
-    if (explicit) {
-      return explicit.endsWith('-panel') ? explicit : `${explicit}-panel`;
-    }
-
-    const runTo = el.getAttribute('data-run-to') || el.getAttribute('data-run') || el.dataset.runTo || el.dataset.run;
-    if (runTo) {
-      const key = runTo.toLowerCase();
-      if (nameMap[key]) return nameMap[key];
-      return key.endsWith('-panel') ? key : `${key}-panel`;
-    }
-
-    const href = el.getAttribute('href');
-    if (href && href.startsWith('#')) {
-      const key = href.slice(1);
-      if (nameMap[key]) return nameMap[key];
-      return key.endsWith('-panel') ? key : `${key}-panel`;
-    }
-
-    const text = (el.textContent || '').toLowerCase();
-    if (text.includes('validate')) return 'validate-panel';
-    if (text.includes('mllp') || text.includes('send')) return 'mllp-panel';
-    if (text.includes('fhir') || text.includes('translate')) return 'translate-panel';
-    if (text.includes('de-id') || text.includes('deidentify') || text.includes('de-identify')) return 'deid-panel';
-    if (text.includes('generate')) return 'generate-panel';
-    return null;
-  }
-
-  document.addEventListener('click', (event) => {
-    const trigger = event.target.closest('[data-run-to],[data-run],[data-target-panel],[data-panel],.pipeline-run,a[href^="#"]');
-    if (!trigger) return;
-
-    if (trigger.tagName === 'BUTTON' && !trigger.hasAttribute('type')) {
-      trigger.setAttribute('type', 'button');
-    }
-
-    if (trigger.tagName === 'A' || trigger.closest('a')) {
-      event.preventDefault();
-    }
-
-    if (trigger.getAttribute('aria-disabled') === 'true' || trigger.hasAttribute('disabled')) {
-      return;
-    }
-
-    const targetId = resolveTarget(trigger);
-    if (!targetId) return;
-
-    markCurrentCompleted();
-    setActivePanel(targetId);
-  }, true);
-
-  document.addEventListener('keydown', (event) => {
-    if (event.key !== 'Enter' && event.key !== ' ') return;
-    const trigger = event.target.closest('[data-run-to],[data-run],[data-target-panel],[data-panel],.pipeline-run');
-    if (!trigger) return;
->>>>>>> aa35b1d3
     if (trigger.tagName === 'BUTTON' || trigger.tagName === 'A') return;
     event.preventDefault();
     trigger.click();
   });
 
   window.InteropUI = window.InteropUI || {};
-<<<<<<< HEAD
   window.InteropUI.setActivePanel = (panelId) => gotoPanel(panelId, { mark: false });
   window.InteropUI.runTo = (name) => {
     const targetId = panelIdFromName(name);
@@ -305,16 +196,4 @@
     }
   };
   window.InteropUI.runNextFromDeid = window.InteropUI.runTo;
-=======
-  window.InteropUI.setActivePanel = setActivePanel;
-  window.InteropUI.runTo = (name) => {
-    const key = String(name || '').toLowerCase();
-    const target = nameMap[key] || (key.endsWith('-panel') ? key : `${key}-panel`);
-    if (target) {
-      markCurrentCompleted();
-      setActivePanel(target);
-    }
-  };
-  window.InteropUI.runNextFromDeid = (name) => window.InteropUI.runTo(name);
->>>>>>> aa35b1d3
 })();