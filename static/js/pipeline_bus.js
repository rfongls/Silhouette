--- conflicted
+++ resolved
@@ -5,10 +5,6 @@
   const $$ = (selector, root = D) => Array.from(root.querySelectorAll(selector));
   const SELECTOR = '[data-run-to],[data-run],[data-target-panel],[data-panel],.pipeline-run,a[href^="#"]';
   const HX_SELECTOR = '[hx-get],[hx-post],[hx-put],[hx-delete],[hx-patch]';
-<<<<<<< HEAD
-
-=======
->>>>>>> 867a32c1
   const nameMap = {
     samples: 'samples-panel',
     generate: 'generate-panel',
@@ -43,7 +39,6 @@
     if (explicit) {
       return normalizePanelId(explicit);
     }
-<<<<<<< HEAD
 
     const runTo = trigger.getAttribute('data-run-to')
       || trigger.getAttribute('data-run')
@@ -58,22 +53,6 @@
       return normalizePanelId(href.slice(1));
     }
 
-=======
-
-    const runTo = trigger.getAttribute('data-run-to')
-      || trigger.getAttribute('data-run')
-      || trigger.dataset.runTo
-      || trigger.dataset.run;
-    if (runTo) {
-      return panelIdFromName(runTo);
-    }
-
-    const href = trigger.getAttribute('href');
-    if (href && href.startsWith('#')) {
-      return normalizePanelId(href.slice(1));
-    }
-
->>>>>>> 867a32c1
     const text = (trigger.textContent || '').toLowerCase();
     if (!text) return null;
     if (text.includes('validate')) return 'validate-panel';
@@ -154,7 +133,6 @@
   }
 
   let pending = null;
-<<<<<<< HEAD
 
   document.addEventListener('click', (event) => {
     const trigger = event.target.closest(SELECTOR);
@@ -216,69 +194,6 @@
     if (targetId) {
       gotoPanel(targetId, { mark: true });
     }
-=======
-
-  document.addEventListener('click', (event) => {
-    const trigger = event.target.closest(SELECTOR);
-    if (!trigger || trigger.classList.contains('module-btn')) return;
-
-    if (trigger.tagName === 'BUTTON' && !trigger.hasAttribute('type')) {
-      trigger.setAttribute('type', 'button');
-    }
-    
-    const targetId = resolvePanelId(trigger);
-    if (!targetId) return;
-
-    const shouldMark = trigger.matches('.pipeline-run')
-      || trigger.hasAttribute('data-run-to')
-      || trigger.hasAttribute('data-run');
-
-    const pm = window.InteropUI?.panelManager;
-    const currentPanel = pm?.currentPanel || window.InteropUI?.currentPanel || null;
-    if (currentPanel && currentPanel !== targetId) {
-      try { window.PanelStateCache?.save(currentPanel); } catch (_) { /* ignore */ }
-    }
-
-    const hxRoot = trigger.closest(HX_SELECTOR);
-    if (hxRoot) {
-      pending = { id: targetId, mark: shouldMark };
-      return;
-    }
-
-    if (trigger.tagName === 'A' || trigger.closest('a')) {
-      event.preventDefault();
-    }
-
-    gotoPanel(targetId, { mark: shouldMark });
-  }, true);
-
-  document.addEventListener('htmx:afterSwap', () => {
-    if (!pending) return;
-    gotoPanel(pending.id, { mark: pending.mark });
-    pending = null;
-  });
-
-  document.addEventListener('htmx:responseError', () => {
-    pending = null;
-  });
-
-  document.addEventListener('keydown', (event) => {
-    if (event.key !== 'Enter' && event.key !== ' ') return;
-    const trigger = event.target.closest('[data-run-to],[data-run],[data-target-panel],[data-panel],.pipeline-run');
-    if (!trigger || trigger.classList.contains('module-btn')) return;
-    if (trigger.tagName === 'BUTTON' || trigger.tagName === 'A') return;
-    event.preventDefault();
-    trigger.click();
-  });
-
-  window.InteropUI = window.InteropUI || {};
-  window.InteropUI.setActivePanel = (panelId) => gotoPanel(panelId, { mark: false });
-  window.InteropUI.runTo = (name) => {
-    const targetId = panelIdFromName(name);
-    if (targetId) {
-      gotoPanel(targetId, { mark: true });
-    }
->>>>>>> 867a32c1
   };
   window.InteropUI.runNextFromDeid = window.InteropUI.runTo;
 })();