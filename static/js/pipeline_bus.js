// static/js/pipeline_bus.js
(() => {
  'use strict';
  const D = document;
  const $$ = (selector, root = D) => Array.from(root.querySelectorAll(selector));

  const PipelineBus = window.PipelineBus || {
    payload: null,
    set(stage, text, meta = {}) {
      this.payload = { stage, text: String(text || ''), meta, ts: Date.now() };
    },
    take() {
      const current = this.payload;
      this.payload = null;
      return current;
    },
    peek() {
      return this.payload;
    }
  };
  window.PipelineBus = PipelineBus;

  const nameMap = {
    samples: 'samples-panel',
    generate: 'generate-panel',
    deid: 'deid-panel', 'de-identify': 'deid-panel', deidentify: 'deid-panel',
    validate: 'validate-panel',
    translate: 'translate-panel', fhir: 'translate-panel', 'hl7-to-fhir': 'translate-panel',
    mllp: 'mllp-panel', send: 'mllp-panel', 'send-mllp': 'mllp-panel',
    pipeline: 'pipeline-panel'
  };

  function toPanelId(name) {
    if (!name) return null;
    const raw = String(name).trim();
    if (!raw) return null;
    const lowered = raw.toLowerCase();
    if (nameMap[lowered]) return nameMap[lowered];
    if (lowered.endsWith('-panel')) return lowered;
    return `${lowered}-panel`;
  }

  function getManager() {
    return window.InteropUI?.panelManager || null;
  }

  function getCurrentPanel() {
    const manager = getManager();
    if (manager?.currentPanel) return manager.currentPanel;
    return window.InteropUI?.currentPanel
      || D.querySelector('.module-btn.active[data-panel]')?.dataset.panel
      || null;
  }
<<<<<<< HEAD

  function markCurrentCompleted() {
    const manager = getManager();
    const current = getCurrentPanel();
    if (!current) return;
    if (manager && typeof manager.markPanelCompleted === 'function') {
      manager.markPanelCompleted(current);
      return;
    }
    const chip = D.querySelector(`.module-btn[data-panel="${current}"]`);
    chip?.classList.add('completed');
  }

=======

  function markCurrentCompleted() {
    const manager = getManager();
    const current = getCurrentPanel();
    if (!current) return;
    if (manager && typeof manager.markPanelCompleted === 'function') {
      manager.markPanelCompleted(current);
      return;
    }
    const chip = D.querySelector(`.module-btn[data-panel="${current}"]`);
    chip?.classList.add('completed');
  }

>>>>>>> 46bd582c
  function fallbackShow(panelId) {
    if (!panelId) return;
    $$('.panel').forEach((panel) => {
      const active = panel.id === panelId;
      panel.classList.toggle('active', active);
      if ('hidden' in panel) panel.hidden = !active;
    });
    $$('.module-btn[data-panel]').forEach((btn) => {
      const active = btn.dataset.panel === panelId;
      btn.classList.toggle('active', active);
      btn.setAttribute('aria-expanded', String(active));
      btn.setAttribute('aria-current', active ? 'page' : 'false');
    });
    $$('.action-tray').forEach((tray) => {
      tray.classList.remove('visible');
      if ('hidden' in tray) tray.hidden = true;
    });
    window.InteropUI = window.InteropUI || {};
    window.InteropUI.currentPanel = panelId;
    try { window.PanelStateCache?.restore(panelId); } catch (_) {}
  }

  function switchTo(panelId) {
    if (!panelId) return;
    const manager = getManager();
    if (manager && typeof manager.showPanel === 'function') {
      manager.showPanel(panelId);
      return;
    }
    fallbackShow(panelId);
  }

  function resolvePanelIdFrom(el) {
    if (!el) return null;
    const explicit = el.getAttribute('data-target-panel') || el.getAttribute('data-panel');
    if (explicit) {
      return toPanelId(explicit);
    }
    const runTo = el.getAttribute('data-run-to') || el.getAttribute('data-run') || el.dataset.runTo || el.dataset.run;
    if (runTo) {
      return toPanelId(runTo);
    }
    const href = el.getAttribute('href');
    if (href && href.startsWith('#')) {
      return toPanelId(href.slice(1));
    }
    const text = (el.textContent || '').toLowerCase();
    if (text.includes('validate')) return 'validate-panel';
    if (text.includes('mllp') || text.includes('send')) return 'mllp-panel';
    if (text.includes('fhir') || text.includes('translate')) return 'translate-panel';
    if (text.includes('de-id') || text.includes('deidentify') || text.includes('de-identify')) return 'deid-panel';
    if (text.includes('generate')) return 'generate-panel';
    if (text.includes('sample')) return 'samples-panel';
    return null;
  }

  function saveCurrentPanelState() {
    const current = getCurrentPanel();
    if (!current) return;
    try { window.PanelStateCache?.save(current); } catch (_) {}
  }

  function restorePanelState(panelId) {
    if (!panelId) return;
    try { window.PanelStateCache?.restore(panelId); } catch (_) {}
  }

  function ensureButtonType(el) {
    if (!el) return;
    if (el.tagName === 'BUTTON' && !el.hasAttribute('type')) {
      el.setAttribute('type', 'button');
    }
  }

  function enhanceCompletionHooks(panelId) {
    const tray = panelId ? D.querySelector(`#${panelId} .action-tray`) : null;
    if (!tray) return () => {};
    return () => {
      tray.hidden = false;
      tray.classList.add('visible');
    };
  }

  let pendingTarget = null;

  $$('.module-btn[data-panel]').forEach((btn) => {
    if (btn.dataset.pipelineNavBound === 'true') return;
    btn.dataset.pipelineNavBound = 'true';
    btn.addEventListener('click', (event) => {
      const panelId = event.currentTarget?.dataset?.panel;
      if (!panelId) return;
      saveCurrentPanelState();
      switchTo(panelId);
    }, true);
  });

  function handleDelegatedClick(event) {
    const trigger = event.target.closest('[data-run-to],[data-run],[data-target-panel],[data-panel],[data-open-pipeline-from],.pipeline-run,.js-run-to,.js-run-next,a[href^="#"]');
    if (!trigger) return;
    if (trigger.getAttribute('aria-disabled') === 'true' || trigger.hasAttribute('disabled')) return;

    ensureButtonType(trigger);

    const openFrom = trigger.getAttribute('data-open-pipeline-from') || trigger.dataset.openPipelineFrom;
    const isAnchor = trigger.matches('a[href]') || trigger.closest('a[href]');

    if (openFrom && typeof window.InteropUI?.openPipelineFrom === 'function') {
      if (isAnchor) event.preventDefault();
      markCurrentCompleted();
      saveCurrentPanelState();
      window.InteropUI.openPipelineFrom(openFrom);
      return;
    }

    const targetId = resolvePanelIdFrom(trigger);
    if (!targetId) return;
<<<<<<< HEAD

    const manager = getManager();
    const current = getCurrentPanel();
    if (manager?.currentPanel) {
      saveCurrentPanelState();
    }

    const hasHTMX = !!trigger.closest('[hx-get],[hx-post],[hx-put],[hx-delete]');

    if (hasHTMX) {
      pendingTarget = targetId;
      return;
    }

=======

    const manager = getManager();
    const current = getCurrentPanel();
    if (manager?.currentPanel) {
      saveCurrentPanelState();
    }

    const hasHTMX = !!trigger.closest('[hx-get],[hx-post],[hx-put],[hx-delete]');

    if (hasHTMX) {
      pendingTarget = targetId;
      return;
    }

>>>>>>> 46bd582c
    if (current && current !== targetId) {
      markCurrentCompleted();
    }

    event.preventDefault();
    switchTo(targetId);
    restorePanelState(targetId);
  }

  function handleDelegatedKeydown(event) {
    if (event.key !== 'Enter' && event.key !== ' ') return;
    const trigger = event.target.closest('[data-run-to],[data-run],[data-target-panel],[data-open-pipeline-from],.pipeline-run');
    if (!trigger) return;
    if (trigger.tagName === 'BUTTON' || trigger.tagName === 'A') return;
    event.preventDefault();
    trigger.click();
  }

  D.addEventListener('click', handleDelegatedClick, true);
  D.addEventListener('keydown', handleDelegatedKeydown);

  D.addEventListener('htmx:afterSwap', () => {
    if (!pendingTarget) return;
<<<<<<< HEAD
    const target = pendingTarget;
    const current = getCurrentPanel();
    if (current && current !== target) {
      markCurrentCompleted();
    }
    switchTo(target);
    restorePanelState(target);
    if (target === 'mllp-panel' && window.PipelineContext?.setMessage) {
      try {
        window.PipelineContext.setMessage(window.PipelineContext.message || '');
      } catch (_) {
        /* ignore */
      }
    }
=======
    const current = getCurrentPanel();
    if (current && current !== pendingTarget) {
      markCurrentCompleted();
    }
    switchTo(pendingTarget);
    restorePanelState(pendingTarget);
>>>>>>> 46bd582c
    pendingTarget = null;
  });

  D.addEventListener('htmx:responseError', () => {
    pendingTarget = null;
  });

  const Interop = window.InteropUI = window.InteropUI || {};
  const previousSetActive = Interop.setActivePanel;
  Interop.setActivePanel = function(panelId) {
    const normalized = toPanelId(panelId);
    if (normalized) {
      saveCurrentPanelState();
      switchTo(normalized);
    }
    if (typeof previousSetActive === 'function' && previousSetActive !== Interop.setActivePanel) {
      try {
        previousSetActive.call(this, normalized || panelId);
      } catch (_) {}
    }
    return normalized;
  };

  if (typeof Interop.runTo !== 'function') {
    Interop.runTo = (name) => {
      const target = toPanelId(name);
      if (!target) return;
      saveCurrentPanelState();
      markCurrentCompleted();
      switchTo(target);
      restorePanelState(target);
    };
  }

  if (typeof Interop.runNextFromDeid !== 'function') {
    Interop.runNextFromDeid = (name) => {
      markCurrentCompleted();
      const target = toPanelId(name);
      if (!target) return;
      saveCurrentPanelState();
      switchTo(target);
      restorePanelState(target);
    };
  }

  const wrapComplete = (key, panelKey) => {
    const previous = Interop[key];
    const reveal = enhanceCompletionHooks(panelKey);
    Interop[key] = function(...args) {
      reveal();
      if (typeof previous === 'function') {
        return previous.apply(this, args);
      }
      return undefined;
    };
  };

  wrapComplete('onGenerateComplete', 'generate-panel');
  wrapComplete('onDeidentifyComplete', 'deid-panel');
  wrapComplete('onValidateComplete', 'validate-panel');
  wrapComplete('onMllpComplete', 'mllp-panel');

  if (!D.querySelector('.panel.active')) {
    const initial = D.querySelector('.module-btn.active[data-panel]')?.dataset.panel;
    if (initial) {
      switchTo(initial);
    }
  }
})();<|MERGE_RESOLUTION|>--- conflicted
+++ resolved
@@ -51,7 +51,6 @@
       || D.querySelector('.module-btn.active[data-panel]')?.dataset.panel
       || null;
   }
-<<<<<<< HEAD
 
   function markCurrentCompleted() {
     const manager = getManager();
@@ -65,21 +64,6 @@
     chip?.classList.add('completed');
   }
 
-=======
-
-  function markCurrentCompleted() {
-    const manager = getManager();
-    const current = getCurrentPanel();
-    if (!current) return;
-    if (manager && typeof manager.markPanelCompleted === 'function') {
-      manager.markPanelCompleted(current);
-      return;
-    }
-    const chip = D.querySelector(`.module-btn[data-panel="${current}"]`);
-    chip?.classList.add('completed');
-  }
-
->>>>>>> 46bd582c
   function fallbackShow(panelId) {
     if (!panelId) return;
     $$('.panel').forEach((panel) => {
@@ -196,8 +180,6 @@
 
     const targetId = resolvePanelIdFrom(trigger);
     if (!targetId) return;
-<<<<<<< HEAD
-
     const manager = getManager();
     const current = getCurrentPanel();
     if (manager?.currentPanel) {
@@ -211,22 +193,6 @@
       return;
     }
 
-=======
-
-    const manager = getManager();
-    const current = getCurrentPanel();
-    if (manager?.currentPanel) {
-      saveCurrentPanelState();
-    }
-
-    const hasHTMX = !!trigger.closest('[hx-get],[hx-post],[hx-put],[hx-delete]');
-
-    if (hasHTMX) {
-      pendingTarget = targetId;
-      return;
-    }
-
->>>>>>> 46bd582c
     if (current && current !== targetId) {
       markCurrentCompleted();
     }
@@ -250,7 +216,6 @@
 
   D.addEventListener('htmx:afterSwap', () => {
     if (!pendingTarget) return;
-<<<<<<< HEAD
     const target = pendingTarget;
     const current = getCurrentPanel();
     if (current && current !== target) {
@@ -265,14 +230,6 @@
         /* ignore */
       }
     }
-=======
-    const current = getCurrentPanel();
-    if (current && current !== pendingTarget) {
-      markCurrentCompleted();
-    }
-    switchTo(pendingTarget);
-    restorePanelState(pendingTarget);
->>>>>>> 46bd582c
     pendingTarget = null;
   });
 
