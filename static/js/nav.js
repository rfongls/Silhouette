--- conflicted
+++ resolved
@@ -1,13 +1,8 @@
-<<<<<<< HEAD
 // static/js/nav.js
-=======
->>>>>>> fdce1f8c
 // Settings pop-up + Theme switcher + "single hamburger" guard
 (() => {
   'use strict';
   const DOC = document;
-<<<<<<< HEAD
-
   const THEME_KEY = 'app.theme';
   const VALID_THEMES = new Set(['default', 'dark']);
 
@@ -38,124 +33,10 @@
         el.style.display = 'none';
         el.setAttribute('data-hidden-duplicate', 'true');
       });
-=======
-
-  const THEME_KEY = 'app.theme';
-  const VALID_THEMES = new Set(['default', 'dark']);
-
-  const qs = (selector, root = DOC) => root.querySelector(selector);
-  const qsa = (selector, root = DOC) => Array.from(root.querySelectorAll(selector));
-  let primaryTrigger = null;
-
-  function currentTheme() {
-    const stored = (() => {
-      try {
-        return localStorage.getItem(THEME_KEY);
-      } catch (err) {
-        return null;
-      }
-    })();
-    return stored && VALID_THEMES.has(stored) ? stored : 'default';
-  }
-
-  function applyTheme(theme) {
-    const next = VALID_THEMES.has(theme) ? theme : 'default';
-    DOC.documentElement.setAttribute('data-theme', next);
-    try {
-      localStorage.setItem(THEME_KEY, next);
-    } catch (err) {
-      // ignore persistence issues (private mode, etc.)
-    }
-    qsa('[data-theme-choice]').forEach((btn) => {
-      const checked = btn.dataset.themeChoice === next;
-      btn.setAttribute('aria-checked', String(checked));
-    });
-  }
-
-  function ensureSingleHamburger() {
-    const triggers = qsa('#app-hamburger, #hamburger-btn, .hamburger-btn, [data-role="hamburger"]');
-    if (triggers.length > 1) {
-      triggers.slice(1).forEach((el) => {
-        el.style.display = 'none';
-        el.setAttribute('data-hidden-duplicate', 'true');
-      });
     }
     return triggers[0] || null;
   }
 
-  function buildMenu() {
-    let menu = qs('#app-menu');
-    if (!menu) {
-      menu = DOC.createElement('div');
-      menu.id = 'app-menu';
-      menu.className = 'app-menu';
-      menu.setAttribute('role', 'menu');
-      menu.setAttribute('hidden', '');
-      menu.setAttribute('aria-hidden', 'true');
-      menu.innerHTML = `
-        <div class="menu-heading">Settings</div>
-        <div class="menu-divider"></div>
-        <div class="menu-heading">Theme</div>
-        <div class="menu-row">
-          <button type="button" class="menu-item" role="menuitemradio"
-                  data-theme-choice="default" aria-checked="false">Default</button>
-          <button type="button" class="menu-item" role="menuitemradio"
-                  data-theme-choice="dark" aria-checked="false">Dark</button>
-        </div>
-      `;
-      DOC.body.appendChild(menu);
-    }
-
-    let backdrop = qs('#menu-backdrop');
-    if (!backdrop) {
-      backdrop = DOC.createElement('div');
-      backdrop.id = 'menu-backdrop';
-      backdrop.setAttribute('hidden', '');
-      DOC.body.appendChild(backdrop);
-    }
-
-    menu.addEventListener('click', (event) => {
-      const btn = event.target.closest('[data-theme-choice]');
-      if (!btn) {
-        return;
-      }
-      applyTheme(btn.dataset.themeChoice);
-      hideMenu();
-    });
-
-    backdrop.addEventListener('click', hideMenu);
-    DOC.addEventListener('keydown', (event) => {
-      if (event.key === 'Escape') {
-        hideMenu();
-      }
-    });
-
-    return menu;
-  }
-
-  function showMenu() {
-    const menu = qs('#app-menu');
-    const backdrop = qs('#menu-backdrop');
-    if (menu) {
-      menu.removeAttribute('hidden');
-      menu.classList.add('open');
-      menu.setAttribute('aria-hidden', 'false');
-      const firstItem = menu.querySelector('[data-theme-choice]');
-      if (firstItem && typeof firstItem.focus === 'function') {
-        firstItem.focus();
-      }
-    }
-    if (backdrop) {
-      backdrop.removeAttribute('hidden');
-    }
-    if (primaryTrigger) {
-      primaryTrigger.setAttribute('aria-expanded', 'true');
->>>>>>> fdce1f8c
-    }
-    return triggers[0] || null;
-  }
-
-<<<<<<< HEAD
   function buildMenu() {
     if (qs('#app-menu')) return qs('#app-menu');
 
@@ -185,19 +66,6 @@
       backdrop.id = 'menu-backdrop';
       backdrop.setAttribute('hidden', '');
       DOC.body.appendChild(backdrop);
-=======
-  function hideMenu() {
-    const menu = qs('#app-menu');
-    const backdrop = qs('#menu-backdrop');
-    const wasOpen = menu && !menu.hasAttribute('hidden');
-    if (menu) {
-      menu.classList.remove('open');
-      menu.setAttribute('hidden', '');
-      menu.setAttribute('aria-hidden', 'true');
-    }
-    if (backdrop) {
-      backdrop.setAttribute('hidden', '');
->>>>>>> fdce1f8c
     }
     if (primaryTrigger && wasOpen) {
       primaryTrigger.setAttribute('aria-expanded', 'false');
@@ -207,7 +75,6 @@
     }
   }
 
-<<<<<<< HEAD
     // Theme selection
     menu.addEventListener('click', (e) => {
       const btn = e.target.closest('[data-theme-choice]');
@@ -257,27 +124,5 @@
       e.preventDefault();
       toggleMenu();
     });
-=======
-  function toggleMenu() {
-    const menu = qs('#app-menu');
-    if (!menu || menu.hasAttribute('hidden')) {
-      showMenu();
-    } else {
-      hideMenu();
-    }
-  }
-
-  DOC.addEventListener('DOMContentLoaded', () => {
-    primaryTrigger = ensureSingleHamburger();
-    buildMenu();
-    applyTheme(currentTheme());
-    if (primaryTrigger) {
-      primaryTrigger.setAttribute('aria-expanded', 'false');
-      primaryTrigger.addEventListener('click', (event) => {
-        event.preventDefault();
-        toggleMenu();
-      });
-    }
->>>>>>> fdce1f8c
   });
 })();