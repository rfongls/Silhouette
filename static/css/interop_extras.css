/* Extra styles for the interoperability skill */

.row.gap { display: flex; gap: 0.75rem; align-items: center; flex-wrap: wrap; }
.row.gap.mt { margin-top: 1rem; }
.input { padding: 0.55rem 0.75rem; border: 1px solid var(--border); border-radius: 8px; background: var(--card); color: var(--text); min-width: 10rem; }
.input.grow, textarea.input { width: 100%; }
.btn { padding: 0.55rem 0.9rem; border-radius: 8px; border: 1px solid var(--border); background: var(--bg-weak); cursor: pointer; }
.btn:hover { background: var(--card); border-color: var(--accent); }
.mt { margin-top: 1rem; }
.small { font-size: 0.85rem; }

/* Feature tabs */
.feature-tabs {
  display: flex;
  flex-wrap: wrap;
  gap: 0.5rem;
  margin: 0.5rem 0 1rem;
}

.feature-tabs .tab {
  appearance: none;
  border: 1px solid var(--border);
  background: var(--bg, #ffffff);
  color: var(--text, #111827);
  border-radius: 9999px;
  padding: 0.45rem 0.95rem;
  cursor: pointer;
  font-size: 0.95rem;
  font-weight: 600;
  display: inline-flex;
  align-items: center;
  gap: 0.35rem;
  text-decoration: none;
  box-shadow: var(--card-shadow, 0 1px 2px rgba(0, 0, 0, 0.05));
  transition: background-color 0.15s ease, border-color 0.15s ease, color 0.15s ease;
}

.feature-tabs .tab:hover {
  background: var(--bg-weak, #f3f4f6);
}

.feature-tabs .tab.active,
.feature-tabs .tab[aria-current="page"] {
  background: var(--accent);
  color: var(--accent-contrast);
  border-color: var(--accent);
}

.feature-tabs .tab:focus-visible {
  outline: 2px solid var(--accent);
  outline-offset: 2px;
}

/* Collapsible cards */
details.card.collapsible { border: 1px solid var(--border); border-radius: 12px; background: var(--card); box-shadow: var(--card-shadow); margin-bottom: 1rem; }
details.card > summary { list-style: none; cursor: pointer; padding: 1rem 1.1rem; font-weight: 600; display: flex; align-items: center; justify-content: space-between; }
details.card > summary::-webkit-details-marker { display: none; }
details.card > summary .minimax { font-weight: 400; font-size: 0.85rem; color: var(--muted); }
details.card[open] > summary .minimax::before { content: "◣ collapse"; }
details.card:not([open]) > summary .minimax::before { content: "◥ expand"; }
details.card .card-body { padding: 0 1.1rem 1.1rem; }

/* Monospace panes */
.codepane { font-family: ui-monospace, SFMono-Regular, Menlo, Consolas, "Liberation Mono", monospace; font-size: 0.92rem; line-height: 1.35; background: var(--bg-weak); border: 1px solid var(--border); border-radius: 0.75rem; padding: 0.75rem; white-space: pre-wrap; }
.limit10 { max-height: 13.5em; overflow: auto; }
.scrollbox { overflow: auto; }
<<<<<<< HEAD

/* Action trays */
.action-tray { display: flex; gap: 1rem; flex-wrap: wrap; margin-top: 0.75rem; }
.action-card { border: 1px solid var(--border); background: rgba(37, 99, 235, 0.08); color: #0c4a6e; padding: 0.9rem 1rem; border-radius: 12px; min-width: 16rem; cursor: pointer; box-shadow: var(--card-shadow); }
[data-theme="dark"] .action-card { background: rgba(96, 165, 250, 0.15); color: #bfdbfe; }
.action-card strong { display: block; margin-bottom: 0.25rem; }
.action-card small { color: var(--muted); display: block; }

/* Mini report */
.mini-report { margin-top: 0.5rem; }
.mini-report > summary { cursor: pointer; font-weight: 600; }
.mini-report ul { margin: 0.4rem 0 0; padding-left: 1.2rem; }
.mini-report ul.compact { margin-top: 0.4rem; }

/* Utility */
.textarea-output { width: 100%; min-height: 10.5rem; max-height: 22rem; overflow: auto; }

/* File input tight spacing */
.file-row {
  display: flex;
  gap: .5rem;
  align-items: center;
}
.file-row input[type=file] {
  max-width: 22rem;
}
=======

/* Action trays */
.action-tray { display: flex; gap: 1rem; flex-wrap: wrap; margin-top: 0.75rem; }
.action-card { border: 1px solid var(--border); background: rgba(37, 99, 235, 0.08); color: #0c4a6e; padding: 0.9rem 1rem; border-radius: 12px; min-width: 16rem; cursor: pointer; box-shadow: var(--card-shadow); }
[data-theme="dark"] .action-card { background: rgba(96, 165, 250, 0.15); color: #bfdbfe; }
.action-card strong { display: block; margin-bottom: 0.25rem; }
.action-card small { color: var(--muted); display: block; }

/* Mini report */
.mini-report { margin-top: 0.5rem; }
.mini-report > summary { cursor: pointer; font-weight: 600; }
.mini-report ul { margin: 0.4rem 0 0; padding-left: 1.2rem; }
.mini-report ul.compact { margin-top: 0.4rem; }

/* Utility */
.textarea-output { width: 100%; min-height: 10.5rem; max-height: 22rem; overflow: auto; }
>>>>>>> fdce1f8c
<|MERGE_RESOLUTION|>--- conflicted
+++ resolved
@@ -64,7 +64,6 @@
 .codepane { font-family: ui-monospace, SFMono-Regular, Menlo, Consolas, "Liberation Mono", monospace; font-size: 0.92rem; line-height: 1.35; background: var(--bg-weak); border: 1px solid var(--border); border-radius: 0.75rem; padding: 0.75rem; white-space: pre-wrap; }
 .limit10 { max-height: 13.5em; overflow: auto; }
 .scrollbox { overflow: auto; }
-<<<<<<< HEAD
 
 /* Action trays */
 .action-tray { display: flex; gap: 1rem; flex-wrap: wrap; margin-top: 0.75rem; }
@@ -90,22 +89,4 @@
 }
 .file-row input[type=file] {
   max-width: 22rem;
-}
-=======
-
-/* Action trays */
-.action-tray { display: flex; gap: 1rem; flex-wrap: wrap; margin-top: 0.75rem; }
-.action-card { border: 1px solid var(--border); background: rgba(37, 99, 235, 0.08); color: #0c4a6e; padding: 0.9rem 1rem; border-radius: 12px; min-width: 16rem; cursor: pointer; box-shadow: var(--card-shadow); }
-[data-theme="dark"] .action-card { background: rgba(96, 165, 250, 0.15); color: #bfdbfe; }
-.action-card strong { display: block; margin-bottom: 0.25rem; }
-.action-card small { color: var(--muted); display: block; }
-
-/* Mini report */
-.mini-report { margin-top: 0.5rem; }
-.mini-report > summary { cursor: pointer; font-weight: 600; }
-.mini-report ul { margin: 0.4rem 0 0; padding-left: 1.2rem; }
-.mini-report ul.compact { margin-top: 0.4rem; }
-
-/* Utility */
-.textarea-output { width: 100%; min-height: 10.5rem; max-height: 22rem; overflow: auto; }
->>>>>>> fdce1f8c
+}