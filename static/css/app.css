body { font-family: system-ui, sans-serif; margin: 0; background: #f5f5f5; }
header { background: #333; color: #fff; padding: 1rem; }
main { padding: 1rem; }
.grid { display: grid; gap: 1rem; grid-template-columns: repeat(auto-fit, minmax(250px,1fr)); }
.card { background: #fff; border-radius: 6px; padding: 1rem; box-shadow: 0 1px 3px rgba(0,0,0,0.1); }
button { background: #0069d9; color: #fff; border: none; padding: 0.5rem 1rem; border-radius: 4px; cursor: pointer; }
<<<<<<< HEAD
input, textarea, select { width: 100%; margin: 0.25rem 0; padding: 0.5rem; }
.result { margin-top: 0.5rem; white-space: pre-wrap; background: #f0f0f0; padding: 0.5rem; border-radius: 4px; border: 1px solid #ddd; overflow-x: auto; }
=======
input, textarea, select { width: 100%; margin: 0.25rem 0; padding: 0.5rem; }
>>>>>>> 0a560a44
<|MERGE_RESOLUTION|>--- conflicted
+++ resolved
@@ -4,9 +4,5 @@
 .grid { display: grid; gap: 1rem; grid-template-columns: repeat(auto-fit, minmax(250px,1fr)); }
 .card { background: #fff; border-radius: 6px; padding: 1rem; box-shadow: 0 1px 3px rgba(0,0,0,0.1); }
 button { background: #0069d9; color: #fff; border: none; padding: 0.5rem 1rem; border-radius: 4px; cursor: pointer; }
-<<<<<<< HEAD
 input, textarea, select { width: 100%; margin: 0.25rem 0; padding: 0.5rem; }
-.result { margin-top: 0.5rem; white-space: pre-wrap; background: #f0f0f0; padding: 0.5rem; border-radius: 4px; border: 1px solid #ddd; overflow-x: auto; }
-=======
-input, textarea, select { width: 100%; margin: 0.25rem 0; padding: 0.5rem; }
->>>>>>> 0a560a44
+.result { margin-top: 0.5rem; white-space: pre-wrap; background: #f0f0f0; padding: 0.5rem; border-radius: 4px; border: 1px solid #ddd; overflow-x: auto; }