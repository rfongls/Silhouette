:root,
[data-theme="default"] {
  color-scheme: light;
  --bg: #ffffff;
  --bg-elev: #f8f9fc;
  --fg: #0b0d12;
  --text: var(--fg);
  --muted: #6b7280;
  --border: #e5e7eb;
  --card: #ffffff;
  --bg-weak: #f3f4f6;
  --card-shadow: 0 1px 2px rgba(0, 0, 0, 0.08);
  --topbar-bg: var(--bg);
  --topbar-ink: var(--fg);
  --accent: #2563eb;
  --accent-contrast: #ffffff;
  --link: #2563eb;
  --link-hover: #1d4ed8;
  --chip-bg: #eef2ff;
  --chip-fg: #1e3a8a;
  --drawer-bg: var(--bg-elev);
  --drawer-shadow: -2px 0 8px rgba(0, 0, 0, 0.08);
}

[data-theme="dark"] {
  color-scheme: dark;
  --bg: #0e1014;
  --bg-elev: #171a21;
  --fg: #e5e7eb;
  --text: var(--fg);
  --muted: #a1a1aa;
  --border: #272a33;
  --card: #171a21;
  --bg-weak: #11151d;
  --card-shadow: 0 1px 2px rgba(0, 0, 0, 0.35);
  --topbar-bg: #0e1014;
  --topbar-ink: var(--fg);
  --accent: #60a5fa;
  --accent-contrast: #0b0d12;
  --link: #93c5fd;
  --link-hover: #bfdbfe;
  --chip-bg: #0b1220;
  --chip-fg: #93c5fd;
  --drawer-bg: #171a21;
  --drawer-shadow: -2px 0 12px rgba(0, 0, 0, 0.45);
}

html,
body {
  background: var(--bg);
  color: var(--text);
}

body {
  font-family: system-ui, sans-serif;
  margin: 0;
}

a {
  color: var(--link);
}

a:hover {
  color: var(--link-hover);
}

.topbar {
  position: sticky;
  top: 0;
  z-index: 40;
  display: flex;
  align-items: center;
  justify-content: space-between;
  gap: 1rem;
  padding: 0.75rem 1rem;
  background: var(--topbar-bg);
  color: var(--topbar-ink);
  border-bottom: 1px solid var(--border);
  box-shadow: var(--card-shadow);
}

.brand {
  font-weight: 700;
  text-decoration: none;
  color: var(--topbar-ink);
  letter-spacing: 0.02em;
}

.mainnav {
  display: flex;
  align-items: center;
  gap: 0.75rem;
}

.mainnav a {
  text-decoration: none;
  color: var(--topbar-ink);
  font-weight: 500;
  opacity: 0.82;
}

.mainnav a:hover {
  opacity: 1;
}

.hamburger-btn {
  display: inline-flex;
  align-items: center;
  justify-content: center;
  padding: 0.35rem;
  border: none;
  border-radius: 0.75rem;
  background: transparent;
  color: var(--topbar-ink);
  cursor: pointer;
  transition: background-color 0.2s ease, color 0.2s ease;
}

.hamburger-btn:hover {
  background: rgba(0, 0, 0, 0.05);
}

[data-theme="dark"] .hamburger-btn:hover {
  background: rgba(255, 255, 255, 0.08);
}

.hamburger-btn:focus-visible {
  outline: 2px solid var(--accent);
  outline-offset: 2px;
}

.hamburger-bars,
.hamburger-bars::before,
.hamburger-bars::after {
  display: block;
  width: 20px;
  height: 2px;
  background: currentColor;
  border-radius: 2px;
  content: "";
}

.hamburger-bars {
  position: relative;
}

.hamburger-bars::before {
  position: absolute;
  top: -6px;
}

.hamburger-bars::after {
  position: absolute;
  top: 6px;
}

.muted {
  color: var(--muted);
}

.scrollbox {
  max-height: 16rem;
  overflow: auto;
}

.textarea-output {
  width: 100%;
  min-height: 10.5rem;
  max-height: 22rem;
  overflow: auto;
}

.hidden {
  display: none !important;
}

.chip {
  display: inline-flex;
  align-items: center;
  gap: 0.35rem;
  padding: 0.1rem 0.6rem;
  border-radius: 999px;
  border: 1px solid var(--border);
  background: var(--chip-bg, var(--bg-weak));
  color: var(--chip-fg, var(--text));
  font-size: 0.75rem;
  line-height: 1.2;
}

.chip:focus-visible {
  outline: 2px solid var(--accent);
  outline-offset: 2px;
}

/* ============================================
   Existing styles …
   ============================================ */
main { padding: 1rem; }

.grid {
  display: grid;
  gap: 1rem;
  grid-template-columns: repeat(auto-fit, minmax(250px, 1fr));
}

.card {
  background: var(--card);
  border-radius: 10px;
  padding: 1rem;
  box-shadow: var(--shadow);
  color: inherit;
}

.kpis {
  display: grid;
  grid-template-columns: repeat(auto-fit, minmax(180px, 1fr));
  gap: 1rem;
  margin: 0 0 1rem;
}

.kpi {
  background: var(--card);
  border-radius: 12px;
  padding: 0.75rem 1rem;
  box-shadow: var(--shadow);
}

.kpi h4 {
  margin: 0.25rem 0 0.35rem;
  font-size: 0.9rem;
  color: var(--text);
}

.kpi .value {
  font-size: 1.6rem;
  font-weight: 700;
}

.kpi small {
  color: var(--muted);
  display: block;
}

.table {
  width: 100%;
  border-collapse: collapse;
}

.table th,
.table td {
  border: 1px solid var(--border);
  padding: 0.5rem 0.6rem;
  text-align: left;
  background: var(--card);
}

.table th {
  background: var(--bg-weak);
  font-weight: 600;
}

.pill {
  display: inline-block;
  padding: 0.1rem 0.45rem;
  border-radius: 999px;
  font-size: 0.8rem;
  background: var(--bg-weak);
  color: var(--text);
}

.pill.ok {
  background: rgba(46, 204, 113, 0.25);
  color: #1f8f4d;
}

.pill.warn {
  background: rgba(242, 201, 76, 0.25);
  color: #c27803;
}

.pill.danger {
  background: rgba(225, 80, 80, 0.28);
  color: #c0392b;
}

button {
  background: var(--accent);
  color: #fff;
  border: 1px solid transparent;
  padding: 0.5rem 1rem;
  border-radius: 8px;
  cursor: pointer;
  transition: filter 0.2s ease, opacity 0.2s ease;
}

button:hover { filter: brightness(1.05); }

button:disabled {
  opacity: 0.6;
  cursor: not-allowed;
}

input,
textarea,
select {
  width: 100%;
  margin: 0.25rem 0;
  padding: 0.5rem 0.65rem;
  border: 1px solid var(--border);
  border-radius: 8px;
  background: var(--card);
  color: var(--text);
  transition: border-color 0.2s ease, box-shadow 0.2s ease;
}

input:focus,
textarea:focus,
select:focus {
  outline: none;
  border-color: var(--accent);
  box-shadow: 0 0 0 2px rgba(34, 118, 227, 0.25);
}

.result {
  margin-top: 0.5rem;
  white-space: pre-wrap;
  background: var(--bg-weak);
  padding: 0.5rem;
  border-radius: 8px;
  border: 1px solid var(--border);
  overflow-x: auto;
}

.muted {
  color: var(--muted);
  font-size: 0.95rem;
}

/* simple sparklines + progress bars */
.bars {
  display: flex;
  gap: 0.3rem;
  align-items: flex-end;
  height: 28px;
}

.bars span {
  width: 8px;
  background: rgba(34, 118, 227, 0.25);
  display: block;
}

.bar {
  background: var(--bg-weak);
  height: 10px;
  border-radius: 6px;
  overflow: hidden;
}

.bar > span {
  display: block;
  height: 100%;
  background: var(--accent);
  width: 0%;
  transition: width 0.4s ease;
}

/* HL7 Sample Finder utility classes */
.row.gap {
  display: flex;
  gap: 8px;
  align-items: center;
  flex-wrap: wrap;
}

.input {
  padding: 0.5rem 0.65rem;
  border: 1px solid var(--border);
  border-radius: 8px;
  min-width: 10rem;
  width: auto;
  background: var(--card);
  color: var(--text);
}

.input.grow { flex: 1 1 auto; }

.grid2 {
  display: grid;
  grid-template-columns: 1fr 1fr;
  gap: 12px;
}

.mt { margin-top: 12px; }

.sample-row {
  display: grid;
  grid-template-columns: 1fr auto;
  row-gap: 2px;
  column-gap: 8px;
  padding: 8px;
  border-bottom: 1px dashed var(--border);
}

.sample-title { font-size: 0.95rem; }

.sample-actions {
  display: flex;
  gap: 6px;
  align-items: flex-start;
}

.sample-meta {
  grid-column: 1 / -1;
  font-size: 0.85rem;
  display: flex;
  gap: 10px;
  align-items: center;
}

.btn {
  padding: 4px 8px;
  border-radius: 8px;
  border: 1px solid var(--border);
  background: var(--bg-weak);
  cursor: pointer;
  transition: background 0.2s ease, border-color 0.2s ease;
  color: inherit;
}

.btn:hover {
  background: var(--card);
  border-color: var(--accent);
}

.btn.btn-xs {
  font-size: 0.8rem;
  padding: 3px 6px;
}

.mono {
  font-family: ui-monospace, SFMono-Regular, Menlo, Monaco, Consolas, "Liberation Mono", monospace;
}

.label { font-size: 0.85rem; color: var(--text); }

.chip-version {
  background: rgba(129, 140, 248, 0.25);
  border-color: rgba(99, 102, 241, 0.6);
  color: #4338ca;
}

.codepane {
  border: 1px solid var(--border);
  border-radius: 8px;
  padding: 8px;
  min-height: 160px;
  background: var(--bg-weak);
  overflow: auto;
}
<<<<<<< HEAD
/* === Settings popover (replaces old drawer UX) === */
:root { --menu-shadow: 0 8px 30px rgba(0,0,0,.08); }
=======

/* === Settings popover (replaces drawer UX) === */
:root { --menu-shadow: 0 8px 30px rgba(0, 0, 0, 0.08); }
>>>>>>> fdce1f8c

.app-menu {
  position: fixed;
  top: 60px;
  right: 12px;
  z-index: 1000;
<<<<<<< HEAD
  background: var(--card, #fff);
=======
  background: var(--card, #ffffff);
>>>>>>> fdce1f8c
  border: 1px solid var(--border, #e5e7eb);
  border-radius: 10px;
  box-shadow: var(--card-shadow, var(--menu-shadow));
  padding: 0.5rem;
  min-width: 240px;
  transform: translateY(-8px);
  opacity: 0;
  pointer-events: none;
<<<<<<< HEAD
  transition: transform .15s ease, opacity .15s ease;
}
=======
  transition: transform 0.15s ease, opacity 0.15s ease;
}

>>>>>>> fdce1f8c
.app-menu.open {
  transform: translateY(0);
  opacity: 1;
  pointer-events: auto;
}
<<<<<<< HEAD
.app-menu .menu-heading {
  font-size: .8rem;
  color: var(--muted, #6b7280);
  padding: .25rem .75rem;
}
.app-menu .menu-divider {
  border-top: 1px solid var(--border, #e5e7eb);
  margin: .5rem 0;
}
.app-menu .menu-row {
  display: flex;
  gap: .5rem;
  padding: .35rem .5rem 0.25rem;
}
.app-menu .menu-item {
  display: block;
  width: 100%;
  text-align: left;
  padding: .6rem .75rem;
  border: none;
  background: transparent;
  color: var(--text, #111827);
  border-radius: 8px;
  cursor: pointer;
}
.app-menu .menu-item:hover { background: var(--bg-weak, #f3f4f6); }
.app-menu .menu-item[aria-checked="true"] { font-weight: 700; }
#menu-backdrop { position: fixed; inset: 0; background: rgba(0,0,0,.25); z-index: 999; }
#menu-backdrop[hidden] { display: none; }

.hamburger-btn {
  background: transparent;
  border: none;
  padding: .4rem;
  border-radius: .5rem;
  cursor: pointer;
}
.hamburger-btn:hover { background: var(--bg-weak, #f3f4f6); }

/* Utility used by JS to force-hide elements without relying on app CSS */
.hidden { display: none !important; }
=======

.app-menu .menu-heading {
  font-size: 0.8rem;
  color: var(--muted, #6b7280);
  padding: 0.25rem 0.75rem;
  text-transform: uppercase;
  letter-spacing: 0.05em;
}

.app-menu .menu-divider {
  border-top: 1px solid var(--border, #e5e7eb);
  margin: 0.35rem 0 0.45rem;
}

.app-menu .menu-row {
  display: flex;
  gap: 0.5rem;
  padding: 0.35rem 0.5rem 0.25rem;
}

.app-menu .menu-item {
  display: inline-flex;
  align-items: center;
  justify-content: center;
  gap: 0.35rem;
  width: 100%;
  border: none;
  border-radius: 0.75rem;
  background: transparent;
  color: var(--text, #111827);
  padding: 0.55rem 0.65rem;
  font: inherit;
  cursor: pointer;
  transition: background-color 0.15s ease;
}

.app-menu .menu-item:hover {
  background: var(--bg-weak, #f3f4f6);
}

.app-menu .menu-item[aria-checked="true"] {
  font-weight: 700;
}

#menu-backdrop {
  position: fixed;
  inset: 0;
  background: rgba(0, 0, 0, 0.25);
  z-index: 999;
}

#menu-backdrop[hidden] {
  display: none;
}
>>>>>>> fdce1f8c
<|MERGE_RESOLUTION|>--- conflicted
+++ resolved
@@ -458,25 +458,14 @@
   background: var(--bg-weak);
   overflow: auto;
 }
-<<<<<<< HEAD
 /* === Settings popover (replaces old drawer UX) === */
 :root { --menu-shadow: 0 8px 30px rgba(0,0,0,.08); }
-=======
-
-/* === Settings popover (replaces drawer UX) === */
-:root { --menu-shadow: 0 8px 30px rgba(0, 0, 0, 0.08); }
->>>>>>> fdce1f8c
-
 .app-menu {
   position: fixed;
   top: 60px;
   right: 12px;
   z-index: 1000;
-<<<<<<< HEAD
   background: var(--card, #fff);
-=======
-  background: var(--card, #ffffff);
->>>>>>> fdce1f8c
   border: 1px solid var(--border, #e5e7eb);
   border-radius: 10px;
   box-shadow: var(--card-shadow, var(--menu-shadow));
@@ -485,20 +474,13 @@
   transform: translateY(-8px);
   opacity: 0;
   pointer-events: none;
-<<<<<<< HEAD
   transition: transform .15s ease, opacity .15s ease;
 }
-=======
-  transition: transform 0.15s ease, opacity 0.15s ease;
-}
-
->>>>>>> fdce1f8c
 .app-menu.open {
   transform: translateY(0);
   opacity: 1;
   pointer-events: auto;
 }
-<<<<<<< HEAD
 .app-menu .menu-heading {
   font-size: .8rem;
   color: var(--muted, #6b7280);
@@ -539,60 +521,4 @@
 .hamburger-btn:hover { background: var(--bg-weak, #f3f4f6); }
 
 /* Utility used by JS to force-hide elements without relying on app CSS */
-.hidden { display: none !important; }
-=======
-
-.app-menu .menu-heading {
-  font-size: 0.8rem;
-  color: var(--muted, #6b7280);
-  padding: 0.25rem 0.75rem;
-  text-transform: uppercase;
-  letter-spacing: 0.05em;
-}
-
-.app-menu .menu-divider {
-  border-top: 1px solid var(--border, #e5e7eb);
-  margin: 0.35rem 0 0.45rem;
-}
-
-.app-menu .menu-row {
-  display: flex;
-  gap: 0.5rem;
-  padding: 0.35rem 0.5rem 0.25rem;
-}
-
-.app-menu .menu-item {
-  display: inline-flex;
-  align-items: center;
-  justify-content: center;
-  gap: 0.35rem;
-  width: 100%;
-  border: none;
-  border-radius: 0.75rem;
-  background: transparent;
-  color: var(--text, #111827);
-  padding: 0.55rem 0.65rem;
-  font: inherit;
-  cursor: pointer;
-  transition: background-color 0.15s ease;
-}
-
-.app-menu .menu-item:hover {
-  background: var(--bg-weak, #f3f4f6);
-}
-
-.app-menu .menu-item[aria-checked="true"] {
-  font-weight: 700;
-}
-
-#menu-backdrop {
-  position: fixed;
-  inset: 0;
-  background: rgba(0, 0, 0, 0.25);
-  z-index: 999;
-}
-
-#menu-backdrop[hidden] {
-  display: none;
-}
->>>>>>> fdce1f8c
+.hidden { display: none !important; }