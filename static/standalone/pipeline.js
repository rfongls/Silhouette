--- conflicted
+++ resolved
@@ -553,12 +553,9 @@
     document.body?.addEventListener('click', (event) => {
       const button = event.target.closest?.('.action-tray .action-card');
       if (!button) return;
-<<<<<<< HEAD
       if (button.getAttribute('aria-disabled') === 'true') {
         return;
       }
-=======
->>>>>>> d27d419e
       event.preventDefault();
       const tray = button.closest('.action-tray');
       const action = button.getAttribute('data-action');
