<!DOCTYPE html>
<html lang="en" data-theme="light">
{# Fallback for static URLs if a handler ever forgets 'request' #}
{% set static_base = request.url_for('static', path='') if request is defined else '/static/' %}
{% set req = request if request is defined else none %}
{% set root = req.scope.get('root_path', '') if req else '' %}
{% set current_path = req.url.path if req and req.url else '' %}
{% set home_url = link_for(req, 'ui_home', '/ui/home') %}
{% set skills_url = link_for(req, 'ui_skills_index', '/ui/skills') %}
{% set interop_url = link_for(req, 'interop_skills', '/ui/interop/skills') %}
{% set reports_url = link_for(req, 'ui_reports', '/reports') %}
{% set settings_url = link_for(req, 'ui_settings_index', '/ui/settings') %}
{% set home_path = root ~ '/ui/home' %}
{% set skills_path = root ~ '/ui/skills' %}
{% set interop_path = root ~ '/ui/interop' %}
{% set reports_path = root ~ '/reports' %}
{% set settings_path = root ~ '/ui/settings' %}
<head>
  <meta charset="utf-8" />
  <meta name="viewport" content="width=device-width, initial-scale=1" />
  <title>Silhouette UI</title>
  <meta name="root-path" content="{{ root }}" />
  <meta name="app-root" content="{{ root }}" />
  <link rel="stylesheet" href="{{ static_base }}css/app.css" />
  <link rel="stylesheet" href="{{ static_base }}css/dashboard.css" />
  <style>
    .badge {
      display: inline-block;
      font-size: .85rem;
      line-height: 1;
      padding: .35rem .5rem;
      border-radius: .5rem;
      background: rgba(99, 102, 241, .12);
      color: #a5b4fc;
      border: 1px solid rgba(99, 102, 241, .35);
    }
    .badge.mono {
      font-family: ui-monospace, SFMono-Regular, Menlo, Monaco, Consolas, "Liberation Mono", monospace;
    }
    .badge.muted {
      background: rgba(148, 163, 184, .18);
      color: #475569;
      border-color: rgba(148, 163, 184, .35);
    }
    .card {
      background: var(--card-bg, #0b1220);
      color: var(--card-fg, #e5e7eb);
      border-radius: .75rem;
      padding: 1rem;
      box-shadow: 0 16px 32px rgba(15, 23, 42, .18);
    }
    .mb { margin-bottom: .75rem; }
    .mt { margin-top: .75rem; }
    .input { width: 100%; }
    .row { display: flex; gap: .5rem; align-items: center; }
    .row.wrap { flex-wrap: wrap; }
    .row.gap { gap: .75rem; }
    .row.small { gap: .35rem; }
    .grid.two { display: grid; grid-template-columns: 1fr 1fr; gap: .75rem; }
    .grid.two > label { display: flex; flex-direction: column; gap: .35rem; min-width: 0; }
    .table { width: 100%; border-collapse: collapse; }
    .table th, .table td { border-bottom: 1px solid rgba(148, 163, 184, .2); padding: .5rem .6rem; }
    .button.small { padding: .25rem .5rem; font-size: .9rem; }
    .button.danger { background: #7f1d1d; color: #fff; }

    /* Accordion: body is shown only when container is open */
    [data-accordion] [data-acc-body] { display: none; }
    [data-accordion][data-open="1"] [data-acc-body] { display: block; }
    .interop-panel[data-open="1"] [data-acc-body][hidden] { display: block !important; }

    /* Shared modal chrome */
    .modal-backdrop {
      position: fixed;
      inset: 0;
      background: rgba(0, 0, 0, .2);
      backdrop-filter: blur(1px);
    }
    .modal {
      position: fixed;
      inset: 0;
      display: grid;
      place-items: center;
      z-index: 50;
      padding: 1rem;
    }
    .modal-card {
      background: var(--card-bg, #0b1220);
      color: var(--card-fg, #e5e7eb);
      border-radius: 1rem;
      padding: 1rem 1.25rem;
      width: min(760px, 92vw);
      max-height: 72vh;
      overflow: auto;
      box-shadow: 0 14px 34px rgba(15, 23, 42, .35);
      border: 1px solid var(--border-strong, #2b2f3a);
    }
    .modal-header {
      display: flex;
      justify-content: space-between;
      align-items: center;
      margin-bottom: .5rem;
    }
    .modal-scroll-controls {
      position: sticky;
      bottom: 8px;
      display: flex;
      gap: 8px;
      justify-content: flex-end;
      padding: 8px 0;
      pointer-events: none;
    }
    .modal-scroll-controls .btn {
      pointer-events: auto;
      border: 1px solid var(--border-strong, #2b2f3a);
      background: rgba(20, 24, 31, .75);
      padding: 6px 10px;
      border-radius: 6px;
      font-size: 12px;
      color: var(--text-primary, #e6e9f2);
    }

    .diff {
      color: var(--text-primary, #e6e9f2);
      white-space: pre-wrap;
      background: rgba(15, 23, 42, .45);
      border-radius: .5rem;
      padding: .5rem;
      min-height: 2.25rem;
      word-break: break-word;
    }
    .diff ins.added {
      color: #ef4444;
      background: transparent;
      text-decoration: none;
    }
    .diff del.removed {
      color: #94a3b8;
      text-decoration: line-through;
    }
    .diff .same {
      color: inherit;
    }

<<<<<<< HEAD
    [data-acc-toggle] {
      cursor: pointer;
      user-select: none;
=======
    details.interop-details.panel { padding: 0; }
    details.interop-details > summary {
      list-style: none;
      display: flex;
      align-items: center;
      justify-content: space-between;
      cursor: pointer;
      padding: 1rem;
      border-radius: .75rem;
      background: var(--card-bg, #0b1220);
      box-shadow: 0 16px 32px rgba(15, 23, 42, .18);
>>>>>>> eb9f6a6a
    }
    details.interop-details > summary::-webkit-details-marker { display: none; }
    details.interop-details .acc-toggle .txt-collapse { display: none; }
    details.interop-details[open] .acc-toggle .txt-expand { display: none; }
    details.interop-details[open] .acc-toggle .txt-collapse { display: inline; }
    details.interop-details .module-body { padding: 0 1rem 1rem 1rem; }
  </style>
  {% block extra_head %}{% endblock %}
  <script src="{{ static_base }}vendor/htmx.min.js?v=1.9.12"></script>
  <script>
    (function () {
      if (!window.htmx || !window.htmx.version) {
        console.error('[HTMX] Not loaded — param controls will NOT render.');
      }
    })();
  </script>
  <script type="module" src="{{ static_base }}js/examples.js"></script>
</head>
<body data-root="{{ root }}">

  <header class="top-nav">
    <div class="nav-container">
      <div class="nav-brand">
        <a class="brand-text" href="{{ home_url }}">Silhouette</a>
      </div>
      <nav class="nav-main">
        <a href="{{ home_url }}" class="nav-link {% if current_path.startswith(home_path) %}active{% endif %}">Home</a>
        <a href="{{ skills_url }}" class="nav-link {% if current_path.startswith(skills_path) %}active{% endif %}">Skills</a>
        <a href="{{ interop_url }}" class="nav-link {% if current_path.startswith(interop_path) %}active{% endif %}">Interoperability</a>
        <a href="{{ reports_url }}" class="nav-link {% if current_path.startswith(reports_path) %}active{% endif %}">Reports</a>
        <a class="nav-link {% if current_path.startswith(settings_path) %}active{% endif %}" href="{{ settings_url }}">Settings</a>
      </nav>
      <div class="nav-actions">
        <button class="hamburger-btn" id="hamburger-toggle"
                onclick="window.SilhouetteMenuToggle && window.SilhouetteMenuToggle()"
                aria-label="Open settings" aria-expanded="false">
          <span class="hamburger-icon" aria-hidden="true"></span>
        </button>
      </div>
    </div>
  </header>

  <div class="overlay" id="overlay"></div>
  <div class="hamburger-menu" id="hamburger-menu" aria-hidden="true">
    <div class="hamburger-content">
      <div class="hamburger-header">
        <h3>Settings</h3>
        <button class="close-hamburger" id="close-hamburger" aria-label="Close settings">×</button>
      </div>
      <div class="menu-section">
        <h4>Theme</h4>
        <div class="theme-selector">
          <label class="theme-option">
            <input type="radio" name="theme" value="light" checked />
            <span class="theme-label">Light</span>
          </label>
          <label class="theme-option">
            <input type="radio" name="theme" value="dark" />
            <span class="theme-label">Dark</span>
          </label>
          <label class="theme-option">
            <input type="radio" name="theme" value="high-contrast" />
            <span class="theme-label">High Contrast</span>
          </label>
          <label class="theme-option">
            <input type="radio" name="theme" value="professional" />
            <span class="theme-label">Professional</span>
          </label>
        </div>
      </div>
    </div>
  </div>

  <main>
    {% block content %}{% endblock %}
  </main>

  <script>
  // --- Minimal KPI refresher (no-HTMX fallback) ---
  (function(){
    function refreshKPI(sel, url){
      var el = document.querySelector(sel);
      if (!el) return;
      try {
        fetch(url, { cache: "no-cache" })
          .then(function(r){ return r.text(); })
          .then(function(html){ el.innerHTML = html; })
          .catch(function(){ /* silent */ });
      } catch(e) { /* silent */ }
    }
    // Expose globally so partials can call it after actions
    window.refreshKPI = refreshKPI;

    var ROOT = {{ root | tojson }};
    try { window.ROOT = ROOT; } catch (e) { /* ignore */ }
    function withRoot(path){
      if (!path) return ROOT;
      return ROOT + path;
    }

    document.addEventListener('DOMContentLoaded', function(){
      // Security KPI
      if (document.querySelector('#kpi-wrap')) {
        refreshKPI('#kpi-wrap', withRoot('/security/summary'));
        setInterval(function(){ refreshKPI('#kpi-wrap', withRoot('/security/summary')); }, 10000);
      }
    });
  })();
  </script>
  <script src="{{ static_base }}js/site.js"></script>
  <script src="{{ static_base }}js/nav.js" defer></script>
  <script src="{{ static_base }}js/panel_manager.js" defer></script>
  <script src="{{ static_base }}js/panel_state_cache.js" defer></script>
  <script src="{{ static_base }}js/pipeline_bus.js" defer></script>
  <script src="{{ static_base }}js/pipeline_tray.js" defer></script>
  {% block extra_scripts %}{% endblock %}
</body>
</html><|MERGE_RESOLUTION|>--- conflicted
+++ resolved
@@ -141,23 +141,9 @@
       color: inherit;
     }
 
-<<<<<<< HEAD
     [data-acc-toggle] {
       cursor: pointer;
       user-select: none;
-=======
-    details.interop-details.panel { padding: 0; }
-    details.interop-details > summary {
-      list-style: none;
-      display: flex;
-      align-items: center;
-      justify-content: space-between;
-      cursor: pointer;
-      padding: 1rem;
-      border-radius: .75rem;
-      background: var(--card-bg, #0b1220);
-      box-shadow: 0 16px 32px rgba(15, 23, 42, .18);
->>>>>>> eb9f6a6a
     }
     details.interop-details > summary::-webkit-details-marker { display: none; }
     details.interop-details .acc-toggle .txt-collapse { display: none; }
