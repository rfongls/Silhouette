--- conflicted
+++ resolved
@@ -33,7 +33,6 @@
     {% set regex_pattern = raw_regex_param %}
   {% endif %}
 {% endif %}
-<<<<<<< HEAD
 {% set param_payload = {
   'param_mode': param_mode,
   'param_preset': preset_value,
@@ -41,8 +40,6 @@
   'pattern': regex_pattern,
   'repl': regex_replacement
 } %}
-=======
->>>>>>> a5a06c3d
 
 <div class="modal-backdrop"></div>
 <div class="modal" id="deid-modal"
@@ -57,7 +54,6 @@
     <form id="deid-modal-form"
           hx-post="{{ request.url_for('ui_settings_deid_add_rule', name=tpl.name) }}"
           hx-target="#deid-rules"
-<<<<<<< HEAD
           hx-on::after-request="document.getElementById('deid-modal').remove()">
 
       <div class="grid two">
@@ -82,82 +78,20 @@
             <option value="preset"         {{ 'selected' if act=='preset' else '' }}>preset (synthetic)</option>
             <option value="regex_redact"   {{ 'selected' if act=='regex_redact' else '' }}>regex redact</option>
             <option value="regex_replace"  {{ 'selected' if act=='regex_replace' else '' }}>regex replace</option>
-=======
-          hx-on::before-submit="initDeidModal('#deid-modal')"
-          hx-on::after-request="document.getElementById('deid-modal').remove()">
-
-      <div class="grid two">
-        <label>Segment <input class="input" name="segment" id="m-seg" placeholder="PID" required value="{{ clone.segment if clone else '' }}"></label>
-        <label>Field   <input class="input" name="field" id="m-field" type="number" min="1" required value="{{ clone.field if clone else '' }}"></label>
-        <label>Component <input class="input" name="component" id="m-comp" type="number" min="1" value="{{ clone.component if clone and clone.component is not none else '' }}"></label>
-        <label>Subcomponent <input class="input" name="subcomponent" id="m-sub" type="number" min="1" value="{{ clone.subcomponent if clone and clone.subcomponent is not none else '' }}"></label>
-      </div>
-
-      <div class="grid two mt">
-        <label>Action
-          <select class="input" name="action" id="m-action">
-            <option value="redact"         {{ 'selected' if act=='redact' else '' }}>redact</option>
-            <option value="mask"           {{ 'selected' if act=='mask' else '' }}>mask</option>
-            <option value="hash"           {{ 'selected' if act=='hash' else '' }}>hash</option>
-            <option value="replace"        {{ 'selected' if act=='replace' else '' }}>replace (literal)</option>
-            <option value="preset"         {{ 'selected' if act=='preset' else '' }}>preset (synthetic)</option>
-            <option value="regex_redact"   {{ 'selected' if act=='regex_redact' else '' }}>regex redact</option>
-            <option value="regex_replace"  {{ 'selected' if act=='regex_replace' else '' }}>regex replace</option>
-          </select>
-        </label>
-
-        <label id="m-param-mode-wrap" style="display:none">Parameter mode
-          <select class="input" id="m-param-mode">
-            <option value="preset" {{ 'selected' if param_mode == 'preset' else '' }}>Preset</option>
-            <option value="free" {{ 'selected' if param_mode == 'free' else '' }}>Free-text</option>
           </select>
         </label>
       </div>
-
-      <div id="m-preset-wrap" class="mt" style="display:none">
-        <label>Preset key
-          <select class="input" id="m-preset">
-            {% for opt in preset_options %}
-              <option value="{{ opt }}" {{ 'selected' if preset_value==opt else '' }}>{{ opt }}</option>
-            {% endfor %}
->>>>>>> a5a06c3d
-          </select>
-        </label>
-      </div>
-
-<<<<<<< HEAD
       <div id="param-controls" class="mt">
         {% include 'ui/settings/_deid_param_controls.html' with context %}
       </div>
 
       <div class="row gap small mt"><span class="badge muted">Path</span><span class="badge mono" id="m-path-badge">—</span></div>
-
-=======
-      <div id="m-free-wrap" class="mt" style="display:none">
-        <label>Value / Param <input class="input" id="m-free" placeholder="*, SALT123, fixed text" value="{{ free_value }}"></label>
-      </div>
-
-      <div id="m-regex-wrap" class="mt" style="display:none">
-        <div class="grid two">
-          <label>Regex pattern <input class="input" id="m-rx-pattern" placeholder="e.g., ^\\d{6}$" value="{{ regex_pattern }}"></label>
-          <label id="m-rx-repl-wrap" style="display:none">Replacement (for regex_replace) <input class="input" id="m-rx-repl" placeholder="***000" value="{{ regex_replacement }}"></label>
-        </div>
-        <p class="muted">Regex is time-bounded &amp; length-limited. Use <code>regex_redact</code> to mask matches, <code>regex_replace</code> to replace.</p>
-      </div>
-
-      <input type="hidden" id="m-param-hidden" />
-      <div class="row gap small mt"><span class="badge muted">Path</span><span class="badge mono" id="m-path-badge">—</span></div>
->>>>>>> a5a06c3d
       <div class="card mt">
         <h4 class="text-h4">Test &amp; Preview</h4>
         <label>Sample HL7 snippet
           <textarea class="input" id="m-sample" rows="5">PID|1||444444^^^HOSP^MR||DOE^JOHN||19800101|M</textarea>
         </label>
         <div class="row mt"><button class="button" type="button" data-deid-test>Test</button></div>
-<<<<<<< HEAD
-
-=======
->>>>>>> a5a06c3d
         <div class="grid two mt">
           <div><h5 class="text-h5">Before (field)</h5><div id="m-before-diff" class="diff muted"></div></div>
           <div><h5 class="text-h5">After (field)</h5><div id="m-after-diff" class="diff"></div></div>
