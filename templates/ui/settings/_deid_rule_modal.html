<<<<<<< HEAD
{% set preset_options = ['name','birthdate','datetime','gender','address','phone','language','race','mrn','ssn','facility','note','pdf_blob','xml_blob'] %}
{% set act = clone.action if clone else 'redact' %}
{% set preset_value = preset_options[0] %}
{% if clone and act == 'preset' and clone.param in preset_options %}
  {% set preset_value = clone.param %}
{% endif %}
{% set param_mode = 'preset' %}
{% if clone and act == 'preset' and (clone.param is not none) and (clone.param not in preset_options) %}
  {% set param_mode = 'free' %}
{% endif %}
{% set free_value = '' %}
{% if clone %}
  {% if act in ['replace','mask','hash'] %}
    {% set free_value = clone.param or '' %}
  {% elif act == 'preset' and (clone.param is not none) and (clone.param not in preset_options) %}
    {% set free_value = clone.param %}
  {% endif %}
{% endif %}
{% set regex_pattern = '' %}
{% set regex_replacement = '' %}
{% if clone and act == 'regex_redact' %}
  {% set regex_pattern = clone.param or '' %}
{% elif clone and act == 'regex_replace' %}
  {% set raw_regex_param = clone.param or '' %}
  {% if raw_regex_param and raw_regex_param.strip().startswith('{') %}
    {% set parsed = raw_regex_param | fromjson(default={}) %}
    {% set regex_pattern = parsed.get('pattern', '') %}
    {% set regex_replacement = parsed.get('repl', '') %}
  {% elif raw_regex_param and ':::' in raw_regex_param %}
    {% set regex_pattern = raw_regex_param.split(':::', 1)[0] %}
    {% set regex_replacement = raw_regex_param.split(':::', 1)[1] %}
  {% else %}
    {% set regex_pattern = raw_regex_param %}
  {% endif %}
{% endif %}

<div class="modal-backdrop"></div>
<div class="modal" id="deid-modal"
     data-test-endpoint="{{ request.url_for('api_deid_test_rule') }}"
     hx-on::after-swap="initDeidModal('#deid-modal')">
=======
<div class="modal-backdrop"></div>
<div class="modal" id="deid-modal">
>>>>>>> 5530d610
  <div class="modal-card">
    <div class="modal-header">
      <h3 class="text-h3">{% if clone %}Clone De-identification Rule{% else %}Add De-identification Rule{% endif %}</h3>
      <button class="button ghost" type="button" onclick="document.getElementById('deid-modal').remove()">✕</button>
    </div>

<<<<<<< HEAD
    <form id="deid-modal-form"
          hx-post="{{ request.url_for('ui_settings_deid_add_rule', name=tpl.name) }}"
          hx-target="#deid-rules"
          hx-on::before-submit="initDeidModal('#deid-modal')"
          hx-on::after-request="document.getElementById('deid-modal').remove()">

      <div class="grid two">
        <label>Segment <input class="input" name="segment" id="m-seg" placeholder="PID" required value="{{ clone.segment if clone else '' }}"></label>
        <label>Field   <input class="input" name="field" id="m-field" type="number" min="1" required value="{{ clone.field if clone else '' }}"></label>
        <label>Component <input class="input" name="component" id="m-comp" type="number" min="1" value="{{ clone.component if clone and clone.component is not none else '' }}"></label>
        <label>Subcomponent <input class="input" name="subcomponent" id="m-sub" type="number" min="1" value="{{ clone.subcomponent if clone and clone.subcomponent is not none else '' }}"></label>
=======
    {% set preset_options = ['name','birthdate','datetime','gender','address','phone','language','race','mrn','ssn','facility','note','pdf_blob','xml_blob'] %}
    {% set act = clone.action if clone else 'redact' %}
    {% set preset_value = preset_options[0] %}
    {% if clone and act == 'preset' and clone.param in preset_options %}
      {% set preset_value = clone.param %}
    {% endif %}
    {% set param_mode = 'preset' %}
    {% if clone and act == 'preset' and (clone.param is not none) and (clone.param not in preset_options) %}
      {% set param_mode = 'free' %}
    {% endif %}
    {% set free_value = '' %}
    {% if clone %}
      {% if act in ['replace','mask','hash'] %}
        {% set free_value = clone.param or '' %}
      {% elif act == 'preset' and (clone.param is not none) and (clone.param not in preset_options) %}
        {% set free_value = clone.param %}
      {% endif %}
    {% endif %}

    <form id="deid-modal-form"
          hx-post="{{ request.url_for('ui_settings_deid_add_rule', name=tpl.name) }}"
          hx-target="#deid-rules"
          hx-on::after-request="document.getElementById('deid-modal').remove()">

      <div class="grid two">
        <label>Segment
          <input class="input" name="segment" id="m-seg" placeholder="PID" required value="{{ clone.segment if clone else '' }}">
        </label>
        <label>Field
          <input class="input" name="field" id="m-field" type="number" min="1" required value="{{ clone.field if clone else '' }}">
        </label>
        <label>Component
          <input class="input" name="component" id="m-comp" type="number" min="1" value="{{ clone.component if clone and clone.component is not none else '' }}">
        </label>
        <label>Subcomponent
          <input class="input" name="subcomponent" id="m-sub" type="number" min="1" value="{{ clone.subcomponent if clone and clone.subcomponent is not none else '' }}">
        </label>
>>>>>>> 5530d610
      </div>

      <div class="grid two mt">
        <label>Action
          <select class="input" name="action" id="m-action">
<<<<<<< HEAD
            <option value="redact"         {{ 'selected' if act=='redact' else '' }}>redact</option>
            <option value="mask"           {{ 'selected' if act=='mask' else '' }}>mask</option>
            <option value="hash"           {{ 'selected' if act=='hash' else '' }}>hash</option>
            <option value="replace"        {{ 'selected' if act=='replace' else '' }}>replace (literal)</option>
            <option value="preset"         {{ 'selected' if act=='preset' else '' }}>preset (synthetic)</option>
            <option value="regex_redact"   {{ 'selected' if act=='regex_redact' else '' }}>regex redact</option>
            <option value="regex_replace"  {{ 'selected' if act=='regex_replace' else '' }}>regex replace</option>
=======
            <option value="redact" {{ 'selected' if act == 'redact' else '' }}>redact</option>
            <option value="mask" {{ 'selected' if act == 'mask' else '' }}>mask</option>
            <option value="hash" {{ 'selected' if act == 'hash' else '' }}>hash</option>
            <option value="replace" {{ 'selected' if act == 'replace' else '' }}>replace (literal)</option>
            <option value="preset" {{ 'selected' if act == 'preset' else '' }}>preset (synthetic)</option>
            <option value="regex_redact" {{ 'selected' if act == 'regex_redact' else '' }}>regex redact</option>
            <option value="regex_replace" {{ 'selected' if act == 'regex_replace' else '' }}>regex replace</option>
>>>>>>> 5530d610
          </select>
        </label>

        <label id="m-param-mode-wrap" style="display:none">Parameter mode
          <select class="input" id="m-param-mode">
            <option value="preset" {{ 'selected' if param_mode == 'preset' else '' }}>Preset</option>
            <option value="free" {{ 'selected' if param_mode == 'free' else '' }}>Free-text</option>
          </select>
        </label>
      </div>

      <div id="m-preset-wrap" class="mt" style="display:none">
        <label>Preset key
          <select class="input" id="m-preset">
            {% for opt in preset_options %}
<<<<<<< HEAD
              <option value="{{ opt }}" {{ 'selected' if preset_value==opt else '' }}>{{ opt }}</option>
=======
              <option value="{{ opt }}" {{ 'selected' if preset_value == opt else '' }}>{{ opt }}</option>
>>>>>>> 5530d610
            {% endfor %}
          </select>
        </label>
      </div>

      <div id="m-free-wrap" class="mt" style="display:none">
<<<<<<< HEAD
        <label>Value / Param <input class="input" id="m-free" placeholder="*, SALT123, fixed text" value="{{ free_value }}"></label>
=======
        <label>Value / Param
          <input class="input" id="m-free" placeholder="*, SALT123, fixed text" value="{{ free_value }}">
        </label>
>>>>>>> 5530d610
      </div>

      <div id="m-regex-wrap" class="mt" style="display:none">
        <div class="grid two">
<<<<<<< HEAD
          <label>Regex pattern <input class="input" id="m-rx-pattern" placeholder="e.g., ^\\d{6}$" value="{{ regex_pattern }}"></label>
          <label id="m-rx-repl-wrap" style="display:none">Replacement (for regex_replace) <input class="input" id="m-rx-repl" placeholder="***000" value="{{ regex_replacement }}"></label>
=======
          <label>Regex pattern
            <input class="input" id="m-rx-pattern" placeholder="^\\d{6}$">
          </label>
          <label id="m-rx-repl-wrap" style="display:none">Replacement (regex_replace)
            <input class="input" id="m-rx-repl" placeholder="***000">
          </label>
>>>>>>> 5530d610
        </div>
        <p class="muted">Regex is time-bounded &amp; length-limited. Use <code>regex_redact</code> to mask matches, <code>regex_replace</code> to replace.</p>
      </div>

      <input type="hidden" id="m-param-hidden" />

<<<<<<< HEAD
      <div class="row gap small mt"><span class="badge muted">Path</span><span class="badge mono" id="m-path-badge">—</span></div>
=======
      <div class="row gap small mt">
        <span class="badge muted">Target path</span>
        <span class="badge mono" id="m-path-badge">—</span>
      </div>
>>>>>>> 5530d610

      <div class="card mt">
        <h4 class="text-h4">Test &amp; Preview</h4>
        <label>Sample HL7 snippet
          <textarea class="input" id="m-sample" rows="5">PID|1||444444^^^HOSP^MR||DOE^JOHN||19800101|M</textarea>
        </label>
<<<<<<< HEAD
        <div class="row mt"><button class="button" type="button" data-deid-test>Test</button></div>
=======
        <div class="row mt"><button class="button" type="button" onclick="testDeidRule()">Test</button></div>
>>>>>>> 5530d610

        <div class="grid two mt">
          <div><h5 class="text-h5">Before (field)</h5><div id="m-before-diff" class="diff muted"></div></div>
          <div><h5 class="text-h5">After (field)</h5><div id="m-after-diff" class="diff"></div></div>
        </div>
        <div class="grid two mt">
          <div><h5 class="text-h5">Line — original</h5><div id="m-msg-before" class="diff"></div></div>
          <div><h5 class="text-h5">Line — transformed</h5><div id="m-msg-after" class="diff"></div></div>
        </div>
      </div>

      <div class="row end mt">
        <button type="button" class="button ghost" onclick="document.getElementById('deid-modal').remove()">Cancel</button>
        <button class="button">Save rule</button>
      </div>
    </form>
<<<<<<< HEAD
=======

    <script>
      const presetOptions = {{ preset_options | tojson }};
      const initialState = {
        action: {{ act | tojson }},
        param: {{ (clone.param if clone and clone.param is not none else '') | tojson }},
      };

      function esc(value){
        return (value ?? '').toString()
          .replace(/&/g,'&amp;')
          .replace(/</g,'&lt;')
          .replace(/>/g,'&gt;')
          .replace(/"/g,'&quot;');
      }
      function formatPath(seg, field, comp, sub){
        seg = (seg||'').trim().toUpperCase();
        const f = String(field||'').trim();
        const c = String(comp||'').trim();
        const s = String(sub||'').trim();
        if(!seg || !f) return '—';
        let p = `${seg}:${f}`;
        if(c) p += `.${c}`;
        if(s) p += `.${s}`;
        return p;
      }
      function updatePathBadge(){
        const seg = document.getElementById('m-seg')?.value;
        const fld = document.getElementById('m-field')?.value;
        const cmp = document.getElementById('m-comp')?.value;
        const sub = document.getElementById('m-sub')?.value;
        document.getElementById('m-path-badge').textContent = formatPath(seg, fld, cmp, sub);
      }
      function diffChars(before, after){
        const a = before ?? '';
        const b = after ?? '';
        if(a === b){
          const html = esc(a || '—');
          return { beforeHTML: html, afterHTML: html };
        }
        let prefix = 0;
        const maxPrefix = Math.min(a.length, b.length);
        while(prefix < maxPrefix && a[prefix] === b[prefix]) prefix += 1;
        let suffix = 0;
        const maxSuffix = Math.min(a.length - prefix, b.length - prefix);
        while(suffix < maxSuffix && a[a.length - 1 - suffix] === b[b.length - 1 - suffix]) suffix += 1;
        const beforeMid = a.slice(prefix, a.length - suffix);
        const afterMid = b.slice(prefix, b.length - suffix);
        const beforeHTML = esc(a.slice(0, prefix)) + (beforeMid ? '<span class="diff-del">' + esc(beforeMid) + '</span>' : '') + esc(a.slice(a.length - suffix));
        const afterHTML = esc(b.slice(0, prefix)) + (afterMid ? '<span class="diff-add">' + esc(afterMid) + '</span>' : '') + esc(b.slice(b.length - suffix));
        return { beforeHTML, afterHTML };
      }
      function diffLines(before, after){
        const result = diffChars(before, after);
        if(!result.beforeHTML){ result.beforeHTML = esc(before || '—'); }
        if(!result.afterHTML){ result.afterHTML = esc(after || '—'); }
        return result;
      }
      function activeParamValue(action){
        const modeSel = document.getElementById('m-param-mode');
        if(action === 'preset'){
          if(modeSel.value === 'preset'){
            return document.getElementById('m-preset').value || '';
          }
          return document.getElementById('m-free').value || '';
        }
        if(action === 'replace' || action === 'mask' || action === 'hash'){
          return document.getElementById('m-free').value || '';
        }
        if(action === 'regex_redact'){
          return document.getElementById('m-rx-pattern').value || '';
        }
        if(action === 'regex_replace'){
          const pat = document.getElementById('m-rx-pattern').value || '';
          const rep = document.getElementById('m-rx-repl').value || '';
          return JSON.stringify({ pattern: pat, repl: rep });
        }
        return '';
      }
      function updateHiddenParam(action){
        const hidden = document.getElementById('m-param-hidden');
        const preset = document.getElementById('m-preset');
        const free = document.getElementById('m-free');
        const rxp = document.getElementById('m-rx-pattern');
        const rxr = document.getElementById('m-rx-repl');
        hidden.name = '';
        hidden.value = '';
        if(preset) preset.name = '';
        if(free) free.name = '';
        if(rxp) rxp.name = '';
        if(rxr) rxr.name = '';
        if(action === 'preset'){
          const mode = document.getElementById('m-param-mode').value;
          if(mode === 'preset'){
            preset.name = 'param';
          } else {
            free.name = 'param';
          }
          return;
        }
        if(action === 'replace' || action === 'mask' || action === 'hash'){
          free.name = 'param';
          return;
        }
        if(action === 'regex_redact'){
          rxp.name = 'param';
          return;
        }
        if(action === 'regex_replace'){
          hidden.name = 'param';
          hidden.value = JSON.stringify({
            pattern: document.getElementById('m-rx-pattern').value || '',
            repl: document.getElementById('m-rx-repl').value || '',
          });
        }
      }
      function syncParamUI(){
        const action = document.getElementById('m-action').value;
        const modeWrap = document.getElementById('m-param-mode-wrap');
        const modeSel = document.getElementById('m-param-mode');
        const presetWrap = document.getElementById('m-preset-wrap');
        const freeWrap = document.getElementById('m-free-wrap');
        const regexWrap = document.getElementById('m-regex-wrap');
        const regexReplWrap = document.getElementById('m-rx-repl-wrap');
        modeWrap.style.display = 'none';
        presetWrap.style.display = 'none';
        freeWrap.style.display = 'none';
        regexWrap.style.display = 'none';
        regexReplWrap.style.display = 'none';
        if(action === 'preset'){
          modeWrap.style.display = '';
          if(modeSel.value !== 'preset' && modeSel.value !== 'free'){
            modeSel.value = 'preset';
          }
          if(modeSel.value === 'preset'){
            presetWrap.style.display = '';
          } else {
            freeWrap.style.display = '';
          }
        } else if(action === 'replace' || action === 'mask' || action === 'hash'){
          freeWrap.style.display = '';
        } else if(action === 'regex_redact'){
          regexWrap.style.display = '';
        } else if(action === 'regex_replace'){
          regexWrap.style.display = '';
          regexReplWrap.style.display = '';
        }
        updateHiddenParam(action);
      }
      async function testDeidRule(){
        const beforeField = document.getElementById('m-before-diff');
        const afterField = document.getElementById('m-after-diff');
        const msgBefore = document.getElementById('m-msg-before');
        const msgAfter = document.getElementById('m-msg-after');
        const sample = document.getElementById('m-sample').value || '';

        beforeField.innerHTML = esc('…');
        afterField.innerHTML = esc('…');
        msgBefore.innerHTML = esc('…');
        msgAfter.innerHTML = esc('…');

        const fd = new FormData();
        fd.append('message_text', sample);
        fd.append('segment', document.getElementById('m-seg').value || '');
        fd.append('field', document.getElementById('m-field').value || '');
        fd.append('component', document.getElementById('m-comp').value || '');
        fd.append('subcomponent', document.getElementById('m-sub').value || '');
        const action = document.getElementById('m-action').value || '';
        fd.append('action', action);
        fd.append('param', activeParamValue(action));

        try{
          const resp = await fetch('{{ request.url_for("api_deid_test_rule") }}', { method: 'POST', body: fd });
          let data;
          try {
            data = await resp.json();
          } catch {
            data = { ok: false, error: 'Non-JSON response' };
          }
          if(!data.ok){
            beforeField.innerHTML = esc('—');
            afterField.innerHTML = esc('Error: ' + (data.error || 'unknown'));
            msgBefore.innerHTML = esc(sample || '');
            msgAfter.innerHTML = esc(sample || '');
            return;
          }
          const beforeVal = data.preview.before ?? '';
          const afterVal = data.preview.after ?? '';
          const fieldDiff = diffChars(beforeVal, afterVal);
          beforeField.innerHTML = fieldDiff.beforeHTML || esc(beforeVal || '—');
          afterField.innerHTML = fieldDiff.afterHTML || esc(afterVal || '—');

          const lineBefore = data.preview.line_before ?? '';
          const lineAfter = data.preview.line_after ?? data.preview.message_after ?? sample;
          if(!lineBefore){
            msgBefore.innerHTML = esc(sample || '');
            msgAfter.innerHTML = esc(lineAfter || sample || '');
          } else {
            const lineDiff = diffLines(lineBefore, lineAfter);
            msgBefore.innerHTML = lineDiff.beforeHTML || esc(lineBefore);
            msgAfter.innerHTML = lineDiff.afterHTML || esc(lineAfter);
          }
        } catch (err){
          beforeField.innerHTML = esc('—');
          afterField.innerHTML = esc('Error: ' + (err && err.message ? err.message : err));
          msgBefore.innerHTML = esc(sample || '');
          msgAfter.innerHTML = esc(sample || '');
        }
      }

      function applyInitialParam(){
        const action = initialState.action || document.getElementById('m-action').value;
        const param = initialState.param || '';
        const modeSel = document.getElementById('m-param-mode');
        if(action === 'preset'){
          if(param && presetOptions.includes(param)){
            modeSel.value = 'preset';
            document.getElementById('m-preset').value = param;
          } else if(param){
            modeSel.value = 'free';
            document.getElementById('m-free').value = param;
          }
        } else if(action === 'replace' || action === 'mask' || action === 'hash'){
          document.getElementById('m-free').value = param;
        } else if(action === 'regex_redact'){
          try{
            if(param && param.trim().startsWith('{')){
              const obj = JSON.parse(param);
              document.getElementById('m-rx-pattern').value = obj.pattern || '';
            } else {
              document.getElementById('m-rx-pattern').value = param;
            }
          } catch {
            document.getElementById('m-rx-pattern').value = param;
          }
        } else if(action === 'regex_replace'){
          let pattern = '';
          let repl = '';
          if(param){
            if(param.trim().startsWith('{')){
              try{
                const obj = JSON.parse(param);
                pattern = obj.pattern || '';
                repl = obj.repl || '';
              } catch {
                pattern = param;
              }
            } else if(param.includes(':::')){
              const parts = param.split(':::', 2);
              pattern = parts[0] || '';
              repl = parts[1] || '';
            } else {
              pattern = param;
            }
          }
          document.getElementById('m-rx-pattern').value = pattern;
          document.getElementById('m-rx-repl').value = repl;
        }
      }

      document.getElementById('m-action').addEventListener('change', syncParamUI);
      const modeSel = document.getElementById('m-param-mode');
      if(modeSel){
        modeSel.addEventListener('change', syncParamUI);
      }
      ['m-preset','m-free','m-rx-pattern','m-rx-repl'].forEach(function(id){
        const el = document.getElementById(id);
        if(el){
          el.addEventListener('input', function(){
            updateHiddenParam(document.getElementById('m-action').value);
          });
        }
      });
      ['m-seg','m-field','m-comp','m-sub'].forEach(function(id){
        const el = document.getElementById(id);
        if(el){ el.addEventListener('input', updatePathBadge); }
      });
      document.getElementById('deid-modal-form').addEventListener('submit', function(){
        updateHiddenParam(document.getElementById('m-action').value);
      });

      updatePathBadge();
      applyInitialParam();
      syncParamUI();
    </script>
>>>>>>> 5530d610
  </div>
</div>

<style>
.modal-backdrop{position:fixed;inset:0;background:rgba(0,0,0,.2);backdrop-filter:blur(1px);}
.modal{position:fixed;inset:0;display:grid;place-items:center;z-index:50;}
.modal-card{background:var(--card-bg,#0b1220);color:var(--card-fg,#e5e7eb);border-radius:1rem;padding:1rem 1.25rem;min-width:820px;max-width:92vw;box-shadow:0 10px 30px rgba(0,0,0,.25);}
.modal-header{display:flex;justify-content:space-between;align-items:center;margin-bottom:.5rem;}
.grid.two{display:grid;grid-template-columns:1fr 1fr;gap:.75rem;}
.row{display:flex;gap:.5rem;align-items:center}
.row.end{justify-content:flex-end;}
<<<<<<< HEAD
.input{width:100%}
.diff{white-space:pre-wrap;background:rgba(15,23,42,.45);border-radius:.5rem;padding:.5rem;min-height:2.25rem;}
=======
.input{width:100%;}
.diff{white-space:pre-wrap;background:rgba(15,23,42,.45);border-radius:.5rem;padding:.5rem;min-height:2.25rem;}
.diff .diff-del{background:#7f1d1d33;text-decoration:line-through;}
.diff .diff-add{background:#16653433;}
>>>>>>> 5530d610
.badge{display:inline-block;font-size:.85rem;line-height:1;padding:.35rem .5rem;border-radius:.5rem;background:rgba(99,102,241,.12);color:#a5b4fc;border:1px solid rgba(99,102,241,.35)}
.badge.mono{font-family:ui-monospace,SFMono-Regular,Menlo,Monaco,Consolas,"Liberation Mono","Courier New",monospace}
.badge.muted{background:rgba(148,163,184,.15);color:#cbd5e1;border-color:rgba(148,163,184,.35)}
</style><|MERGE_RESOLUTION|>--- conflicted
+++ resolved
@@ -1,4 +1,3 @@
-<<<<<<< HEAD
 {% set preset_options = ['name','birthdate','datetime','gender','address','phone','language','race','mrn','ssn','facility','note','pdf_blob','xml_blob'] %}
 {% set act = clone.action if clone else 'redact' %}
 {% set preset_value = preset_options[0] %}
@@ -39,17 +38,12 @@
 <div class="modal" id="deid-modal"
      data-test-endpoint="{{ request.url_for('api_deid_test_rule') }}"
      hx-on::after-swap="initDeidModal('#deid-modal')">
-=======
-<div class="modal-backdrop"></div>
-<div class="modal" id="deid-modal">
->>>>>>> 5530d610
   <div class="modal-card">
     <div class="modal-header">
       <h3 class="text-h3">{% if clone %}Clone De-identification Rule{% else %}Add De-identification Rule{% endif %}</h3>
       <button class="button ghost" type="button" onclick="document.getElementById('deid-modal').remove()">✕</button>
     </div>
 
-<<<<<<< HEAD
     <form id="deid-modal-form"
           hx-post="{{ request.url_for('ui_settings_deid_add_rule', name=tpl.name) }}"
           hx-target="#deid-rules"
@@ -61,51 +55,11 @@
         <label>Field   <input class="input" name="field" id="m-field" type="number" min="1" required value="{{ clone.field if clone else '' }}"></label>
         <label>Component <input class="input" name="component" id="m-comp" type="number" min="1" value="{{ clone.component if clone and clone.component is not none else '' }}"></label>
         <label>Subcomponent <input class="input" name="subcomponent" id="m-sub" type="number" min="1" value="{{ clone.subcomponent if clone and clone.subcomponent is not none else '' }}"></label>
-=======
-    {% set preset_options = ['name','birthdate','datetime','gender','address','phone','language','race','mrn','ssn','facility','note','pdf_blob','xml_blob'] %}
-    {% set act = clone.action if clone else 'redact' %}
-    {% set preset_value = preset_options[0] %}
-    {% if clone and act == 'preset' and clone.param in preset_options %}
-      {% set preset_value = clone.param %}
-    {% endif %}
-    {% set param_mode = 'preset' %}
-    {% if clone and act == 'preset' and (clone.param is not none) and (clone.param not in preset_options) %}
-      {% set param_mode = 'free' %}
-    {% endif %}
-    {% set free_value = '' %}
-    {% if clone %}
-      {% if act in ['replace','mask','hash'] %}
-        {% set free_value = clone.param or '' %}
-      {% elif act == 'preset' and (clone.param is not none) and (clone.param not in preset_options) %}
-        {% set free_value = clone.param %}
-      {% endif %}
-    {% endif %}
-
-    <form id="deid-modal-form"
-          hx-post="{{ request.url_for('ui_settings_deid_add_rule', name=tpl.name) }}"
-          hx-target="#deid-rules"
-          hx-on::after-request="document.getElementById('deid-modal').remove()">
-
-      <div class="grid two">
-        <label>Segment
-          <input class="input" name="segment" id="m-seg" placeholder="PID" required value="{{ clone.segment if clone else '' }}">
-        </label>
-        <label>Field
-          <input class="input" name="field" id="m-field" type="number" min="1" required value="{{ clone.field if clone else '' }}">
-        </label>
-        <label>Component
-          <input class="input" name="component" id="m-comp" type="number" min="1" value="{{ clone.component if clone and clone.component is not none else '' }}">
-        </label>
-        <label>Subcomponent
-          <input class="input" name="subcomponent" id="m-sub" type="number" min="1" value="{{ clone.subcomponent if clone and clone.subcomponent is not none else '' }}">
-        </label>
->>>>>>> 5530d610
       </div>
 
       <div class="grid two mt">
         <label>Action
           <select class="input" name="action" id="m-action">
-<<<<<<< HEAD
             <option value="redact"         {{ 'selected' if act=='redact' else '' }}>redact</option>
             <option value="mask"           {{ 'selected' if act=='mask' else '' }}>mask</option>
             <option value="hash"           {{ 'selected' if act=='hash' else '' }}>hash</option>
@@ -113,15 +67,6 @@
             <option value="preset"         {{ 'selected' if act=='preset' else '' }}>preset (synthetic)</option>
             <option value="regex_redact"   {{ 'selected' if act=='regex_redact' else '' }}>regex redact</option>
             <option value="regex_replace"  {{ 'selected' if act=='regex_replace' else '' }}>regex replace</option>
-=======
-            <option value="redact" {{ 'selected' if act == 'redact' else '' }}>redact</option>
-            <option value="mask" {{ 'selected' if act == 'mask' else '' }}>mask</option>
-            <option value="hash" {{ 'selected' if act == 'hash' else '' }}>hash</option>
-            <option value="replace" {{ 'selected' if act == 'replace' else '' }}>replace (literal)</option>
-            <option value="preset" {{ 'selected' if act == 'preset' else '' }}>preset (synthetic)</option>
-            <option value="regex_redact" {{ 'selected' if act == 'regex_redact' else '' }}>regex redact</option>
-            <option value="regex_replace" {{ 'selected' if act == 'regex_replace' else '' }}>regex replace</option>
->>>>>>> 5530d610
           </select>
         </label>
 
@@ -137,65 +82,32 @@
         <label>Preset key
           <select class="input" id="m-preset">
             {% for opt in preset_options %}
-<<<<<<< HEAD
               <option value="{{ opt }}" {{ 'selected' if preset_value==opt else '' }}>{{ opt }}</option>
-=======
-              <option value="{{ opt }}" {{ 'selected' if preset_value == opt else '' }}>{{ opt }}</option>
->>>>>>> 5530d610
             {% endfor %}
           </select>
         </label>
       </div>
 
       <div id="m-free-wrap" class="mt" style="display:none">
-<<<<<<< HEAD
         <label>Value / Param <input class="input" id="m-free" placeholder="*, SALT123, fixed text" value="{{ free_value }}"></label>
-=======
-        <label>Value / Param
-          <input class="input" id="m-free" placeholder="*, SALT123, fixed text" value="{{ free_value }}">
-        </label>
->>>>>>> 5530d610
       </div>
 
       <div id="m-regex-wrap" class="mt" style="display:none">
         <div class="grid two">
-<<<<<<< HEAD
           <label>Regex pattern <input class="input" id="m-rx-pattern" placeholder="e.g., ^\\d{6}$" value="{{ regex_pattern }}"></label>
           <label id="m-rx-repl-wrap" style="display:none">Replacement (for regex_replace) <input class="input" id="m-rx-repl" placeholder="***000" value="{{ regex_replacement }}"></label>
-=======
-          <label>Regex pattern
-            <input class="input" id="m-rx-pattern" placeholder="^\\d{6}$">
-          </label>
-          <label id="m-rx-repl-wrap" style="display:none">Replacement (regex_replace)
-            <input class="input" id="m-rx-repl" placeholder="***000">
-          </label>
->>>>>>> 5530d610
         </div>
         <p class="muted">Regex is time-bounded &amp; length-limited. Use <code>regex_redact</code> to mask matches, <code>regex_replace</code> to replace.</p>
       </div>
 
       <input type="hidden" id="m-param-hidden" />
-
-<<<<<<< HEAD
       <div class="row gap small mt"><span class="badge muted">Path</span><span class="badge mono" id="m-path-badge">—</span></div>
-=======
-      <div class="row gap small mt">
-        <span class="badge muted">Target path</span>
-        <span class="badge mono" id="m-path-badge">—</span>
-      </div>
->>>>>>> 5530d610
-
       <div class="card mt">
         <h4 class="text-h4">Test &amp; Preview</h4>
         <label>Sample HL7 snippet
           <textarea class="input" id="m-sample" rows="5">PID|1||444444^^^HOSP^MR||DOE^JOHN||19800101|M</textarea>
         </label>
-<<<<<<< HEAD
         <div class="row mt"><button class="button" type="button" data-deid-test>Test</button></div>
-=======
-        <div class="row mt"><button class="button" type="button" onclick="testDeidRule()">Test</button></div>
->>>>>>> 5530d610
-
         <div class="grid two mt">
           <div><h5 class="text-h5">Before (field)</h5><div id="m-before-diff" class="diff muted"></div></div>
           <div><h5 class="text-h5">After (field)</h5><div id="m-after-diff" class="diff"></div></div>
@@ -211,294 +123,6 @@
         <button class="button">Save rule</button>
       </div>
     </form>
-<<<<<<< HEAD
-=======
-
-    <script>
-      const presetOptions = {{ preset_options | tojson }};
-      const initialState = {
-        action: {{ act | tojson }},
-        param: {{ (clone.param if clone and clone.param is not none else '') | tojson }},
-      };
-
-      function esc(value){
-        return (value ?? '').toString()
-          .replace(/&/g,'&amp;')
-          .replace(/</g,'&lt;')
-          .replace(/>/g,'&gt;')
-          .replace(/"/g,'&quot;');
-      }
-      function formatPath(seg, field, comp, sub){
-        seg = (seg||'').trim().toUpperCase();
-        const f = String(field||'').trim();
-        const c = String(comp||'').trim();
-        const s = String(sub||'').trim();
-        if(!seg || !f) return '—';
-        let p = `${seg}:${f}`;
-        if(c) p += `.${c}`;
-        if(s) p += `.${s}`;
-        return p;
-      }
-      function updatePathBadge(){
-        const seg = document.getElementById('m-seg')?.value;
-        const fld = document.getElementById('m-field')?.value;
-        const cmp = document.getElementById('m-comp')?.value;
-        const sub = document.getElementById('m-sub')?.value;
-        document.getElementById('m-path-badge').textContent = formatPath(seg, fld, cmp, sub);
-      }
-      function diffChars(before, after){
-        const a = before ?? '';
-        const b = after ?? '';
-        if(a === b){
-          const html = esc(a || '—');
-          return { beforeHTML: html, afterHTML: html };
-        }
-        let prefix = 0;
-        const maxPrefix = Math.min(a.length, b.length);
-        while(prefix < maxPrefix && a[prefix] === b[prefix]) prefix += 1;
-        let suffix = 0;
-        const maxSuffix = Math.min(a.length - prefix, b.length - prefix);
-        while(suffix < maxSuffix && a[a.length - 1 - suffix] === b[b.length - 1 - suffix]) suffix += 1;
-        const beforeMid = a.slice(prefix, a.length - suffix);
-        const afterMid = b.slice(prefix, b.length - suffix);
-        const beforeHTML = esc(a.slice(0, prefix)) + (beforeMid ? '<span class="diff-del">' + esc(beforeMid) + '</span>' : '') + esc(a.slice(a.length - suffix));
-        const afterHTML = esc(b.slice(0, prefix)) + (afterMid ? '<span class="diff-add">' + esc(afterMid) + '</span>' : '') + esc(b.slice(b.length - suffix));
-        return { beforeHTML, afterHTML };
-      }
-      function diffLines(before, after){
-        const result = diffChars(before, after);
-        if(!result.beforeHTML){ result.beforeHTML = esc(before || '—'); }
-        if(!result.afterHTML){ result.afterHTML = esc(after || '—'); }
-        return result;
-      }
-      function activeParamValue(action){
-        const modeSel = document.getElementById('m-param-mode');
-        if(action === 'preset'){
-          if(modeSel.value === 'preset'){
-            return document.getElementById('m-preset').value || '';
-          }
-          return document.getElementById('m-free').value || '';
-        }
-        if(action === 'replace' || action === 'mask' || action === 'hash'){
-          return document.getElementById('m-free').value || '';
-        }
-        if(action === 'regex_redact'){
-          return document.getElementById('m-rx-pattern').value || '';
-        }
-        if(action === 'regex_replace'){
-          const pat = document.getElementById('m-rx-pattern').value || '';
-          const rep = document.getElementById('m-rx-repl').value || '';
-          return JSON.stringify({ pattern: pat, repl: rep });
-        }
-        return '';
-      }
-      function updateHiddenParam(action){
-        const hidden = document.getElementById('m-param-hidden');
-        const preset = document.getElementById('m-preset');
-        const free = document.getElementById('m-free');
-        const rxp = document.getElementById('m-rx-pattern');
-        const rxr = document.getElementById('m-rx-repl');
-        hidden.name = '';
-        hidden.value = '';
-        if(preset) preset.name = '';
-        if(free) free.name = '';
-        if(rxp) rxp.name = '';
-        if(rxr) rxr.name = '';
-        if(action === 'preset'){
-          const mode = document.getElementById('m-param-mode').value;
-          if(mode === 'preset'){
-            preset.name = 'param';
-          } else {
-            free.name = 'param';
-          }
-          return;
-        }
-        if(action === 'replace' || action === 'mask' || action === 'hash'){
-          free.name = 'param';
-          return;
-        }
-        if(action === 'regex_redact'){
-          rxp.name = 'param';
-          return;
-        }
-        if(action === 'regex_replace'){
-          hidden.name = 'param';
-          hidden.value = JSON.stringify({
-            pattern: document.getElementById('m-rx-pattern').value || '',
-            repl: document.getElementById('m-rx-repl').value || '',
-          });
-        }
-      }
-      function syncParamUI(){
-        const action = document.getElementById('m-action').value;
-        const modeWrap = document.getElementById('m-param-mode-wrap');
-        const modeSel = document.getElementById('m-param-mode');
-        const presetWrap = document.getElementById('m-preset-wrap');
-        const freeWrap = document.getElementById('m-free-wrap');
-        const regexWrap = document.getElementById('m-regex-wrap');
-        const regexReplWrap = document.getElementById('m-rx-repl-wrap');
-        modeWrap.style.display = 'none';
-        presetWrap.style.display = 'none';
-        freeWrap.style.display = 'none';
-        regexWrap.style.display = 'none';
-        regexReplWrap.style.display = 'none';
-        if(action === 'preset'){
-          modeWrap.style.display = '';
-          if(modeSel.value !== 'preset' && modeSel.value !== 'free'){
-            modeSel.value = 'preset';
-          }
-          if(modeSel.value === 'preset'){
-            presetWrap.style.display = '';
-          } else {
-            freeWrap.style.display = '';
-          }
-        } else if(action === 'replace' || action === 'mask' || action === 'hash'){
-          freeWrap.style.display = '';
-        } else if(action === 'regex_redact'){
-          regexWrap.style.display = '';
-        } else if(action === 'regex_replace'){
-          regexWrap.style.display = '';
-          regexReplWrap.style.display = '';
-        }
-        updateHiddenParam(action);
-      }
-      async function testDeidRule(){
-        const beforeField = document.getElementById('m-before-diff');
-        const afterField = document.getElementById('m-after-diff');
-        const msgBefore = document.getElementById('m-msg-before');
-        const msgAfter = document.getElementById('m-msg-after');
-        const sample = document.getElementById('m-sample').value || '';
-
-        beforeField.innerHTML = esc('…');
-        afterField.innerHTML = esc('…');
-        msgBefore.innerHTML = esc('…');
-        msgAfter.innerHTML = esc('…');
-
-        const fd = new FormData();
-        fd.append('message_text', sample);
-        fd.append('segment', document.getElementById('m-seg').value || '');
-        fd.append('field', document.getElementById('m-field').value || '');
-        fd.append('component', document.getElementById('m-comp').value || '');
-        fd.append('subcomponent', document.getElementById('m-sub').value || '');
-        const action = document.getElementById('m-action').value || '';
-        fd.append('action', action);
-        fd.append('param', activeParamValue(action));
-
-        try{
-          const resp = await fetch('{{ request.url_for("api_deid_test_rule") }}', { method: 'POST', body: fd });
-          let data;
-          try {
-            data = await resp.json();
-          } catch {
-            data = { ok: false, error: 'Non-JSON response' };
-          }
-          if(!data.ok){
-            beforeField.innerHTML = esc('—');
-            afterField.innerHTML = esc('Error: ' + (data.error || 'unknown'));
-            msgBefore.innerHTML = esc(sample || '');
-            msgAfter.innerHTML = esc(sample || '');
-            return;
-          }
-          const beforeVal = data.preview.before ?? '';
-          const afterVal = data.preview.after ?? '';
-          const fieldDiff = diffChars(beforeVal, afterVal);
-          beforeField.innerHTML = fieldDiff.beforeHTML || esc(beforeVal || '—');
-          afterField.innerHTML = fieldDiff.afterHTML || esc(afterVal || '—');
-
-          const lineBefore = data.preview.line_before ?? '';
-          const lineAfter = data.preview.line_after ?? data.preview.message_after ?? sample;
-          if(!lineBefore){
-            msgBefore.innerHTML = esc(sample || '');
-            msgAfter.innerHTML = esc(lineAfter || sample || '');
-          } else {
-            const lineDiff = diffLines(lineBefore, lineAfter);
-            msgBefore.innerHTML = lineDiff.beforeHTML || esc(lineBefore);
-            msgAfter.innerHTML = lineDiff.afterHTML || esc(lineAfter);
-          }
-        } catch (err){
-          beforeField.innerHTML = esc('—');
-          afterField.innerHTML = esc('Error: ' + (err && err.message ? err.message : err));
-          msgBefore.innerHTML = esc(sample || '');
-          msgAfter.innerHTML = esc(sample || '');
-        }
-      }
-
-      function applyInitialParam(){
-        const action = initialState.action || document.getElementById('m-action').value;
-        const param = initialState.param || '';
-        const modeSel = document.getElementById('m-param-mode');
-        if(action === 'preset'){
-          if(param && presetOptions.includes(param)){
-            modeSel.value = 'preset';
-            document.getElementById('m-preset').value = param;
-          } else if(param){
-            modeSel.value = 'free';
-            document.getElementById('m-free').value = param;
-          }
-        } else if(action === 'replace' || action === 'mask' || action === 'hash'){
-          document.getElementById('m-free').value = param;
-        } else if(action === 'regex_redact'){
-          try{
-            if(param && param.trim().startsWith('{')){
-              const obj = JSON.parse(param);
-              document.getElementById('m-rx-pattern').value = obj.pattern || '';
-            } else {
-              document.getElementById('m-rx-pattern').value = param;
-            }
-          } catch {
-            document.getElementById('m-rx-pattern').value = param;
-          }
-        } else if(action === 'regex_replace'){
-          let pattern = '';
-          let repl = '';
-          if(param){
-            if(param.trim().startsWith('{')){
-              try{
-                const obj = JSON.parse(param);
-                pattern = obj.pattern || '';
-                repl = obj.repl || '';
-              } catch {
-                pattern = param;
-              }
-            } else if(param.includes(':::')){
-              const parts = param.split(':::', 2);
-              pattern = parts[0] || '';
-              repl = parts[1] || '';
-            } else {
-              pattern = param;
-            }
-          }
-          document.getElementById('m-rx-pattern').value = pattern;
-          document.getElementById('m-rx-repl').value = repl;
-        }
-      }
-
-      document.getElementById('m-action').addEventListener('change', syncParamUI);
-      const modeSel = document.getElementById('m-param-mode');
-      if(modeSel){
-        modeSel.addEventListener('change', syncParamUI);
-      }
-      ['m-preset','m-free','m-rx-pattern','m-rx-repl'].forEach(function(id){
-        const el = document.getElementById(id);
-        if(el){
-          el.addEventListener('input', function(){
-            updateHiddenParam(document.getElementById('m-action').value);
-          });
-        }
-      });
-      ['m-seg','m-field','m-comp','m-sub'].forEach(function(id){
-        const el = document.getElementById(id);
-        if(el){ el.addEventListener('input', updatePathBadge); }
-      });
-      document.getElementById('deid-modal-form').addEventListener('submit', function(){
-        updateHiddenParam(document.getElementById('m-action').value);
-      });
-
-      updatePathBadge();
-      applyInitialParam();
-      syncParamUI();
-    </script>
->>>>>>> 5530d610
   </div>
 </div>
 
@@ -510,15 +134,8 @@
 .grid.two{display:grid;grid-template-columns:1fr 1fr;gap:.75rem;}
 .row{display:flex;gap:.5rem;align-items:center}
 .row.end{justify-content:flex-end;}
-<<<<<<< HEAD
 .input{width:100%}
 .diff{white-space:pre-wrap;background:rgba(15,23,42,.45);border-radius:.5rem;padding:.5rem;min-height:2.25rem;}
-=======
-.input{width:100%;}
-.diff{white-space:pre-wrap;background:rgba(15,23,42,.45);border-radius:.5rem;padding:.5rem;min-height:2.25rem;}
-.diff .diff-del{background:#7f1d1d33;text-decoration:line-through;}
-.diff .diff-add{background:#16653433;}
->>>>>>> 5530d610
 .badge{display:inline-block;font-size:.85rem;line-height:1;padding:.35rem .5rem;border-radius:.5rem;background:rgba(99,102,241,.12);color:#a5b4fc;border:1px solid rgba(99,102,241,.35)}
 .badge.mono{font-family:ui-monospace,SFMono-Regular,Menlo,Monaco,Consolas,"Liberation Mono","Courier New",monospace}
 .badge.muted{background:rgba(148,163,184,.15);color:#cbd5e1;border-color:rgba(148,163,184,.35)}
