<div id="deid-modal" class="modal-root">
  <div class="modal-backdrop" onclick="document.getElementById('deid-modal').remove()"></div>
  <div class="modal">
    <div class="modal-card">
      <div class="modal-header">
        <h3 class="text-h3">{% if is_clone %}Clone De-identification Rule{% else %}Add De-identification Rule{% endif %}</h3>
        <button class="button ghost" type="button" onclick="document.getElementById('deid-modal').remove()">✕</button>
      </div>

      <form
        id="deid-modal-form"
        hx-post="{{ request.url_for('ui_settings_deid_add_rule', name=tpl.name) }}"
        hx-target="#deid-rules"
        hx-on::after-request="document.getElementById('deid-modal')?.remove()"
      >
        <div class="grid two">
        <label>Segment
          <input class="input" name="segment" id="m-seg" placeholder="PID" required value="{{ prefill.segment }}">
        </label>
        <label>Field
          <input class="input" name="field" id="m-field" type="number" min="1" required value="{{ prefill.field }}">
        </label>
        <label>Component
          <input class="input" name="component" id="m-comp" type="number" min="1" value="{{ prefill.component }}">
        </label>
        <label>Subcomponent
          <input class="input" name="subcomponent" id="m-sub" type="number" min="1" value="{{ prefill.subcomponent }}">
        </label>
      </div>

        <div class="grid two mt">
        <label>Action
          {% set act = prefill.action %}
          <select class="input" name="action" id="m-action" onchange="syncParamUI()">
            <option value="redact" {{ 'selected' if act == 'redact' else '' }}>redact</option>
            <option value="mask" {{ 'selected' if act == 'mask' else '' }}>mask</option>
            <option value="hash" {{ 'selected' if act == 'hash' else '' }}>hash</option>
            <option value="replace" {{ 'selected' if act == 'replace' else '' }}>replace (literal)</option>
            <option value="preset" {{ 'selected' if act == 'preset' else '' }}>preset (synthetic)</option>
            <option value="regex_redact" {{ 'selected' if act == 'regex_redact' else '' }}>regex redact</option>
            <option value="regex_replace" {{ 'selected' if act == 'regex_replace' else '' }}>regex replace</option>
          </select>
        </label>
        <label id="m-param-mode-wrap" style="display:none">Parameter mode
          <select class="input" id="m-param-mode" onchange="syncParamUI()">
            <option value="preset" {{ 'selected' if prefill.param_mode == 'preset' else '' }}>Preset</option>
            <option value="free" {{ 'selected' if prefill.param_mode == 'free' else '' }}>Free-text</option>
          </select>
        </label>
      </div>

        <div id="m-preset-wrap" class="mt" style="display:none">
        <label>Preset key
          {% set pv = prefill.preset_value %}
          <select class="input" id="m-preset">
            {% for opt in ['name','birthdate','datetime','gender','address','phone','language','race','mrn','ssn','facility','note','pdf_blob','xml_blob'] %}
              <option value="{{ opt }}" {{ 'selected' if pv == opt else '' }}>{{ opt }}</option>
            {% endfor %}
          </select>
        </label>
      </div>

        <div id="m-free-wrap" class="mt" style="display:none">
        <label>Value / Param
          <input class="input" id="m-free" placeholder="*, SALT123, fixed text" value="{{ prefill.free_value }}">
        </label>
      </div>

        <div id="m-regex-wrap" class="mt" style="display:none">
        <input type="hidden" id="m-regex-param">
        <div class="grid two">
          <label>Regex pattern
            <input class="input" id="m-rx-pattern" placeholder="^\\d{6}$" value="{{ prefill.regex_pattern }}">
          </label>
          <label id="m-rx-repl-wrap" style="display:none">Replacement (regex_replace)
            <input class="input" id="m-rx-repl" placeholder="***000" value="{{ prefill.regex_repl }}">
          </label>
        </div>
        <p class="muted">Regex is time-bounded &amp; length-limited for safety.</p>
      </div>

        <div class="row gap small mt">
        <span class="badge muted">Target path</span>
        <span class="badge mono" id="m-path-badge">—</span>
      </div>

        <div class="card mt">
        <h4 class="text-h4">Test &amp; Preview</h4>
        <div class="row gap small mb">
          <span class="badge muted">Target path</span>
          <span class="badge mono" id="m-path-badge">—</span>
        </div>
        <label>Sample HL7 snippet
          <textarea class="input" id="m-sample" rows="5">PID|1||444444^^^HOSP^MR||DOE^JOHN||19800101|M</textarea>
        </label>
        <div class="row mt">
          <button class="button" type="button" onclick="testDeidRule()">Test</button>
        </div>
        <div class="row gap small mt">
          <span class="badge muted">Diff for</span>
          <span class="badge mono" id="m-path-badge-secondary">—</span>
        </div>
        <div class="grid two mt">
          <div>
            <h5 class="text-h5">Before (field)</h5>
            <div id="m-before-diff" class="diff muted">—</div>
          </div>
          <div>
            <h5 class="text-h5">After (field)</h5>
            <div id="m-after-diff" class="diff">—</div>
          </div>
        </div>
        <div class="grid two mt">
          <div>
            <h5 class="text-h5">Line — original</h5>
            <div id="m-msg-before" class="diff">—</div>
          </div>
          <div>
            <h5 class="text-h5">Line — transformed</h5>
            <div id="m-msg-after" class="diff">—</div>
          </div>
        </div>
      </div>

        <div class="row end mt">
        <button type="button" class="button ghost" onclick="document.getElementById('deid-modal').remove()">Cancel</button>
        <button class="button">Save rule</button>
      </div>
      </form>

      <style>
        .modal-root{position:fixed;inset:0;z-index:50;}
        .modal-backdrop{position:fixed;inset:0;background:rgba(0,0,0,.25);backdrop-filter:blur(1px);}
        .modal{position:fixed;inset:0;display:grid;place-items:center;}
        .modal-card{background:var(--card-bg,#0b1220);color:var(--card-fg,#e5e7eb);border-radius:1rem;padding:1rem 1.25rem;min-width:820px;max-width:92vw;box-shadow:0 14px 34px rgba(15,23,42,.35);}
        .modal-header{display:flex;justify-content:space-between;align-items:center;margin-bottom:.5rem;}
        .grid.two{display:grid;grid-template-columns:1fr 1fr;gap:.75rem;}
        .row{display:flex;gap:.5rem;align-items:center;}
        .row.end{justify-content:flex-end;}
        .mono{font-family:ui-monospace,SFMono-Regular,Menlo,Monaco,Consolas,"Liberation Mono","Courier New",monospace;}
        .diff{white-space:pre-wrap;background:rgba(15,23,42,.45);border-radius:.5rem;padding:.5rem;min-height:2.25rem;}
        .diff .diff-del{background:#7f1d1d33;text-decoration:line-through;}
        .diff .diff-add{background:#16653433;}
        .badge{display:inline-block;font-size:.85rem;line-height:1;padding:.35rem .5rem;border-radius:.5rem;background:rgba(99,102,241,.12);color:#a5b4fc;border:1px solid rgba(99,102,241,.35);}
        .badge.mono{font-family:ui-monospace,SFMono-Regular,Menlo,Monaco,Consolas,"Liberation Mono","Courier New",monospace;}
        .badge.muted{background:rgba(148,163,184,.18);color:#cbd5e1;border-color:rgba(148,163,184,.35);}
      </style>
<<<<<<< HEAD
=======
      <script>
        function formatPath(seg, field, comp, sub) {
          seg = (seg || '').trim().toUpperCase();
          const f = String(field || '').trim();
          const c = String(comp || '').trim();
          const s = String(sub || '').trim();
          if (!seg || !f) return '—';
          let p = `${seg}:${f}`;
          if (c) p += `.${c}`;
          if (s) p += `.${s}`;
          return p;
        }

        function updatePathBadge() {
          const seg = document.getElementById('m-seg')?.value;
          const fld = document.getElementById('m-field')?.value;
          const cmp = document.getElementById('m-comp')?.value;
          const sub = document.getElementById('m-sub')?.value;
          const text = formatPath(seg, fld, cmp, sub);
          const primary = document.getElementById('m-path-badge');
          if (primary) primary.textContent = text;
          const secondary = document.getElementById('m-path-badge-secondary');
          if (secondary) secondary.textContent = text;
        }

        ['m-seg', 'm-field', 'm-comp', 'm-sub'].forEach(function (id) {
          const el = document.getElementById(id);
          if (el) {
            el.addEventListener('input', updatePathBadge);
          }
        });

        if (document.readyState === 'loading') {
          document.addEventListener('DOMContentLoaded', updatePathBadge);
        } else {
          updatePathBadge();
        }

        function esc(value) {
          return (value ?? '').toString()
            .replace(/&/g, '&amp;')
            .replace(/</g, '&lt;')
            .replace(/>/g, '&gt;')
            .replace(/"/g, '&quot;');
        }
>>>>>>> 32a6e3d3

    <script>
      function esc(value){
        return (value ?? '').toString()
          .replace(/&/g,'&amp;')
          .replace(/</g,'&lt;')
          .replace(/>/g,'&gt;')
          .replace(/"/g,'&quot;');
      }
      function formatPath(seg, field, comp, sub){
        seg = (seg||'').trim().toUpperCase();
        const f = String(field||'').trim();
        const c = String(comp||'').trim();
        const s = String(sub||'').trim();
        if(!seg || !f) return '—';
        let p = `${seg}:${f}`;
        if(c) p += `.${c}`;
        if(s) p += `.${s}`;
        return p;
      }
      function updatePathBadge(){
        const seg = document.getElementById('m-seg')?.value;
        const fld = document.getElementById('m-field')?.value;
        const cmp = document.getElementById('m-comp')?.value;
        const sub = document.getElementById('m-sub')?.value;
        const text = formatPath(seg, fld, cmp, sub);
        const badge = document.getElementById('m-path-badge');
        if(badge){ badge.textContent = text; }
      }
      function diffChars(before, after){
        const a = before ?? '';
        const b = after ?? '';
        if(a === b){
          const html = esc(a || '—');
          return { beforeHTML: html, afterHTML: html };
        }
        let prefix = 0;
        const maxPrefix = Math.min(a.length, b.length);
        while(prefix < maxPrefix && a[prefix] === b[prefix]) prefix += 1;
        let suffix = 0;
        const maxSuffix = Math.min(a.length - prefix, b.length - prefix);
        while(suffix < maxSuffix && a[a.length - 1 - suffix] === b[b.length - 1 - suffix]) suffix += 1;
        const beforeMid = a.slice(prefix, a.length - suffix);
        const afterMid = b.slice(prefix, b.length - suffix);
        const beforeHTML = esc(a.slice(0, prefix)) + (beforeMid ? '<span class="diff-del">' + esc(beforeMid) + '</span>' : '') + esc(a.slice(a.length - suffix));
        const afterHTML = esc(b.slice(0, prefix)) + (afterMid ? '<span class="diff-add">' + esc(afterMid) + '</span>' : '') + esc(b.slice(b.length - suffix));
        return { beforeHTML, afterHTML };
      }
      function diffLines(before, after){
        const result = diffChars(before, after);
        if(!result.beforeHTML){ result.beforeHTML = esc(before || '—'); }
        if(!result.afterHTML){ result.afterHTML = esc(after || '—'); }
        return result;
      }
      function updateRegexParam(){
        const action = document.getElementById('m-action')?.value;
        const holder = document.getElementById('m-regex-param');
        if(!holder || holder.name !== 'param'){ return; }
        const pattern = document.getElementById('m-rx-pattern')?.value || '';
        if(action === 'regex_replace'){
          const repl = document.getElementById('m-rx-repl')?.value || '';
          holder.value = JSON.stringify({ pattern, repl });
        } else {
          holder.value = pattern;
        }
      }
      function syncParamUI(){
        const action = document.getElementById('m-action').value;
        const modeWrap = document.getElementById('m-param-mode-wrap');
        const modeSel = document.getElementById('m-param-mode');
        const presetWrap = document.getElementById('m-preset-wrap');
        const preset = document.getElementById('m-preset');
        const freeWrap = document.getElementById('m-free-wrap');
        const free = document.getElementById('m-free');
        const regexWrap = document.getElementById('m-regex-wrap');
        const regexParam = document.getElementById('m-regex-param');
        const regexReplWrap = document.getElementById('m-rx-repl-wrap');

        if(preset) preset.name = '';
        if(free) free.name = '';
        if(regexParam){ regexParam.name = ''; regexParam.value = ''; }

        modeWrap.style.display = 'none';
        presetWrap.style.display = 'none';
        freeWrap.style.display = 'none';
        regexWrap.style.display = 'none';
        regexReplWrap.style.display = 'none';

        if(action === 'preset'){
          modeWrap.style.display = '';
          if(modeSel.value !== 'preset' && modeSel.value !== 'free'){
            modeSel.value = 'preset';
          }
          if(modeSel.value === 'preset'){
            presetWrap.style.display = '';
            preset.name = 'param';
          } else {
            freeWrap.style.display = '';
            free.name = 'param';
          }
        } else if(action === 'replace' || action === 'mask' || action === 'hash'){
          freeWrap.style.display = '';
          free.name = 'param';
        } else if(action === 'regex_redact' || action === 'regex_replace'){
          regexWrap.style.display = '';
          regexParam.name = 'param';
          if(action === 'regex_replace'){
            regexReplWrap.style.display = '';
          }
          updateRegexParam();
        }
      }
      async function testDeidRule(){
        const beforeField = document.getElementById('m-before-diff');
        const afterField = document.getElementById('m-after-diff');
        const msgBefore = document.getElementById('m-msg-before');
        const msgAfter = document.getElementById('m-msg-after');
        const sample = document.getElementById('m-sample').value || '';

        beforeField.innerHTML = esc('…');
        afterField.innerHTML = esc('…');
        msgBefore.innerHTML = esc('…');
        msgAfter.innerHTML = esc('…');

        const fd = new FormData();
        fd.append('message_text', sample);
        fd.append('segment', document.getElementById('m-seg').value || '');
        fd.append('field', document.getElementById('m-field').value || '');
        fd.append('component', document.getElementById('m-comp').value || '');
        fd.append('subcomponent', document.getElementById('m-sub').value || '');
        const action = document.getElementById('m-action').value || '';
        fd.append('action', action);

        let param = '';
        if(action === 'preset'){
          if(document.getElementById('m-param-mode').value === 'preset'){
            param = document.getElementById('m-preset').value || '';
          } else {
            param = document.getElementById('m-free').value || '';
          }
        } else if(action === 'replace' || action === 'mask' || action === 'hash'){
          param = document.getElementById('m-free').value || '';
        } else if(action === 'regex_redact'){
          param = document.getElementById('m-rx-pattern').value || '';
        } else if(action === 'regex_replace'){
          const pattern = document.getElementById('m-rx-pattern').value || '';
          const repl = document.getElementById('m-rx-repl').value || '';
          param = JSON.stringify({ pattern, repl });
        }
        fd.append('param', param);

        try{
          const resp = await fetch('{{ request.url_for("api_deid_test_rule") }}', { method: 'POST', body: fd });
          let data;
          try {
            data = await resp.json();
          } catch {
            data = { ok: false, error: 'Non-JSON response' };
          }
          if(!data.ok){
            beforeField.innerHTML = esc('—');
            afterField.innerHTML = esc(`Error: ${data.error || 'unknown'}`);
            msgBefore.innerHTML = esc(sample || '');
            msgAfter.innerHTML = esc(sample || '');
            return;
          }
          const beforeVal = data.preview.before ?? '';
          const afterVal = data.preview.after ?? '';
          const fieldDiff = diffChars(beforeVal, afterVal);
          beforeField.innerHTML = fieldDiff.beforeHTML || esc(beforeVal || '—');
          afterField.innerHTML = fieldDiff.afterHTML || esc(afterVal || '—');

          const lineBefore = data.preview.line_before ?? '';
          const lineAfter = data.preview.line_after ?? data.preview.message_after ?? sample;
          if(!lineBefore){
            msgBefore.innerHTML = esc('— (no matching segment)');
            msgAfter.innerHTML = esc(sample || '');
          } else {
            const lineDiff = diffLines(lineBefore, lineAfter);
            msgBefore.innerHTML = lineDiff.beforeHTML || esc(lineBefore);
            msgAfter.innerHTML = lineDiff.afterHTML || esc(lineAfter);
          }
        } catch (err){
          beforeField.innerHTML = esc('—');
          afterField.innerHTML = esc('Error: ' + (err && err.message ? err.message : err));
          msgBefore.innerHTML = esc(sample || '');
          msgAfter.innerHTML = esc(sample || '');
        }
      }
      ['m-seg','m-field','m-comp','m-sub'].forEach(function(id){
        const el = document.getElementById(id);
        if(el){ el.addEventListener('input', updatePathBadge); }
      });
      ['m-rx-pattern','m-rx-repl'].forEach(function(id){
        const el = document.getElementById(id);
        if(el){ el.addEventListener('input', updateRegexParam); }
      });
      updatePathBadge();
      syncParamUI();
    </script>
    </div>
  </div>
</div><|MERGE_RESOLUTION|>--- conflicted
+++ resolved
@@ -145,55 +145,6 @@
         .badge.mono{font-family:ui-monospace,SFMono-Regular,Menlo,Monaco,Consolas,"Liberation Mono","Courier New",monospace;}
         .badge.muted{background:rgba(148,163,184,.18);color:#cbd5e1;border-color:rgba(148,163,184,.35);}
       </style>
-<<<<<<< HEAD
-=======
-      <script>
-        function formatPath(seg, field, comp, sub) {
-          seg = (seg || '').trim().toUpperCase();
-          const f = String(field || '').trim();
-          const c = String(comp || '').trim();
-          const s = String(sub || '').trim();
-          if (!seg || !f) return '—';
-          let p = `${seg}:${f}`;
-          if (c) p += `.${c}`;
-          if (s) p += `.${s}`;
-          return p;
-        }
-
-        function updatePathBadge() {
-          const seg = document.getElementById('m-seg')?.value;
-          const fld = document.getElementById('m-field')?.value;
-          const cmp = document.getElementById('m-comp')?.value;
-          const sub = document.getElementById('m-sub')?.value;
-          const text = formatPath(seg, fld, cmp, sub);
-          const primary = document.getElementById('m-path-badge');
-          if (primary) primary.textContent = text;
-          const secondary = document.getElementById('m-path-badge-secondary');
-          if (secondary) secondary.textContent = text;
-        }
-
-        ['m-seg', 'm-field', 'm-comp', 'm-sub'].forEach(function (id) {
-          const el = document.getElementById(id);
-          if (el) {
-            el.addEventListener('input', updatePathBadge);
-          }
-        });
-
-        if (document.readyState === 'loading') {
-          document.addEventListener('DOMContentLoaded', updatePathBadge);
-        } else {
-          updatePathBadge();
-        }
-
-        function esc(value) {
-          return (value ?? '').toString()
-            .replace(/&/g, '&amp;')
-            .replace(/</g, '&lt;')
-            .replace(/>/g, '&gt;')
-            .replace(/"/g, '&quot;');
-        }
->>>>>>> 32a6e3d3
-
     <script>
       function esc(value){
         return (value ?? '').toString()
