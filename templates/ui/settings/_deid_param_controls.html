--- conflicted
+++ resolved
@@ -44,7 +44,6 @@
       {% endif %}
     </div>
 
-<<<<<<< HEAD
 {% if request.headers.get('HX-Request') %}
   <input type="hidden" name="param_mode" id="m-param-mode" value="{{ mode }}" hx-swap-oob="outerHTML">
 {% endif %}
@@ -94,23 +93,6 @@
       <label>Regex pattern
         <input class="input" name="pattern" placeholder="e.g., (\\d{3})-(\\d{2})-(\\d{4})" value="{{ pattern_value }}">
       </label>
-=======
-  {% elif act in ['replace', 'mask', 'hash'] %}
-    <label class="mt">Value / Param
-      <input class="input" name="param_free" placeholder="replace→fixed text; mask→mask char; hash→salt" value="{{ free_value }}">
-    </label>
-
-  {% elif act == 'regex_redact' %}
-    <label class="mt">Regex pattern
-      <input class="input" name="pattern" placeholder="e.g., \\d{6}" value="{{ pattern_value }}">
-    </label>
-
-  {% elif act == 'regex_replace' %}
-    <div class="grid two">
-      <label>Regex pattern
-        <input class="input" name="pattern" placeholder="e.g., (\\d{3})-(\\d{2})-(\\d{4})" value="{{ pattern_value }}">
-      </label>
->>>>>>> e9a134b9
       <label>Replacement
         <input class="input" name="repl" placeholder="***-**-****" value="{{ repl_value }}">
       </label>
