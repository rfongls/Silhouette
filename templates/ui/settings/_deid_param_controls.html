{% set act = (action or 'redact')|lower %}
{% set mode = (param_mode or 'preset')|lower %}
{% set preset_options = ['name','birthdate','datetime','gender','address','phone','language','race','mrn','ssn','facility','note','pdf_blob','xml_blob'] %}
{% set preset_value = (param_preset or preset_options[0]) %}
{% set free_value = (param_free or '') %}
{% set pattern_value = (pattern or '') %}
{% set repl_value = (repl or '') %}
{% if request.headers.get('HX-Request') %}
  <input type="hidden" name="param_mode" id="m-param-mode" value="{{ mode }}" hx-swap-oob="outerHTML">
{% endif %}
{% if request.headers.get('HX-Request') %}
  <input type="hidden" name="param_mode" id="m-param-mode" value="{{ mode }}" hx-swap-oob="outerHTML">
{% endif %}

<<<<<<< HEAD
{% if request.headers.get('HX-Request') %}
  <input type="hidden" name="param_mode" id="m-param-mode" value="{{ mode }}" hx-swap-oob="outerHTML">
{% endif %}

=======
>>>>>>> 9d9ed2b0
<div class="mt">
  {% if act == 'preset' %}
    <div class="grid two">
      <label>Parameter mode
        <select class="input" name="param_mode"
                hx-get="{{ request.url_for('ui_settings_deid_param_controls') }}"
                hx-target="#param-controls"
                hx-include="#deid-modal-form"
                hx-trigger="change"
                hx-swap="innerHTML">
          <option value="preset" {{ 'selected' if mode == 'preset' else '' }}>Preset</option>
          <option value="free" {{ 'selected' if mode == 'free' else '' }}>Free-text</option>
        </select>
      </label>

      {% if mode == 'preset' %}
        <label>Preset key
          <select class="input" name="param_preset">
            {% for opt in preset_options %}
              <option value="{{ opt }}" {{ 'selected' if (preset_value or preset_options[0]) == opt else '' }}>{{ opt }}</option>
            {% endfor %}
          </select>
        </label>
      {% else %}
        <label>Value / Param
          <input class="input" name="param_free" placeholder="e.g., fixed text" value="{{ free_value }}">
        </label>
      {% endif %}
    </div>

  {% elif act in ['replace', 'mask', 'hash'] %}
    <label class="mt">Value / Param
      <input class="input" name="param_free" placeholder="replace→fixed text; mask→mask char; hash→salt" value="{{ free_value }}">
    </label>

  {% elif act == 'regex_redact' %}
    <label class="mt">Regex pattern
      <input class="input" name="pattern" placeholder="e.g., \\d{6}" value="{{ pattern_value }}">
    </label>

  {% elif act == 'regex_replace' %}
    <div class="grid two">
      <label>Regex pattern
        <input class="input" name="pattern" placeholder="e.g., (\\d{3})-(\\d{2})-(\\d{4})" value="{{ pattern_value }}">
      </label>
      <label>Replacement
        <input class="input" name="repl" placeholder="***-**-****" value="{{ repl_value }}">
      </label>
    </div>

  {% else %}
    <p class="muted">This action has no parameters.</p>
  {% endif %}
</div><|MERGE_RESOLUTION|>--- conflicted
+++ resolved
@@ -11,14 +11,9 @@
 {% if request.headers.get('HX-Request') %}
   <input type="hidden" name="param_mode" id="m-param-mode" value="{{ mode }}" hx-swap-oob="outerHTML">
 {% endif %}
-
-<<<<<<< HEAD
 {% if request.headers.get('HX-Request') %}
   <input type="hidden" name="param_mode" id="m-param-mode" value="{{ mode }}" hx-swap-oob="outerHTML">
 {% endif %}
-
-=======
->>>>>>> 9d9ed2b0
 <div class="mt">
   {% if act == 'preset' %}
     <div class="grid two">
