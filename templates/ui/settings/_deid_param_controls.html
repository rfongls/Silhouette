--- conflicted
+++ resolved
@@ -8,14 +8,10 @@
 {% if request.headers.get('HX-Request') %}
   <input type="hidden" name="param_mode" id="m-param-mode" value="{{ mode }}" hx-swap-oob="outerHTML">
 {% endif %}
-
-<<<<<<< HEAD
 {% if request.headers.get('HX-Request') %}
   <input type="hidden" name="param_mode" id="m-param-mode" value="{{ mode }}" hx-swap-oob="outerHTML">
 {% endif %}
 
-=======
->>>>>>> fe765ca2
 <div class="mt">
   {% if act == 'preset' %}
     <div class="grid two">
