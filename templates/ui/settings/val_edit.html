--- conflicted
+++ resolved
@@ -5,11 +5,7 @@
 .modal-backdrop { position: absolute; inset: 0; background: rgba(0, 0, 0, 0.2); backdrop-filter: blur(1px); }
 .modal { position: absolute; inset: 0; display: grid; place-items: center; padding: 1.5rem; }
 .modal-card { background: #fff; border-radius: 1rem; padding: 1.25rem 1.5rem; min-width: 720px; max-width: 90vw; box-shadow: 0 10px 30px rgba(0, 0, 0, 0.2); }
-.modal-header { display: flex; align-items: center; justify-content: space-between; margin-bottom: 0.75rem; }
-<<<<<<< HEAD
 .mono { font-family: ui-monospace, SFMono-Regular, Menlo, Monaco, Consolas, "Liberation Mono", "Courier New", monospace; }
-=======
->>>>>>> 50ebbf9f
 </style>
 <h1 class="text-h1">Validation Template — {{ tpl.name }}</h1>
 <div class="row gap">
