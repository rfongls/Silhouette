{% set root = request.scope.get('root_path', '') %}
{% if urls is not defined %}{% set urls = {} %}{% endif %}
{% set api_deidentify = (urls.api_deidentify | default(root ~ '/api/interop/deidentify', true)) | string %}
{% set deid_options = deid_templates if deid_templates is defined and deid_templates else [] %}
{% set default_deid_template = 'default' if 'default' in deid_options else (deid_options[0] if deid_options else '') %}
{% if '?' in api_deidentify %}
  {% set api_deidentify_plain = api_deidentify ~ '&format=txt' %}
{% else %}
  {% set api_deidentify_plain = api_deidentify ~ '?format=txt' %}
{% endif %}

<section id="deid-panel" class="interop-panel interop-panel-deid">
  <div class="module-body" data-acc-body>
    <h3 class="text-h3 mb">De‑identify</h3>
    <form id="deid-form"
          class="mt"
          method="post"
          action="{{ urls.ui_deidentify | default(root ~ '/ui/interop/deidentify', true) }}"
          hx-post="{{ api_deidentify_plain }}"
          hx-encoding="application/x-www-form-urlencoded"
          hx-headers='{"Accept":"text/plain"}'
          hx-target="#deid-output"
          hx-swap="textContent"
          hx-on::afterSwap="window.InteropUI.onDeidentifyComplete(event)">
      <div class="grid two">
        <label>Template
          <select id="deid-template" name="deid_template" class="input">
            {% for name in deid_options %}
              <option value="{{ name }}" {% if name == default_deid_template %}selected{% endif %}>{{ name }}</option>
            {% endfor %}
          </select>
        </label>
        <label class="row gap small" style="align-items:center">
          <input type="checkbox" id="deid-apply-baseline" name="apply_baseline" />
          <span>Use default rules (baseline)</span>
        </label>
      </div>

      <textarea id="deid-text"
                name="text"
                class="input textarea-output mt"
                rows="8"
                placeholder="Paste HL7 to de-identify"></textarea>

      <div class="row gap mt">
        <input class="input" id="deid-seed" name="seed" placeholder="seed (optional)" />
        <button id="deid-run" class="button" type="submit" data-action="deidentify">Run De-identify</button>
      </div>
    </form>

    <pre id="deid-output" class="codepane limit10 scrollbox mt" aria-live="polite"></pre>

    <!-- REPORT BELOW OUTPUT -->
    <!-- Custom event fired from JS after the form successfully swaps its output. -->
    <div id="deid-report"
         class="card mt"
         hx-post="{{ urls.api_deidentify_summary | default(root ~ '/api/interop/deidentify/summary', true) }}"
<<<<<<< HEAD
         hx-include="#deid-text,#deid-seed,#deid-template,#deid-apply-baseline"
         hx-trigger="htmx:afterRequest from:#deid-form, deid:complete from:body"
         hx-headers='{"Accept":"text/html"}'
         hx-target="#deid-report"
         hx-swap="innerHTML">
      {% include 'ui/interop/_deid_report_placeholder.html' %}
=======
         hx-include="#deid-text,#deid-after,#deid-template,#deid-apply-baseline,#deid-seed"
         <!-- Important: listen to both HTMX lifecycle and our custom event -->
         hx-trigger="htmx:afterRequest from:#deid-form, deid:complete from:body"
         hx-headers='{"Accept":"text/html"}'
         hx-target="this"
         hx-swap="innerHTML">
      <details class="mini-report">
        <summary>De‑identification report</summary>
        <div class="muted small">Run De‑identify to see coverage by rule (Field · Comp · Subcomp · Logic · %).</div>
      </details>
>>>>>>> 8daf0e88
    </div>

    <div id="deid-run-tray" class="action-tray mt" hidden>
      <div class="action-tray-header">
        <h4>Next steps after De‑ID</h4>
        <p>Choose what to do with the de‑identified message.</p>
      </div>
      <div class="action-cards">
        <button class="action-card pipeline-run" type="button" data-run-to="validate" title="Open Validate with this message">
          <strong>✓ Validate</strong>
          <small>Ensure structural correctness.</small>
        </button>
        <button class="action-card pipeline-run" type="button" data-run-to="mllp">
          <strong>📤 Send via MLLP</strong>
          <small>Deliver and view ACK.</small>
        </button>
        <button class="action-card pipeline-run" type="button" data-run-to="translate">
          <strong>🔄 HL7 → FHIR</strong>
          <small>Translate for downstream apps.</small>
        </button>
      </div>
    </div>
  </div>
</section><|MERGE_RESOLUTION|>--- conflicted
+++ resolved
@@ -55,25 +55,12 @@
     <div id="deid-report"
          class="card mt"
          hx-post="{{ urls.api_deidentify_summary | default(root ~ '/api/interop/deidentify/summary', true) }}"
-<<<<<<< HEAD
          hx-include="#deid-text,#deid-seed,#deid-template,#deid-apply-baseline"
          hx-trigger="htmx:afterRequest from:#deid-form, deid:complete from:body"
          hx-headers='{"Accept":"text/html"}'
          hx-target="#deid-report"
          hx-swap="innerHTML">
       {% include 'ui/interop/_deid_report_placeholder.html' %}
-=======
-         hx-include="#deid-text,#deid-after,#deid-template,#deid-apply-baseline,#deid-seed"
-         <!-- Important: listen to both HTMX lifecycle and our custom event -->
-         hx-trigger="htmx:afterRequest from:#deid-form, deid:complete from:body"
-         hx-headers='{"Accept":"text/html"}'
-         hx-target="this"
-         hx-swap="innerHTML">
-      <details class="mini-report">
-        <summary>De‑identification report</summary>
-        <div class="muted small">Run De‑identify to see coverage by rule (Field · Comp · Subcomp · Logic · %).</div>
-      </details>
->>>>>>> 8daf0e88
     </div>
 
     <div id="deid-run-tray" class="action-tray mt" hidden>
