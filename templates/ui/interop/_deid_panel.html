{% set root = request.scope.get('root_path', '') %}
{% if urls is not defined %}{% set urls = {} %}{% endif %}
{% set api_deidentify = (urls.api_deidentify | default(root ~ '/api/interop/deidentify', true)) | string %}
{% set deid_options = deid_templates if deid_templates is defined and deid_templates else [] %}
{% set default_deid_template = 'default' if 'default' in deid_options else (deid_options[0] if deid_options else '') %}
{% if '?' in api_deidentify %}
  {% set api_deidentify_plain = api_deidentify ~ '&format=txt' %}
{% else %}
  {% set api_deidentify_plain = api_deidentify ~ '?format=txt' %}
{% endif %}

<section id="deid-panel" class="interop-panel interop-panel-deid">
  <div class="module-body" data-acc-body>
    <h3 class="text-h3 mb">De‑identify</h3>
    <form id="deid-form"
          class="mt"
          method="post"
          action="{{ urls.ui_deidentify | default(root ~ '/ui/interop/deidentify', true) }}"
          hx-post="{{ api_deidentify_plain }}"
          hx-encoding="application/x-www-form-urlencoded"
          hx-headers='{"Accept":"text/plain"}'
          hx-target="#deid-output"
          hx-swap="textContent"
          hx-on::afterSwap="window.InteropUI.onDeidentifyComplete(event)">
      <div class="grid two">
        <label>Template
          <select id="deid-template" name="deid_template" class="input">
            {% for name in deid_options %}
              <option value="{{ name }}" {% if name == default_deid_template %}selected{% endif %}>{{ name }}</option>
            {% endfor %}
          </select>
        </label>
        <label class="row gap small" style="align-items:center">
          <input type="checkbox" id="deid-apply-baseline" name="apply_baseline" />
          <span>Use default rules (baseline)</span>
        </label>
      </div>

      <textarea id="deid-text"
                name="text"
                class="input textarea-output mt"
                rows="8"
                placeholder="Paste HL7 to de-identify"></textarea>

      <div class="row gap mt">
        <input class="input" id="deid-seed" name="seed" placeholder="seed (optional)" />
        <button id="deid-run" class="button" type="submit" data-action="deidentify">Run De-identify</button>
      </div>
    </form>

    <!-- Hidden holder for the de-identified result so the summary sees the exact text the user received -->
    <textarea id="deid-after" name="after_text" hidden></textarea>
<<<<<<< HEAD

=======
>>>>>>> 10c76fba
    <!-- OUTPUT FIRST -->
    <pre id="deid-output" class="codepane limit10 scrollbox mt" aria-live="polite"></pre>

    <!-- REPORT BELOW OUTPUT -->
    <div id="deid-report"
         class="card mt"
         hx-post="{{ urls.api_deidentify_summary | default(root ~ '/api/interop/deidentify/summary', true) }}"
<<<<<<< HEAD
         hx-include="#deid-text,#deid-after,#deid-template"
=======
         hx-include="#deid-text,#deid-after,#deid-seed,#deid-template,#deid-apply-baseline"
>>>>>>> 10c76fba
         hx-trigger="htmx:afterRequest from:#deid-form"
         hx-headers='{"Accept":"text/html"}'
         hx-swap="innerHTML">
      <details class="mini-report">
<<<<<<< HEAD
        <summary>De-identification report</summary>
        <div class="muted small">Run de-identify to see coverage by rule.</div>
=======
        <summary>De-identified fields</summary>
        <div class="muted small">Run de-identify to see what changed.</div>
>>>>>>> 10c76fba
      </details>
    </div>

    <div id="deid-run-tray" class="action-tray mt" hidden>
      <div class="action-tray-header">
        <h4>Next steps after De‑ID</h4>
        <p>Choose what to do with the de‑identified message.</p>
      </div>
      <div class="action-cards">
        <button class="action-card pipeline-run" type="button" data-run-to="validate" title="Open Validate with this message">
          <strong>✓ Validate</strong>
          <small>Ensure structural correctness.</small>
        </button>
        <button class="action-card pipeline-run" type="button" data-run-to="mllp">
          <strong>📤 Send via MLLP</strong>
          <small>Deliver and view ACK.</small>
        </button>
        <button class="action-card pipeline-run" type="button" data-run-to="translate">
          <strong>🔄 HL7 → FHIR</strong>
          <small>Translate for downstream apps.</small>
        </button>
      </div>
    </div>
  </div>
</section><|MERGE_RESOLUTION|>--- conflicted
+++ resolved
@@ -50,10 +50,6 @@
 
     <!-- Hidden holder for the de-identified result so the summary sees the exact text the user received -->
     <textarea id="deid-after" name="after_text" hidden></textarea>
-<<<<<<< HEAD
-
-=======
->>>>>>> 10c76fba
     <!-- OUTPUT FIRST -->
     <pre id="deid-output" class="codepane limit10 scrollbox mt" aria-live="polite"></pre>
 
@@ -61,22 +57,13 @@
     <div id="deid-report"
          class="card mt"
          hx-post="{{ urls.api_deidentify_summary | default(root ~ '/api/interop/deidentify/summary', true) }}"
-<<<<<<< HEAD
          hx-include="#deid-text,#deid-after,#deid-template"
-=======
-         hx-include="#deid-text,#deid-after,#deid-seed,#deid-template,#deid-apply-baseline"
->>>>>>> 10c76fba
          hx-trigger="htmx:afterRequest from:#deid-form"
          hx-headers='{"Accept":"text/html"}'
          hx-swap="innerHTML">
       <details class="mini-report">
-<<<<<<< HEAD
         <summary>De-identification report</summary>
         <div class="muted small">Run de-identify to see coverage by rule.</div>
-=======
-        <summary>De-identified fields</summary>
-        <div class="muted small">Run de-identify to see what changed.</div>
->>>>>>> 10c76fba
       </details>
     </div>
 
