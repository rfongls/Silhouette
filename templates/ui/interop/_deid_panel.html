{% set root = request.scope.get('root_path', '') %}
{% if urls is not defined %}{% set urls = {} %}{% endif %}
{% set api_deidentify = (urls.api_deidentify | default(root ~ '/api/interop/deidentify', true)) | string %}
{% set deid_options = deid_templates if deid_templates is defined and deid_templates else [] %}
{% set default_deid_template = 'default' if 'default' in deid_options else (deid_options[0] if deid_options else '') %}
{% if '?' in api_deidentify %}
  {% set api_deidentify_plain = api_deidentify ~ '&format=txt' %}
{% else %}
  {% set api_deidentify_plain = api_deidentify ~ '?format=txt' %}
{% endif %}

<section id="deid-panel" class="interop-panel interop-panel-deid">
  <div class="module-body" data-acc-body>
    <h3 class="text-h3 mb">De‑identify</h3>
    <form id="deid-form"
          class="mt"
          method="post"
          action="{{ urls.ui_deidentify | default(root ~ '/ui/interop/deidentify', true) }}"
          hx-post="{{ api_deidentify_plain }}"
          hx-encoding="application/x-www-form-urlencoded"
          hx-headers='{"Accept":"text/plain"}'
          hx-target="#deid-output"
          hx-swap="textContent"
          hx-on::afterSwap="window.InteropUI.onDeidentifyComplete(event)">
      <div class="grid two">
        <label>Template
          <select id="deid-template" name="deid_template" class="input">
            {% for name in deid_options %}
              <option value="{{ name }}" {% if name == default_deid_template %}selected{% endif %}>{{ name }}</option>
            {% endfor %}
          </select>
        </label>
        <label class="row gap small" style="align-items:center">
          <input type="checkbox" id="deid-apply-baseline" name="apply_baseline" />
          <span>Use default rules (baseline)</span>
        </label>
      </div>

      <textarea id="deid-text"
                name="text"
                class="input textarea-output mt"
                rows="8"
                placeholder="Paste HL7 to de-identify"></textarea>

      <div class="row gap mt">
        <input class="input" id="deid-seed" name="seed" placeholder="seed (optional)" />
        <button id="deid-run" class="button" type="submit" data-action="deidentify">Run De-identify</button>
      </div>
    </form>

<<<<<<< HEAD
    <!-- Hidden holder for the de-identified result so the summary sees the exact text the user received -->
    <textarea id="deid-after" name="after_text" hidden></textarea>

=======
>>>>>>> ddec6172
    <!-- OUTPUT FIRST -->
    <pre id="deid-output" class="codepane limit10 scrollbox mt" aria-live="polite"></pre>

    <!-- REPORT BELOW OUTPUT -->
    <div id="deid-report"
         class="card mt"
         hx-post="{{ urls.api_deidentify_summary | default(root ~ '/api/interop/deidentify/summary', true) }}"
         hx-include="#deid-text,#deid-after,#deid-seed,#deid-template,#deid-apply-baseline"
         hx-trigger="htmx:afterRequest from:#deid-form"
         hx-headers='{"Accept":"text/html"}'
         hx-swap="innerHTML">
      <details class="mini-report">
        <summary>De-identified fields</summary>
        <div class="muted small">Run de-identify to see what changed.</div>
      </details>
    </div>

    <div id="deid-run-tray" class="action-tray mt" hidden>
      <div class="action-tray-header">
        <h4>Next steps after De‑ID</h4>
        <p>Choose what to do with the de‑identified message.</p>
      </div>
      <div class="action-cards">
        <button class="action-card pipeline-run" type="button" data-run-to="validate" title="Open Validate with this message">
          <strong>✓ Validate</strong>
          <small>Ensure structural correctness.</small>
        </button>
        <button class="action-card pipeline-run" type="button" data-run-to="mllp">
          <strong>📤 Send via MLLP</strong>
          <small>Deliver and view ACK.</small>
        </button>
        <button class="action-card pipeline-run" type="button" data-run-to="translate">
          <strong>🔄 HL7 → FHIR</strong>
          <small>Translate for downstream apps.</small>
        </button>
      </div>
    </div>
  </div>
</section><|MERGE_RESOLUTION|>--- conflicted
+++ resolved
@@ -48,12 +48,8 @@
       </div>
     </form>
 
-<<<<<<< HEAD
     <!-- Hidden holder for the de-identified result so the summary sees the exact text the user received -->
     <textarea id="deid-after" name="after_text" hidden></textarea>
-
-=======
->>>>>>> ddec6172
     <!-- OUTPUT FIRST -->
     <pre id="deid-output" class="codepane limit10 scrollbox mt" aria-live="polite"></pre>
 
