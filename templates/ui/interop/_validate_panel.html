{% set root = request.scope.get('root_path', '') %}
{% set validate_api = urls.api_validate | default(root ~ '/api/interop/validate', true) %}
{% if '?' in validate_api %}
  {% set validate_api = validate_api ~ '&format=html' %}
{% else %}
  {% set validate_api = validate_api ~ '?format=html' %}
{% endif %}
{% set val_options = val_templates if val_templates is defined and val_templates else [] %}
{% set default_val_template = 'default' if 'default' in val_options else (val_options[0] if val_options else '') %}
<<<<<<< HEAD
<section id="validate-panel" class="panel interop-panel interop-panel-validate"
         data-accordion data-open="1" aria-labelledby="validate-header">
  <header id="validate-header" class="row gap" data-acc-toggle aria-expanded="true"
          aria-controls="val-body" style="justify-content:space-between;align-items:center">
    <h3 class="text-h3" style="margin:0">Validate Message</h3>
    <span class="acc-right muted small"><span data-acc-label>collapse</span></span>
  </header>
  <div id="val-body" class="module-body" data-acc-body>
=======
<details id="validate-panel" class="panel interop-details interop-panel interop-panel-validate" data-feature="validate" open>
  <summary class="row gap" aria-expanded="true">
    <h3 class="text-h3" style="margin:0">Validate Message</h3>
    <span class="muted small acc-toggle"><span class="txt-expand">expand</span><span class="txt-collapse">collapse</span></span>
  </summary>
  <div class="module-body">
>>>>>>> dfb0657c
    <form id="validate-form"
          method="post"
          action="{{ urls.ui_validate | default(root ~ '/ui/interop/validate', true) }}"
          hx-post="{{ validate_api }}"
          hx-target="#validate-report"
          hx-swap="innerHTML"
          hx-headers='{"Accept":"text/html"}'
          hx-on::afterSwap="window.InteropUI.onValidateComplete(event)">
      <input type="hidden" name="format" value="html" />
      <label class="row gap small">
        <span>Template</span>
        <select name="val_template" id="val-template" class="input">
          {% for name in val_options %}
            <option value="{{ name }}" {% if name == default_val_template %}selected{% endif %}>{{ name }}</option>
          {% endfor %}
        </select>
      </label>
      <textarea class="input textarea-output" id="val-text" name="message" placeholder="Paste HL7 to validate"></textarea>
      <div class="row gap mt">
        <input class="input" type="text" name="profile" placeholder="profile/workbook (optional)" />
        <button class="btn" type="submit" data-action="validate">Validate</button>
      </div>
    </form>
    <div class="form-row mt">
      <button class="btn btn-secondary btn-sm" id="print-validate-report" type="button">Print report</button>
    </div>
    <div id="validate-report" class="mt">
      <p class="muted">Run validation to see a report.</p>
    </div>
  </div>
</details><|MERGE_RESOLUTION|>--- conflicted
+++ resolved
@@ -7,7 +7,6 @@
 {% endif %}
 {% set val_options = val_templates if val_templates is defined and val_templates else [] %}
 {% set default_val_template = 'default' if 'default' in val_options else (val_options[0] if val_options else '') %}
-<<<<<<< HEAD
 <section id="validate-panel" class="panel interop-panel interop-panel-validate"
          data-accordion data-open="1" aria-labelledby="validate-header">
   <header id="validate-header" class="row gap" data-acc-toggle aria-expanded="true"
@@ -16,14 +15,6 @@
     <span class="acc-right muted small"><span data-acc-label>collapse</span></span>
   </header>
   <div id="val-body" class="module-body" data-acc-body>
-=======
-<details id="validate-panel" class="panel interop-details interop-panel interop-panel-validate" data-feature="validate" open>
-  <summary class="row gap" aria-expanded="true">
-    <h3 class="text-h3" style="margin:0">Validate Message</h3>
-    <span class="muted small acc-toggle"><span class="txt-expand">expand</span><span class="txt-collapse">collapse</span></span>
-  </summary>
-  <div class="module-body">
->>>>>>> dfb0657c
     <form id="validate-form"
           method="post"
           action="{{ urls.ui_validate | default(root ~ '/ui/interop/validate', true) }}"
