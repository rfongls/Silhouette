--- conflicted
+++ resolved
@@ -1,5 +1,4 @@
 {% set root = request.scope.get('root_path', '') %}
-<<<<<<< HEAD
 <section id="mllp-panel" class="panel interop-panel interop-panel-mllp"
          data-accordion data-open="0" aria-labelledby="mllp-header">
   <header id="mllp-header" class="row gap" data-acc-toggle aria-expanded="false">
@@ -7,14 +6,6 @@
     <span class="muted small acc-label" data-acc-label>expand</span>
   </header>
   <div class="module-body" data-acc-body>
-=======
-<details id="mllp-panel" class="panel interop-details interop-panel interop-panel-mllp" data-feature="mllp" open>
-  <summary class="row gap" aria-expanded="true">
-    <h3 class="text-h3" style="margin:0">Transport (MLLP) &amp; FHIR Options</h3>
-    <span class="muted small acc-toggle"><span class="txt-expand">expand</span><span class="txt-collapse">collapse</span></span>
-  </summary>
-  <div class="module-body">
->>>>>>> eb9f6a6a
     <form id="mllp-form"
           method="post"
           hx-post="{{ root }}/api/interop/mllp/send"
