{% set root = request.scope.get('root_path', '') %}
<section id="mllp-panel" class="panel interop-panel interop-panel-mllp"
<<<<<<< HEAD
         data-accordion data-open="1" aria-labelledby="mllp-header">
  <header id="mllp-header" class="row gap" data-acc-toggle aria-expanded="true"
          aria-controls="mllp-body" style="justify-content:space-between;align-items:center">
    <h3 class="text-h3" style="margin:0">Transport (MLLP) &amp; FHIR Options</h3>
    <span class="acc-right muted small"><span data-acc-label>collapse</span></span>
=======
         data-accordion data-open="0" aria-labelledby="mllp-header">
  <header id="mllp-header" class="row gap" data-acc-toggle aria-expanded="false">
    <h3 class="text-h3" style="margin:0">Transport (MLLP) &amp; FHIR Options</h3>
    <span class="muted small acc-label" data-acc-label>expand</span>
>>>>>>> dfb0657c
  </header>
  <div id="mllp-body" class="module-body" data-acc-body>
    <form id="mllp-form"
          method="post"
          hx-post="{{ root }}/api/interop/mllp/send"
          hx-target="#mllp-output"
          hx-swap="innerHTML"
          hx-on::afterSwap="window.InteropUI.onMllpComplete(event)">
      <div class="row gap">
        <input class="input" id="mllp-host" name="host" type="text" placeholder="host" value="127.0.0.1" />
        <input class="input" id="mllp-port" name="port" type="number" placeholder="port" value="2575" />
        <input class="input" id="mllp-timeout" name="timeout" type="number" step="0.1" placeholder="timeout (s)" value="5" />
      </div>
      <div class="row gap mt">
        <label><input type="checkbox" id="run-pipeline-fhir" name="also_fhir" /> Also translate to FHIR</label>
        <input class="input grow" id="fhir-endpoint" name="fhir_endpoint" placeholder="https://example.org/fhir (optional)" />
        <label class="small"><input type="checkbox" id="run-pipeline-fhir-post" name="post_fhir" /> POST FHIR bundle</label>
      </div>
      <textarea class="input textarea-output mt" id="mllp-messages" name="message" data-bind="pipeline.message" placeholder="Paste one or more HL7 messages…"></textarea>
      <div class="row gap mt">
        <input id="mllp-file" type="file" accept=".hl7,.txt" />
        <button class="btn" type="button" onclick="window.InteropUI.loadFileIntoTextarea('mllp-file','mllp-messages')">Load file</button>
        <span class="small muted">Blank line separates multiple messages.</span>
      </div>
      <div class="row gap mt">
        <button class="btn" type="submit" data-action="mllp-send">Send (MLLP)</button>
      </div>
    </form>
    <div id="mllp-output" class="scrollbox codepane mt small muted"></div>

    <div id="mllp-run-tray" class="action-tray mt" hidden>
      <div class="action-tray-header">
        <h4>Transport complete</h4>
        <p>Follow‑up actions.</p>
      </div>
      <div class="action-cards">
        <button class="action-card pipeline-run" type="button" data-run-to="mllp">
          <strong>↻ Re‑Send</strong>
          <small>Try another destination.</small>
        </button>
        <button class="action-card pipeline-run" type="button" data-run-to="translate">
          <strong>🔄 HL7 → FHIR</strong>
          <small>Translate for analytics.</small>
        </button>
        <a class="action-card" href="{{ link_for(request, 'ui_reports_acks', '/reports/acks') }}">
          <strong>📊 View Reports</strong><small>ACK codes &amp; latency; search by MSH‑10.</small>
        </a>
      </div>
    </div>
  </div>
</details><|MERGE_RESOLUTION|>--- conflicted
+++ resolved
@@ -1,17 +1,10 @@
 {% set root = request.scope.get('root_path', '') %}
 <section id="mllp-panel" class="panel interop-panel interop-panel-mllp"
-<<<<<<< HEAD
          data-accordion data-open="1" aria-labelledby="mllp-header">
   <header id="mllp-header" class="row gap" data-acc-toggle aria-expanded="true"
           aria-controls="mllp-body" style="justify-content:space-between;align-items:center">
     <h3 class="text-h3" style="margin:0">Transport (MLLP) &amp; FHIR Options</h3>
     <span class="acc-right muted small"><span data-acc-label>collapse</span></span>
-=======
-         data-accordion data-open="0" aria-labelledby="mllp-header">
-  <header id="mllp-header" class="row gap" data-acc-toggle aria-expanded="false">
-    <h3 class="text-h3" style="margin:0">Transport (MLLP) &amp; FHIR Options</h3>
-    <span class="muted small acc-label" data-acc-label>expand</span>
->>>>>>> dfb0657c
   </header>
   <div id="mllp-body" class="module-body" data-acc-body>
     <form id="mllp-form"
