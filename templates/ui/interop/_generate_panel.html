<section class="card">
  <h3>Generate Messages</h3>
  <form id="gen-form"
        hx-post="/api/interop/generate"
        hx-trigger="submit"
<<<<<<< HEAD
        hx-include="#gen-version,#gen-trigger-typed,[name='count'],[name='seed'],[name='ensure_unique'],[name='include_clinical'],[name='deidentify']"
=======
>>>>>>> dab7ce86
        hx-target="#gen-output"
        hx-swap="text">
    <div class="row gap">
      <label>Version</label>
      <select name="version" class="input hl7-version-select" id="gen-version"
              data-hx-refresh-target="1"
              onchange="window.InteropUI.fillDatalist('gen')">
        <option value="hl7-v2-3">HL7 v2.3</option>
        <option value="hl7-v2-4" selected>HL7 v2.4</option>
        <option value="hl7-v2-5">HL7 v2.5</option>
      </select>
      <label>Template</label>
      <!-- Single field: dropdown + type-ahead -->
      <input class="input grow"
             id="gen-trigger-typed"
             name="trigger"
             list="gen-trigger-datalist"
             placeholder="Type a trigger (e.g., ADT_A01)"
             onfocus="window.InteropUI.fillDatalist('gen')"/>
      <datalist id="gen-trigger-datalist"></datalist>
    </div>

    <div class="row gap mt">
      <input class="input" type="number" name="count" min="1" max="10000" value="25" />
      <!-- seed is optional -->
      <input class="input" type="number" name="seed" placeholder="seed (optional)"/>
    </div>

    <div class="row gap mt">
      <label><input type="checkbox" name="ensure_unique" checked/> Unique IDs</label>
      <label><input type="checkbox" name="include_clinical"/> Enrich clinical (DG1/AL1)</label>
      <label><input type="checkbox" name="deidentify"/> De-identify</label>
    </div>

    <div class="row gap mt">
      <button class="btn" onclick="this.form.count.value=Math.max(1, parseInt(this.form.count.value||'1')); return true;">Generate</button>
    </div>
  </form>
  <pre id="gen-output" class="codepane muted mt">Select / type a template above and press Generate.</pre>
</section><|MERGE_RESOLUTION|>--- conflicted
+++ resolved
@@ -3,10 +3,7 @@
   <form id="gen-form"
         hx-post="/api/interop/generate"
         hx-trigger="submit"
-<<<<<<< HEAD
         hx-include="#gen-version,#gen-trigger-typed,[name='count'],[name='seed'],[name='ensure_unique'],[name='include_clinical'],[name='deidentify']"
-=======
->>>>>>> dab7ce86
         hx-target="#gen-output"
         hx-swap="text">
     <div class="row gap">
