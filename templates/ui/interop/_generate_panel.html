--- conflicted
+++ resolved
@@ -1,14 +1,6 @@
 <section class="card">
   <h3>Generate Messages</h3>
-<<<<<<< HEAD
 <form id="gen-form" autocomplete="off" novalidate>
-=======
-<form id="gen-form"
-      autocomplete="off"
-      novalidate
-      hx-target="#gen-output-msgs"
-      hx-swap="textContent">
->>>>>>> e4552cd2
     <div class="row gap">
       <label>Version</label>
       <select name="version" class="input hl7-version-select" id="gen-version"
@@ -49,14 +41,9 @@
           class="btn btn-primary"
           hx-post="/api/interop/generate"
           hx-include="#gen-form"
-<<<<<<< HEAD
           hx-target="#gen-output"
           hx-headers='{"Accept":"text/plain"}'
           hx-swap="textContent"
-=======
-          hx-target="#gen-output-msgs"
-          hx-headers='{"Accept":"text/plain"}'
->>>>>>> e4552cd2
           onclick="this.form.count.value=Math.max(1, parseInt(this.form.count.value||'1'));">
           Generate
         </button>
