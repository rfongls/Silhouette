<section class="card">
  <h3>Generate Messages</h3>
  <form id="gen-form"
        hx-post="/api/interop/generate"
        hx-trigger="submit"
<<<<<<< HEAD
=======
        hx-include="#gen-version,#gen-trigger-typed,[name='count'],[name='seed'],[name='ensure_unique'],[name='include_clinical'],[name='deidentify']"
>>>>>>> 32fcfd6a
        hx-target="#gen-output"
        hx-swap="text">
    <div class="row gap">
      <label>Version</label>
      <select name="version" class="input hl7-version-select" id="gen-version"
              data-hx-refresh-target="1"
              onchange="window.InteropUI.fillDatalist('gen')">
        <option value="hl7-v2-3">HL7 v2.3</option>
        <option value="hl7-v2-4" selected>HL7 v2.4</option>
        <option value="hl7-v2-5">HL7 v2.5</option>
      </select>
      <label>Template</label>
      <!-- Single field: dropdown + type-ahead -->
      <input class="input grow"
             id="gen-trigger-typed"
             name="trigger"
             list="gen-trigger-datalist"
             placeholder="Type a trigger (e.g., ADT_A01)"
             onfocus="window.InteropUI.fillDatalist('gen')"/>
      <datalist id="gen-trigger-datalist"></datalist>
    </div>

    <div class="row gap mt">
      <input class="input" type="number" name="count" min="1" max="10000" value="25" />
      <!-- seed is optional -->
      <input class="input" type="number" name="seed" placeholder="seed (optional)"/>
    </div>

    <div class="row gap mt">
      <label><input type="checkbox" name="ensure_unique" checked/> Unique IDs</label>
      <label><input type="checkbox" name="include_clinical"/> Enrich clinical (DG1/AL1)</label>
      <label><input type="checkbox" name="deidentify"/> De-identify</label>
    </div>

    <div class="row gap mt">
      <button class="btn" onclick="this.form.count.value=Math.max(1, parseInt(this.form.count.value||'1')); return true;">Generate</button>
    </div>
  </form>
  <pre id="gen-output" class="codepane muted mt">Select / type a template above and press Generate.</pre>
</section><|MERGE_RESOLUTION|>--- conflicted
+++ resolved
@@ -3,10 +3,6 @@
   <form id="gen-form"
         hx-post="/api/interop/generate"
         hx-trigger="submit"
-<<<<<<< HEAD
-=======
-        hx-include="#gen-version,#gen-trigger-typed,[name='count'],[name='seed'],[name='ensure_unique'],[name='include_clinical'],[name='deidentify']"
->>>>>>> 32fcfd6a
         hx-target="#gen-output"
         hx-swap="text">
     <div class="row gap">
