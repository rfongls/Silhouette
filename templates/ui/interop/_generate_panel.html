<section class="card">
  <h3>Generate Messages</h3>
  <form id="gen-form"
        hx-post="/api/interop/generate"
        hx-trigger="submit"
        hx-target="#gen-output"
        hx-swap="innerHTML">
    <div class="row gap">
      <label>Version</label>
<<<<<<< HEAD
      <select name="version" class="input hl7-version-select" id="gen-version" data-hx-refresh-target="1" onchange="window.InteropUI.fillDatalist('gen')">
=======
      <select name="version" class="input hl7-version-select" id="gen-version" data-hx-refresh-target="1">
>>>>>>> 5e0658d9
        <option value="hl7-v2-3">HL7 v2.3</option>
        <option value="hl7-v2-4" selected>HL7 v2.4</option>
        <option value="hl7-v2-5">HL7 v2.5</option>
      </select>
<<<<<<< HEAD
      <label>Trigger</label>
      <input class="input" id="gen-trigger-typed" name="trigger" list="gen-trigger-datalist"
             placeholder="Type a trigger (e.g., ADT_A01)"
             oninput="window.InteropUI.syncTyped('gen')"/>
      <datalist id="gen-trigger-datalist"></datalist>
=======
      <select class="input" id="gen-trigger-select" name="trigger"
              hx-get="/ui/interop/triggers"
              hx-target="#gen-trigger-select"
              hx-trigger="load, change from:#gen-version"
              hx-include="#gen-version"
              onchange="window.InteropUI.syncTyped('gen')">
      </select>
      <label>Trigger</label>
      <select class="input" id="gen-trigger-select" name="trigger"
              hx-get="/ui/interop/triggers"
              hx-target="#gen-trigger-select"
              hx-trigger="load, change from:#gen-version"
              hx-vals='{"version": document.getElementById("gen-version").value}'>
      </select>
>>>>>>> 5e0658d9
    </div>

    <div class="row gap mt">
      <input class="input grow" type="text" name="template_relpath"
             placeholder="e.g., hl7-v2-4/ADT_A01.hl7"/>
<<<<<<< HEAD
=======
      <select class="input" id="gen-trigger-select" name="trigger"
              hx-get="/ui/interop/triggers"
              hx-target="#gen-trigger-select"
              hx-trigger="load, change from:#gen-version"
              hx-include="#gen-version"
              onchange="window.InteropUI.syncTyped('gen')">
      </select>
>>>>>>> 5e0658d9

      <!-- Optional explicit relpath entry -->
      <input class="input grow" type="text" name="template_relpath"
             placeholder="e.g., hl7-v2-4/ADT_A01.hl7"/>
      <input class="input" type="number" name="count" min="1" max="10000" value="25" />
      <input class="input" type="number" name="seed" placeholder="seed (optional)"/>
    </div>

    <div class="row gap mt">
      <label><input type="checkbox" name="ensure_unique" checked/> Unique IDs</label>
      <label><input type="checkbox" name="include_clinical"/> Enrich clinical (DG1/AL1)</label>
      <label><input type="checkbox" name="deidentify"/> De-identify</label>
      <select class="input" name="output_format">
        <option value="single" selected>single .hl7 (concatenated)</option>
        <option value="ndjson">NDJSON</option>
        <option value="zip">ZIP (one per file)</option>
      </select>
    </div>

    <div class="row gap mt">
      <button class="btn" onclick="this.form.count.value=1; return true;">Preview 1</button>
      <button class="btn" onclick="this.form.count.value=Math.max(1, parseInt(this.form.count.value||'1')); return true;">Generate</button>
    </div>
  </form>
  <pre id="gen-output" class="codepane muted mt">Use Sample Finder to copy a template relpath, pick a trigger, or type and select. Then Generate.</pre>
</section><|MERGE_RESOLUTION|>--- conflicted
+++ resolved
@@ -7,52 +7,21 @@
         hx-swap="innerHTML">
     <div class="row gap">
       <label>Version</label>
-<<<<<<< HEAD
       <select name="version" class="input hl7-version-select" id="gen-version" data-hx-refresh-target="1" onchange="window.InteropUI.fillDatalist('gen')">
-=======
-      <select name="version" class="input hl7-version-select" id="gen-version" data-hx-refresh-target="1">
->>>>>>> 5e0658d9
         <option value="hl7-v2-3">HL7 v2.3</option>
         <option value="hl7-v2-4" selected>HL7 v2.4</option>
         <option value="hl7-v2-5">HL7 v2.5</option>
       </select>
-<<<<<<< HEAD
       <label>Trigger</label>
       <input class="input" id="gen-trigger-typed" name="trigger" list="gen-trigger-datalist"
              placeholder="Type a trigger (e.g., ADT_A01)"
              oninput="window.InteropUI.syncTyped('gen')"/>
       <datalist id="gen-trigger-datalist"></datalist>
-=======
-      <select class="input" id="gen-trigger-select" name="trigger"
-              hx-get="/ui/interop/triggers"
-              hx-target="#gen-trigger-select"
-              hx-trigger="load, change from:#gen-version"
-              hx-include="#gen-version"
-              onchange="window.InteropUI.syncTyped('gen')">
-      </select>
-      <label>Trigger</label>
-      <select class="input" id="gen-trigger-select" name="trigger"
-              hx-get="/ui/interop/triggers"
-              hx-target="#gen-trigger-select"
-              hx-trigger="load, change from:#gen-version"
-              hx-vals='{"version": document.getElementById("gen-version").value}'>
-      </select>
->>>>>>> 5e0658d9
     </div>
 
     <div class="row gap mt">
       <input class="input grow" type="text" name="template_relpath"
              placeholder="e.g., hl7-v2-4/ADT_A01.hl7"/>
-<<<<<<< HEAD
-=======
-      <select class="input" id="gen-trigger-select" name="trigger"
-              hx-get="/ui/interop/triggers"
-              hx-target="#gen-trigger-select"
-              hx-trigger="load, change from:#gen-version"
-              hx-include="#gen-version"
-              onchange="window.InteropUI.syncTyped('gen')">
-      </select>
->>>>>>> 5e0658d9
 
       <!-- Optional explicit relpath entry -->
       <input class="input grow" type="text" name="template_relpath"
