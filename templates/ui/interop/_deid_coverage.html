--- conflicted
+++ resolved
@@ -22,28 +22,16 @@
           {% set _logic = r.logic or r.logic_text %}
           {% if not _logic %}
             {% set _rules = deid.rules or deid.rulebook or r.rules or [] %}
-<<<<<<< HEAD
-            {% set logic_ns = namespace(text='') %}
-=======
->>>>>>> 5833fa71
             {% for rule in _rules %}
               {% if (rule.segment == r.segment)
                     and (rule.field == r.field)
                     and ((rule.component or none) == (r.component or none))
-<<<<<<< HEAD
                     and ((rule.subcomponent or none) == (r.subcomponent or none))
                     and not logic_ns.text %}
                 {% set logic_ns.text = (rule.action | upper) ~ (': ' ~ rule.param if rule.param else '') %}
               {% endif %}
             {% endfor %}
             {% set _logic = logic_ns.text %}
-=======
-                    and ((rule.subcomponent or none) == (r.subcomponent or none)) %}
-                {% set _logic = (rule.action | upper) ~ (': ' ~ rule.param if rule.param else '') %}
-                {% break %}
-              {% endif %}
-            {% endfor %}
->>>>>>> 5833fa71
           {% endif %}
           <tr style="border-bottom:1px solid var(--color-border,#1b2436)">
             <td style="padding:.5rem"><code class="mono">{{ r.segment }}</code></td>
