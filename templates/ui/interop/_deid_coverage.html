--- conflicted
+++ resolved
@@ -1,4 +1,3 @@
-<<<<<<< HEAD
 <section id="deid-coverage" class="deid-coverage" hx-swap-oob="outerHTML">
   <details open class="card" style="padding:0.75rem">
     <summary class="text-h4" style="cursor:pointer">De-identification report</summary>
@@ -8,17 +7,6 @@
       <div class="card" style="padding:.5rem;display:flex;gap:.5rem;flex-wrap:wrap;align-items:center;margin:.5rem 0 .75rem">
         <label class="small">Segment
           <select class="input" data-role="deid-filter-seg" style="min-width:8rem">
-=======
-<section id="deid-coverage" class="deid-coverage" data-deid-root hx-swap-oob="outerHTML">
-  <details open class="card" style="padding:0.75rem">
-    <summary class="text-h4" style="cursor:pointer">De-identification report</summary>
-    {% set _rows  = (r.rows or r.data or []) %}
-    {% set _total =  r.total_messages or r.msg_total or r.total or 0 %}
-    {% if _rows and _rows|length > 0 %}
-      <div class="card" style="padding:.5rem;display:flex;gap:.5rem;flex-wrap:wrap;align-items:center;margin:.5rem 0 .75rem">
-        <label class="small">Segment
-          <select class="input" data-deid-seg style="min-width:8rem">
->>>>>>> e426a4d5
             <option value="all">All</option>
             {% for seg in (r.segment_options or []) %}
               <option value="{{ seg | e }}">{{ seg }}</option>
@@ -26,11 +14,7 @@
           </select>
         </label>
         <label class="small">Field
-<<<<<<< HEAD
           <select class="input" data-role="deid-filter-field" style="min-width:6rem">
-=======
-          <select class="input" data-deid-field style="min-width:8rem">
->>>>>>> e426a4d5
             <option value="all">All</option>
             {% set _field_all = (r.fields_by_segment.get('__all__') if r.fields_by_segment is defined else []) %}
             {% for field in _field_all %}
@@ -39,11 +23,7 @@
           </select>
         </label>
         <label class="small">Action
-<<<<<<< HEAD
           <select class="input" data-role="deid-filter-action" style="min-width:10rem">
-=======
-          <select class="input" data-deid-action style="min-width:10rem">
->>>>>>> e426a4d5
             <option value="all">All</option>
             {% for action in (r.action_options or []) %}
               <option value="{{ action | e }}">{{ action }}</option>
@@ -51,15 +31,9 @@
           </select>
         </label>
         <label class="small" style="flex:1 1 320px">Value
-<<<<<<< HEAD
           <input class="input" data-role="deid-filter-value" placeholder="Find parameter (e.g., date, name, mask…)" />
         </label>
         <button type="button" class="btn btn-xs" data-role="deid-filter-reset" style="margin-left:auto">Reset filters</button>
-=======
-          <input class="input" data-deid-query placeholder="Find parameter (e.g., date, name, mask…)" />
-        </label>
-        <button type="button" class="btn btn-xs" data-deid-reset style="margin-left:auto">Reset filters</button>
->>>>>>> e426a4d5
         <span class="muted small">Across {{ _total }} message{{ '' if _total == 1 else 's' }}.</span>
       </div>
 
@@ -76,7 +50,6 @@
               <th style="padding:.5rem">Total Messages</th>
             </tr>
           </thead>
-<<<<<<< HEAD
           <tbody data-role="deid-tbody"></tbody>
         </table>
       </div>
@@ -157,75 +130,9 @@
           });
           if (values.includes(current)) {
             fieldSel.value = current;
-=======
-          <tbody data-deid-body>
-            {% for it in _rows %}
-              {% set _seg = it.segment or '' %}
-              {% set _field_val = it.field if it.field is not none else '' %}
-              {% set _action = it.action or '' %}
-              {% set _logic = it.logic or '' %}
-              <tr
-                style="border-bottom:1px solid var(--color-border, #2b3345)"
-                data-segment="{{ _seg | e }}"
-                data-field="{{ _field_val | e }}"
-                data-action="{{ _action | e }}"
-                data-text="{{ (_action ~ ' ' ~ _logic)|lower | e }}"
-              >
-                <td style="padding:.5rem"><code class="mono">{{ it.segment or '—' }}</code></td>
-                <td style="padding:.5rem"><code class="mono">{{ it.field if it.field is not none else '—' }}</code></td>
-                <td style="padding:.5rem"><code class="mono">{{ it.component if it.component is not none else '—' }}</code></td>
-                <td style="padding:.5rem"><code class="mono">{{ it.subcomponent if it.subcomponent is not none else '—' }}</code></td>
-                <td style="padding:.5rem">{{ it.action or '—' }}</td>
-                <td style="padding:.5rem">{{ it.logic or '—' }}</td>
-                <td style="padding:.5rem">{{ it.applied | default(0) }}/{{ _total }}</td>
-              </tr>
-            {% endfor %}
-          </tbody>
-        </table>
-      </div>
-      <script type="application/json" data-deid-field-map>{{ (r.fields_by_segment or {}) | tojson }}</script>
-      <script>
-        (function(){
-          const root = document.currentScript.closest('[data-deid-root]');
-          const segSel = root.querySelector('[data-deid-seg]');
-          const fieldSel = root.querySelector('[data-deid-field]');
-          const actSel = root.querySelector('[data-deid-action]');
-          const queryInput = root.querySelector('[data-deid-query]');
-          const resetBtn = root.querySelector('[data-deid-reset]');
-          const body = root.querySelector('[data-deid-body]');
-          const fieldMapEl = root.querySelector('[data-deid-field-map]');
-          let fieldMap = {};
-          if (fieldMapEl) {
-            try {
-              fieldMap = JSON.parse(fieldMapEl.textContent || '{}') || {};
-            } catch (err) {
-              fieldMap = {};
-            }
-          }
-          const rows = Array.from(body.querySelectorAll('tr')).map((tr) => ({
-            el: tr,
-            segment: tr.getAttribute('data-segment') || '',
-            field: tr.getAttribute('data-field') || '',
-            action: tr.getAttribute('data-action') || '',
-            text: (tr.getAttribute('data-text') || '').toLowerCase(),
-          }));
-
-          function populateFields() {
-            const current = fieldSel.value;
-            fieldSel.innerHTML = '<option value="all">All</option>';
-            const seg = segSel.value === 'all' ? '__all__' : segSel.value;
-            const options = fieldMap[seg] || [];
-            for (const field of options) {
-              fieldSel.add(new Option(field, field));
-            }
-            if ([...fieldSel.options].some((opt) => opt.value === current)) {
-              fieldSel.value = current;
-            }
->>>>>>> e426a4d5
-          }
-        }
-
-<<<<<<< HEAD
+          }
+        }
+
         function populateActions() {
           const current = actionSel.value;
           actionSel.innerHTML = '<option value="all">All</option>';
@@ -309,45 +216,6 @@
         populateActions();
         render();
       })(document.currentScript);
-=======
-          populateFields();
-
-          function render() {
-            const wantSeg = segSel.value;
-            const wantField = fieldSel.value;
-            const wantAction = actSel.value;
-            const query = queryInput.value || '';
-            const needle = query.toLowerCase().trim();
-            for (const row of rows) {
-              let show = true;
-              if (wantSeg !== 'all' && row.segment !== wantSeg) show = false;
-              if (wantField !== 'all' && String(row.field) !== wantField) show = false;
-              if (wantAction !== 'all' && row.action !== wantAction) show = false;
-              if (needle && !row.text.includes(needle)) show = false;
-              row.el.style.display = show ? '' : 'none';
-            }
-          }
-
-          [segSel, fieldSel, actSel].forEach((el) => el.addEventListener('change', () => {
-            if (el === segSel) populateFields();
-            render();
-          }));
-          queryInput.addEventListener('input', render);
-
-          if (resetBtn) {
-            resetBtn.addEventListener('click', () => {
-              segSel.value = 'all';
-              populateFields();
-              fieldSel.value = 'all';
-              actSel.value = 'all';
-              queryInput.value = '';
-              render();
-            });
-          }
-
-          render();
-        })();
->>>>>>> e426a4d5
       </script>
     {% else %}
       <p class="muted" style="margin-top:.75rem">Run de-identify to see coverage by rule.</p>
