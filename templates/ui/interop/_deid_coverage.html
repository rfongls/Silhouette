--- conflicted
+++ resolved
@@ -1,18 +1,10 @@
-<<<<<<< HEAD
 <section id="deid-coverage" class="deid-coverage" data-deid-root hx-swap-oob="outerHTML">
-=======
-<section id="deid-coverage" class="deid-coverage" hx-swap-oob="outerHTML">
->>>>>>> 985ffb1a
   <details open class="card" style="padding:0.75rem">
     <summary class="text-h4" style="cursor:pointer">De-identification report</summary>
     {% set _rows = (r.rows or r.data or []) %}
     {% set _total = r.total_messages or r.msg_total or r.total or 0 %}
     {% if _rows and _rows|length > 0 %}
-<<<<<<< HEAD
       <div class="card" style="padding:.5rem;display:flex;gap:.5rem;flex-wrap:wrap;align-items:center;margin:.5rem 0 .5rem">
-=======
-      <div class="card" style="padding:.5rem;display:flex;gap:.5rem;flex-wrap:wrap;align-items:center;margin:.5rem 0 .75rem">
->>>>>>> 985ffb1a
         <label class="small">Segment
           <select class="input" data-role="deid-filter-seg" style="min-width:8rem">
             <option value="all">All</option>
@@ -44,10 +36,7 @@
         <button type="button" class="btn btn-xs" data-role="deid-filter-reset" style="margin-left:auto">Reset filters</button>
         <span class="muted small">Across {{ _total }} message{{ '' if _total == 1 else 's' }}.</span>
       </div>
-<<<<<<< HEAD
       <div class="muted small" data-role="deid-note" style="margin:.5rem 0 .25rem;display:none;">No matching rules for the current filters.</div>
-=======
->>>>>>> 985ffb1a
 
       <div class="scrollbox">
         <table style="width:100%;border-collapse:collapse;font-size:.9rem">
@@ -62,7 +51,6 @@
               <th style="padding:.5rem">Total Messages</th>
             </tr>
           </thead>
-<<<<<<< HEAD
           <tbody data-role="deid-tbody">
             {% for it in _rows %}
               <tr
@@ -131,51 +119,10 @@
             if (segments.has(current)) {
               segSel.value = current;
             }
-=======
-          <tbody data-role="deid-tbody"></tbody>
-        </table>
-      </div>
-
-      <script type="application/json" data-role="deid-rows" data-total="{{ _total }}">{{ _rows | tojson }}</script>
-      <script>
-      (function(script){
-        const root = script.closest('#deid-coverage');
-        if (!root) return;
-        const dataEl = root.querySelector('[data-role="deid-rows"]');
-        if (!dataEl) return;
-        let rows = [];
-        try {
-          rows = JSON.parse(dataEl.textContent || '[]') || [];
-        } catch (err) {
-          rows = [];
-        }
-        const TOTAL = parseInt(dataEl.dataset.total || '0', 10) || 0;
-        const segSel = root.querySelector('[data-role="deid-filter-seg"]');
-        const fieldSel = root.querySelector('[data-role="deid-filter-field"]');
-        const actionSel = root.querySelector('[data-role="deid-filter-action"]');
-        const valueInput = root.querySelector('[data-role="deid-filter-value"]');
-        const resetBtn = root.querySelector('[data-role="deid-filter-reset"]');
-        const tbody = root.querySelector('[data-role="deid-tbody"]');
-        if (!segSel || !fieldSel || !actionSel || !valueInput || !tbody) return;
-
-        const fieldsBySeg = new Map();
-        const allFields = new Set();
-        const segments = new Set();
-        rows.forEach((row) => {
-          if (!row) return;
-          const seg = (row.segment || '').toString();
-          const field = row.field == null ? '' : String(row.field);
-          const action = (row.action || '').toString();
-          if (seg) {
-            segments.add(seg);
-            if (!fieldsBySeg.has(seg)) fieldsBySeg.set(seg, new Set());
-            if (field) fieldsBySeg.get(seg).add(field);
->>>>>>> 985ffb1a
           }
           if (field) allFields.add(field);
         });
 
-<<<<<<< HEAD
           function collectFields(segValue) {
             const set = new Set();
             if (segValue === 'all') {
@@ -236,50 +183,9 @@
             if (Array.from(actionSel.options).some((opt) => opt.value === current)) {
               actionSel.value = current;
             }
-=======
-        Array.from(segments).sort().forEach((seg) => {
-          const opt = document.createElement('option');
-          opt.value = seg;
-          opt.textContent = seg;
-          segSel.appendChild(opt);
-        });
-
-        function collectActions(segValue, fieldValue) {
-          const set = new Set();
-          rows.forEach((row) => {
-            const seg = (row.segment || '').toString();
-            const field = row.field == null ? '' : String(row.field);
-            const action = (row.action || '').toString();
-            if (segValue !== 'all' && seg !== segValue) return;
-            if (fieldValue !== 'all' && field !== fieldValue) return;
-            if (action) set.add(action);
-          });
-          return Array.from(set).sort((a, b) => a.localeCompare(b));
+          }
         }
 
-        function populateFields() {
-          const current = fieldSel.value;
-          fieldSel.innerHTML = '<option value="all">All</option>';
-          let values;
-          if (segSel.value === 'all') {
-            values = Array.from(allFields);
-          } else {
-            values = Array.from(fieldsBySeg.get(segSel.value) || []);
-          }
-          values.sort((a, b) => (parseInt(a, 10) || 0) - (parseInt(b, 10) || 0));
-          values.forEach((field) => {
-            const opt = document.createElement('option');
-            opt.value = field;
-            opt.textContent = field;
-            fieldSel.appendChild(opt);
-          });
-          if (values.includes(current)) {
-            fieldSel.value = current;
->>>>>>> 985ffb1a
-          }
-        }
-
-<<<<<<< HEAD
           function applyFilters() {
             const wantSeg = segSel.value;
             const wantField = fieldSel.value;
@@ -325,99 +231,14 @@
               valueInput.value = '';
               applyFilters();
             });
-=======
-        function populateActions() {
-          const current = actionSel.value;
-          actionSel.innerHTML = '<option value="all">All</option>';
-          collectActions(segSel.value, fieldSel.value).forEach((action) => {
-            const opt = document.createElement('option');
-            opt.value = action;
-            opt.textContent = action;
-            actionSel.appendChild(opt);
-          });
-          if (Array.from(actionSel.options).some((opt) => opt.value === current)) {
-            actionSel.value = current;
->>>>>>> 985ffb1a
           }
         }
 
-<<<<<<< HEAD
           populateSegments();
           populateFields();
           populateActions();
           applyFilters();
         })(document.currentScript);
-=======
-        function like(text, needle) {
-          if (!needle) return true;
-          return (text || '').toString().toLowerCase().includes(needle);
-        }
-
-        function render() {
-          const wantSeg = segSel.value;
-          const wantField = fieldSel.value;
-          const wantAction = actionSel.value;
-          const query = (valueInput.value || '').trim().toLowerCase();
-          tbody.innerHTML = '';
-          let shown = 0;
-          rows.forEach((row) => {
-            if (!row) return;
-            const seg = (row.segment || '').toString();
-            const field = row.field == null ? '' : String(row.field);
-            const action = (row.action || '').toString();
-            if (wantSeg !== 'all' && seg !== wantSeg) return;
-            if (wantField !== 'all' && field !== wantField) return;
-            if (wantAction !== 'all' && action !== wantAction) return;
-            if (query && !like(row.logic, query) && !like(row.action, query)) return;
-            const tr = document.createElement('tr');
-            tr.style.borderBottom = '1px solid var(--color-border, #2b3345)';
-            tr.innerHTML = `
-              <td style="padding:.5rem"><code class="mono">${seg || '—'}</code></td>
-              <td style="padding:.5rem"><code class="mono">${field || '—'}</code></td>
-              <td style="padding:.5rem"><code class="mono">${row.component ?? '—'}</code></td>
-              <td style="padding:.5rem"><code class="mono">${row.subcomponent ?? '—'}</code></td>
-              <td style="padding:.5rem">${action || '—'}</td>
-              <td style="padding:.5rem">${row.logic || '—'}</td>
-              <td style="padding:.5rem">${(row.applied || 0)}/${TOTAL}</td>
-            `;
-            tbody.appendChild(tr);
-            shown += 1;
-          });
-          if (!shown) {
-            const tr = document.createElement('tr');
-            tr.innerHTML = '<td colspan="7" class="muted" style="padding:.75rem">No matching rules.</td>';
-            tbody.appendChild(tr);
-          }
-        }
-
-        segSel.addEventListener('change', () => {
-          populateFields();
-          populateActions();
-          render();
-        });
-        fieldSel.addEventListener('change', () => {
-          populateActions();
-          render();
-        });
-        actionSel.addEventListener('change', render);
-        valueInput.addEventListener('input', render);
-        if (resetBtn) {
-          resetBtn.addEventListener('click', () => {
-            segSel.value = 'all';
-            populateFields();
-            fieldSel.value = 'all';
-            populateActions();
-            actionSel.value = 'all';
-            valueInput.value = '';
-            render();
-          });
-        }
-
-        populateFields();
-        populateActions();
-        render();
-      })(document.currentScript);
->>>>>>> 985ffb1a
       </script>
     {% else %}
       <p class="muted" style="margin-top:.75rem">Run de-identify to see coverage by rule.</p>
