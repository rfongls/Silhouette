<<<<<<< HEAD
<section class="deid-coverage">
  <details open class="card" style="padding:0.75rem">
    <summary class="text-h4" style="cursor:pointer">
      De-identification report
    </summary>
    {% set _rows = (r.rows or r.data or []) %}
    {% set _total = r.total_messages or r.msg_total or r.total or 0 %}
    {% if _rows and _rows|length > 0 %}
      <p class="text-small muted" style="margin:.5rem 0 .75rem">
        Coverage across {{ _total }} message{{ '' if _total == 1 else 's' }}.
      </p>
      <div class="scrollbox">
        <table style="width:100%;border-collapse:collapse;font-size:.9rem">
          <thead>
            <tr style="text-align:left;border-bottom:1px solid var(--color-border, #2b3345)">
              <th style="padding:.5rem">Segment</th>
              <th style="padding:.5rem">Field</th>
              <th style="padding:.5rem">Comp</th>
              <th style="padding:.5rem">Subcomp</th>
              <th style="padding:.5rem">Action</th>
              <th style="padding:.5rem">Logic</th>
              <th style="padding:.5rem">Total Messages</th>
            </tr>
          </thead>
          <tbody>
            {% for it in _rows %}
              <tr style="border-bottom:1px solid var(--color-border, #2b3345)">
                <td style="padding:.5rem"><code class="mono">{{ it.segment or '—' }}</code></td>
                <td style="padding:.5rem"><code class="mono">{{ it.field if it.field is not none else '—' }}</code></td>
                <td style="padding:.5rem"><code class="mono">{{ it.component if it.component is not none else '—' }}</code></td>
                <td style="padding:.5rem"><code class="mono">{{ it.subcomponent if it.subcomponent is not none else '—' }}</code></td>
                <td style="padding:.5rem">{{ it.action or '—' }}</td>
                <td style="padding:.5rem">{{ it.logic or '—' }}</td>
                <td style="padding:.5rem">{{ it.applied | default(0) }}/{{ _total }}</td>
              </tr>
            {% endfor %}
          </tbody>
        </table>
      </div>
    {% else %}
      <p class="muted" style="margin-top:.75rem">Run de-identify to see coverage by rule.</p>
    {% endif %}
  </details>
</section>
=======
{# expects: rows=[{segment,field,component,subcomponent,logic,applied,total,total_messages,pct?}], total #}
<details class="mini-report" data-autoclose open>
  <summary>De‑identification report</summary>
  {% if not rows or rows|length == 0 %}
    <div class="muted small">No coverage recorded for this run.</div>
  {% else %}
    <p class="small muted" style="margin:.25rem 0 .5rem 0">Coverage across {{ total }} message{{ 's' if total != 1 else '' }}.</p>
    <div class="scrollbox">
      <table style="width:100%;border-collapse:collapse;font-size:.95rem">
        <thead>
          <tr style="text-align:left;border-bottom:1px solid var(--color-border,#253247)">
            <th style="padding:.5rem">Segment</th>
            <th style="padding:.5rem">Field</th>
            <th style="padding:.5rem">Comp</th>
            <th style="padding:.5rem">Subcomp</th>
            <th style="padding:.5rem">Logic</th>
            <th style="padding:.5rem;text-align:right">Total Messages</th>
          </tr>
        </thead>
        <tbody>
        {% for r in rows %}
          {% set _logic = r.logic or r.logic_text %}
          {% if not _logic %}
            {% set _rules = deid.rules or deid.rulebook or r.rules or [] %}
            {% for rule in _rules %}
              {% if (rule.segment == r.segment)
                    and (rule.field == r.field)
                    and ((rule.component or none) == (r.component or none))
                    and ((rule.subcomponent or none) == (r.subcomponent or none))
                    and not logic_ns.text %}
                {% set logic_ns.text = (rule.action | upper) ~ (': ' ~ rule.param if rule.param else '') %}
              {% endif %}
            {% endfor %}
            {% set _logic = logic_ns.text %}
          {% endif %}
          <tr style="border-bottom:1px solid var(--color-border,#1b2436)">
            <td style="padding:.5rem"><code class="mono">{{ r.segment }}</code></td>
            <td style="padding:.5rem">{{ r.field }}</td>
            <td style="padding:.5rem">{{ r.component if r.component is not none else '—' }}</td>
            <td style="padding:.5rem">{{ r.subcomponent if r.subcomponent is not none else '—' }}</td>
            <td style="padding:.5rem">{{ _logic or '—' }}</td>
            <td style="padding:.5rem;text-align:right"><code class="mono">{{ r.applied }}/{{ r.total or total }}</code></td>
          </tr>
        {% endfor %}
        </tbody>
      </table>
    </div>
  {% endif %}
</details>
>>>>>>> a174400b
<|MERGE_RESOLUTION|>--- conflicted
+++ resolved
@@ -1,4 +1,3 @@
-<<<<<<< HEAD
 <section class="deid-coverage">
   <details open class="card" style="padding:0.75rem">
     <summary class="text-h4" style="cursor:pointer">
@@ -41,56 +40,4 @@
     {% else %}
       <p class="muted" style="margin-top:.75rem">Run de-identify to see coverage by rule.</p>
     {% endif %}
-  </details>
-</section>
-=======
-{# expects: rows=[{segment,field,component,subcomponent,logic,applied,total,total_messages,pct?}], total #}
-<details class="mini-report" data-autoclose open>
-  <summary>De‑identification report</summary>
-  {% if not rows or rows|length == 0 %}
-    <div class="muted small">No coverage recorded for this run.</div>
-  {% else %}
-    <p class="small muted" style="margin:.25rem 0 .5rem 0">Coverage across {{ total }} message{{ 's' if total != 1 else '' }}.</p>
-    <div class="scrollbox">
-      <table style="width:100%;border-collapse:collapse;font-size:.95rem">
-        <thead>
-          <tr style="text-align:left;border-bottom:1px solid var(--color-border,#253247)">
-            <th style="padding:.5rem">Segment</th>
-            <th style="padding:.5rem">Field</th>
-            <th style="padding:.5rem">Comp</th>
-            <th style="padding:.5rem">Subcomp</th>
-            <th style="padding:.5rem">Logic</th>
-            <th style="padding:.5rem;text-align:right">Total Messages</th>
-          </tr>
-        </thead>
-        <tbody>
-        {% for r in rows %}
-          {% set _logic = r.logic or r.logic_text %}
-          {% if not _logic %}
-            {% set _rules = deid.rules or deid.rulebook or r.rules or [] %}
-            {% for rule in _rules %}
-              {% if (rule.segment == r.segment)
-                    and (rule.field == r.field)
-                    and ((rule.component or none) == (r.component or none))
-                    and ((rule.subcomponent or none) == (r.subcomponent or none))
-                    and not logic_ns.text %}
-                {% set logic_ns.text = (rule.action | upper) ~ (': ' ~ rule.param if rule.param else '') %}
-              {% endif %}
-            {% endfor %}
-            {% set _logic = logic_ns.text %}
-          {% endif %}
-          <tr style="border-bottom:1px solid var(--color-border,#1b2436)">
-            <td style="padding:.5rem"><code class="mono">{{ r.segment }}</code></td>
-            <td style="padding:.5rem">{{ r.field }}</td>
-            <td style="padding:.5rem">{{ r.component if r.component is not none else '—' }}</td>
-            <td style="padding:.5rem">{{ r.subcomponent if r.subcomponent is not none else '—' }}</td>
-            <td style="padding:.5rem">{{ _logic or '—' }}</td>
-            <td style="padding:.5rem;text-align:right"><code class="mono">{{ r.applied }}/{{ r.total or total }}</code></td>
-          </tr>
-        {% endfor %}
-        </tbody>
-      </table>
-    </div>
-  {% endif %}
-</details>
->>>>>>> a174400b
+  </details>