--- conflicted
+++ resolved
@@ -2,15 +2,9 @@
   <header class="validate-report__header" style="display:flex;align-items:center;justify-content:space-between;gap:0.75rem">
     <h4 class="text-h3" style="margin:0">Validation report</h4>
     <div class="validate-report__counts" style="display:flex;flex-wrap:wrap;gap:0.5rem">
-<<<<<<< HEAD
       <span class="chip" style="background:#10b981;color:#0b1e15">Passed: {{ r.counts.ok | default(0) }}</span>
       <span class="chip" style="background:#ef4444;color:#250101">Errors: {{ r.counts.errors | default(0) }}</span>
       <span class="chip" style="background:#475569;color:#e5e7eb">Show all</span>
-=======
-      <button type="button" class="chip" data-vf="passed" style="background:#10b981;color:#0b1e15">Passed: {{ r.counts.ok | default(0) }}</button>
-      <button type="button" class="chip" data-vf="errors" style="background:#ef4444;color:#250101">Errors: {{ r.counts.errors | default(0) }}</button>
-      <button type="button" class="chip" data-vf="all" style="background:#475569;color:#e5e7eb">Show all</button>
->>>>>>> aadc5b4b
     </div>
   </header>
 
@@ -23,7 +17,6 @@
 
   {% set _total_msgs = r.msg_total or r.total_messages or r.total or r.message_count or 1 %}
 
-<<<<<<< HEAD
   {# Build aggregated rows server-side so HTMX swaps render correctly #}
   {% set ns = namespace(groups={}) %}
   {% for it in r.issues %}
@@ -57,27 +50,6 @@
     {% set _ = group.update({'count': group.count + 1, 'message': group.message or (it.message or '')}) %}
     {% set _ = ns.groups.update({key: group}) %}
   {% endfor %}
-=======
-  <div class="card mt" style="padding:.5rem;display:flex;gap:.5rem;flex-wrap:wrap;align-items:center">
-    <label class="small">Severity
-      <select id="val-filter-sev" class="input" style="min-width:8rem">
-        <option value="all">All</option>
-        <option value="passed">Passed</option>
-        <option value="error">Error</option>
-        <option value="warning">Warning</option>
-      </select>
-    </label>
-    <label class="small">Segment
-      <select id="val-filter-seg" class="input" style="min-width:8rem">
-        <option value="all">All</option>
-      </select>
-    </label>
-    <label class="small" style="flex:1 1 240px">Search
-      <input id="val-filter-text" class="input" placeholder="Filter by rule, message, or value…" />
-    </label>
-    <span class="muted small">Across {{ _total_msgs }} message{{ '' if _total_msgs == 1 else 's' }}. Rows are de-duplicated by rule.</span>
-  </div>
->>>>>>> aadc5b4b
 
   <div class="scrollbox" style="margin-top:0.75rem">
     <table class="validate-report__table" id="val-summary-table" style="width:100%;border-collapse:collapse;font-size:0.875rem">
@@ -96,7 +68,6 @@
           <th style="padding:0.5rem">%</th>
         </tr>
       </thead>
-<<<<<<< HEAD
       <tbody>
         {% for key, group in ns.groups | dictsort %}
           {% set pct = ((100 * group.count) / _total_msgs) | round(0, 'common') | int %}
@@ -119,9 +90,6 @@
           </tr>
         {% endfor %}
       </tbody>
-=======
-      <tbody id="val-summary-body"></tbody>
->>>>>>> aadc5b4b
     </table>
   </div>
 
