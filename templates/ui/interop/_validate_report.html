--- conflicted
+++ resolved
@@ -4,13 +4,10 @@
   {% set _issues = _issues or [] %}
   {% set _counts = (_r.counts if _r is not none else (counts if counts is defined else {})) %}
   {% set _counts = _counts or {} %}
-<<<<<<< HEAD
   {% set _summary_rows = (_r.summary_rows if _r is not none else (summary_rows if summary_rows is defined else [])) %}
   {% set _summary_rows = _summary_rows or [] %}
   {% set _seg_opts = (_r.segment_options if _r is not none else (segment_options if segment_options is defined else [])) %}
   {% set _seg_opts = _seg_opts or [] %}
-=======
->>>>>>> 09dab9f0
   {% set _total_msgs = r.msg_total or r.total_messages or r.total or r.message_count or 1 %}
   {% set _total_msgs = _total_msgs | int %}
   {% set _raw_candidate = (_r.raw | default(None) if _r is not none else None) %}
@@ -75,7 +72,6 @@
           <th style="padding:0.5rem">%</th>
         </tr>
       </thead>
-<<<<<<< HEAD
       <tbody data-val-body>
         {% for row in _summary_rows %}
           {% set _sev = (row.severity or 'error') %}
@@ -120,9 +116,6 @@
           </tr>
         {% endif %}
       </tbody>
-=======
-      <tbody data-val-body></tbody>
->>>>>>> 09dab9f0
     </table>
   </div>
 
@@ -131,121 +124,11 @@
     <pre class="codepane mono" style="margin-top:0.5rem">{{ _raw | tojson(indent=2) }}</pre>
   </details>
 
-<<<<<<< HEAD
   <script>
     (function(){
       const root   = document.currentScript.closest('[data-val-root]');
       const body = root.querySelector('[data-val-body]');
       const rows = Array.from(body.querySelectorAll('tr')).filter((tr) => tr.hasAttribute('data-severity'));
-=======
-  <script type="application/json" data-val-issues data-total="{{ _total_msgs }}">{{ _issues | tojson }}</script>
-  <script>
-    (function(){
-      const root   = document.currentScript.closest('[data-val-root]');
-      const dataEl = root.querySelector('[data-val-issues]');
-      let issues = [];
-      try { issues = JSON.parse(dataEl.textContent || '[]') || []; } catch (err) { issues = []; }
-      const TOTAL = parseInt(dataEl.dataset.total || '1', 10) || 1;
-
-      const norm = (item) => ({
-        severity: (item.severity || '').toString().toLowerCase(),
-        code: (item.code || item.rule || '').toString(),
-        segment: (item.segment || '').toString(),
-        field: (item.field ?? '').toString(),
-        component: (item.component ?? '').toString(),
-        subcomponent: (item.subcomponent ?? '').toString(),
-        value: (item.value ?? '').toString(),
-        message: (item.message ?? '').toString()
-      });
-
-      const rows = new Map();
-      const segments = new Set();
-
-      for (const raw of issues) {
-        const item = norm(raw);
-        const severity = item.severity === 'ok' ? 'passed' : (item.severity || 'error');
-        const key = [severity, item.code, item.segment, item.field, item.component, item.subcomponent, item.message].join('|');
-        let row = rows.get(key);
-        if (!row) {
-          row = {
-            severity,
-            code: item.code,
-            segment: item.segment,
-            field: item.field,
-            component: item.component,
-            subcomponent: item.subcomponent,
-            valuesSet: new Set(),
-            message: item.message,
-            count: 0
-          };
-          rows.set(key, row);
-        }
-        if (item.segment) segments.add(item.segment);
-        if (item.value) row.valuesSet.add(item.value);
-        row.count += 1;
-        if (!row.message && item.message) {
-          row.message = item.message;
-        }
-      }
-
-      const body = root.querySelector('[data-val-body]');
-      body.innerHTML = '';
-
-      const toPct = (n) => {
-        if (!TOTAL) return '0%';
-        return Math.round((n / TOTAL) * 100) + '%';
-      };
-
-      const cap = 8;
-      const list = Array.from(rows.values()).sort((a, b) => {
-        const order = (x) => x.severity === 'error' ? 0 : (x.severity === 'warning' ? 1 : 2);
-        return order(a) - order(b)
-          || (a.segment || '').localeCompare(b.segment || '')
-          || (parseInt(a.field || '0', 10) - parseInt(b.field || '0', 10))
-          || (a.code || '').localeCompare(b.code || '');
-      });
-
-      for (const row of list) {
-        const values = Array.from(row.valuesSet);
-        const shown = values.slice(0, cap).join(', ');
-        const more = values.length > cap ? `  (+${values.length - cap} more)` : '';
-        const severityLabel = row.severity === 'passed' ? 'Passed' : (row.severity === 'warning' ? 'Warning' : 'Error');
-
-        const tr = document.createElement('tr');
-        tr.className = row.severity;
-        tr.setAttribute('data-severity', row.severity);
-        tr.setAttribute('data-segment', row.segment || '');
-        tr.setAttribute('data-text', [row.code, row.segment, row.field, row.component, row.subcomponent, shown, row.message].join(' ').toLowerCase());
-        tr.innerHTML = `
-          <td style="padding:0.5rem">${severityLabel}</td>
-          <td style="padding:0.5rem"><code class="mono">${row.code || '—'}</code></td>
-          <td style="padding:0.5rem"><code class="mono">${row.segment || '—'}</code></td>
-          <td style="padding:0.5rem"><code class="mono">${row.field || '—'}</code></td>
-          <td style="padding:0.5rem"><code class="mono">${row.component || '—'}</code></td>
-          <td style="padding:0.5rem"><code class="mono">${row.subcomponent || '—'}</code></td>
-          <td style="padding:0.5rem">${shown || '—'}${more}</td>
-          <td style="padding:0.5rem">${row.message || '—'}</td>
-          <td style="padding:0.5rem">${row.count}</td>
-          <td style="padding:0.5rem">${row.count}/${TOTAL}</td>
-          <td style="padding:0.5rem">${toPct(row.count)}</td>
-        `;
-        body.appendChild(tr);
-      }
-      if (!list.length) {
-        const tr = document.createElement('tr');
-        tr.innerHTML = `<td colspan="11" class="muted" style="padding:.75rem">No issues to display.</td>`;
-        body.appendChild(tr);
-      }
-      
-      const segSelect = root.querySelector('[data-val-seg]');
-      Array.from(segments).sort().forEach((segment) => {
-        const option = document.createElement('option');
-        option.value = segment;
-        option.textContent = segment;
-        segSelect.appendChild(option);
-      });
-
->>>>>>> 09dab9f0
       const chip = (name) => root.querySelector(`.chip[data-vf="${name}"]`);
       const selSev = root.querySelector('[data-val-sev]');
       const selSeg = root.querySelector('[data-val-seg]');
@@ -288,10 +171,6 @@
           applyFilter();
         });
       }
-<<<<<<< HEAD
-
-=======
->>>>>>> 09dab9f0
       selSev.value = 'error';
       applyFilter();
 
