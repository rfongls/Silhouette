--- conflicted
+++ resolved
@@ -16,7 +16,6 @@
   {% endif %}
 
   {% set _total_msgs = r.msg_total or r.total_messages or r.total or r.message_count or 1 %}
-<<<<<<< HEAD
   {% set vf = vf or {'sev':'all','seg':'all','q':''} %}
 
   {# collect segments for dropdown #}
@@ -62,10 +61,6 @@
   </form>
 
   {# Build aggregated rows server-side with filters applied #}
-=======
-
-  {# Build aggregated rows server-side so HTMX swaps render correctly #}
->>>>>>> 05e800b5
   {% set ns = namespace(groups={}) %}
   {% for it in r.issues %}
     {% set sev = (it.severity | default('error')) | lower %}
@@ -76,8 +71,6 @@
     {% set cmp = (it.component is not none and it.component) or '' %}
     {% set sub = (it.subcomponent is not none and it.subcomponent) or '' %}
     {% set ord = 0 if sev == 'error' else (1 if sev == 'warning' else 2) %}
-<<<<<<< HEAD
-
     {% set match_sev = (vf.sev == 'all') or (vf.sev == sev) %}
     {% set match_seg = (vf.seg == 'all') or (seg == vf.seg) %}
     {% set hay = ((code ~ ' ' ~ seg ~ ' ' ~ fld ~ ' ' ~ cmp ~ ' ' ~ sub ~ ' ' ~ (it.value or '') ~ ' ' ~ (it.message or '')) | lower) %}
@@ -106,29 +99,6 @@
       {% set _ = group.update({'count': group.count + 1, 'message': group.message or (it.message or '')}) %}
       {% set _ = ns.groups.update({key: group}) %}
     {% endif %}
-=======
-    {% set key = (ord|string) ~ '|' ~ sev ~ '|' ~ code ~ '|' ~ seg ~ '|' ~ fld ~ '|' ~ cmp ~ '|' ~ sub %}
-    {% set group = ns.groups.get(key) %}
-    {% if not group %}
-      {% set group = {
-        'severity': sev,
-        'code': code,
-        'segment': seg,
-        'field': fld,
-        'component': cmp,
-        'subcomponent': sub,
-        'values': [],
-        'message': it.message or '',
-        'count': 0
-      } %}
-    {% endif %}
-    {% if it.value is not none %}
-      {% set val = (it.value|string) %}
-      {% if val not in group.values %}{% set _ = group.values.append(val) %}{% endif %}
-    {% endif %}
-    {% set _ = group.update({'count': group.count + 1, 'message': group.message or (it.message or '')}) %}
-    {% set _ = ns.groups.update({key: group}) %}
->>>>>>> 05e800b5
   {% endfor %}
 
   <div class="scrollbox" style="margin-top:0.75rem">
