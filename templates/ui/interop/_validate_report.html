<section class="validate-report" data-val-report>
  <header class="validate-report__header" style="display:flex;align-items:center;justify-content:space-between;gap:0.75rem">
    <h4 class="text-h3" style="margin:0">Validation report</h4>
    <nav class="validate-report__counts" style="display:flex;flex-wrap:wrap;gap:0.5rem">
      <button type="button" class="chip" data-val-filter="ok" style="background:#10b981;color:#0b1e15">OK: {{ r.counts.ok | default(0) }}</button>
      <button type="button" class="chip" data-val-filter="warning" style="background:#f59e0b;color:#1f1300">Warnings: {{ r.counts.warnings | default(0) }}</button>
      <button type="button" class="chip" data-val-filter="error" style="background:#ef4444;color:#250101">Errors: {{ r.counts.errors | default(0) }}</button>
      <button type="button" class="chip" data-val-filter="all" style="background:#64748b;color:#0b1220">Show all</button>
    </nav>
  </header>

  {% if r.counts.errors | default(0) %}
    <p class="text-small" style="margin-top:0.5rem">Found {{ r.counts.errors | default(0) }} error{{ 's' if (r.counts.errors | default(0)) != 1 else '' }} and {{ r.counts.warnings | default(0) }} warning{{ 's' if (r.counts.warnings | default(0)) != 1 else '' }}.</p>
  {% else %}
    <p class="text-small" style="margin-top:0.5rem;color:#0f5132">No blocking errors detected. You can proceed to MLLP send.</p>
  {% endif %}

  {% set has_problem_rows = (r.counts.errors | default(0)) or (r.counts.warnings | default(0)) %}
  <div class="scrollbox" style="margin-top:0.75rem">
    <table class="validate-report__table" data-val-table style="width:100%;border-collapse:collapse;font-size:0.875rem">
      <thead>
        <tr style="text-align:left;border-bottom:1px solid var(--color-border, #d1d5db)">
          <th style="padding:0.5rem">Severity</th>
          <th style="padding:0.5rem">Rule / Code</th>
          <th style="padding:0.5rem">Segment</th>
          <th style="padding:0.5rem">Field</th>
          <th style="padding:0.5rem">Comp</th>
          <th style="padding:0.5rem">Subcomp</th>
          <th style="padding:0.5rem">Value</th>
          <th style="padding:0.5rem">Message</th>
        </tr>
      </thead>
      <tbody>
      {% for it in r.issues %}
        {% set severity = (it.severity | default('error')) | lower %}
<<<<<<< HEAD
        <tr data-severity="{{ severity }}" style="border-bottom:1px solid var(--color-border, #e5e7eb)"{% if severity == 'ok' and has_problem_rows %} hidden{% endif %}>
=======
        <tr data-severity="{{ severity }}" style="border-bottom:1px solid var(--color-border, #e5e7eb)">
>>>>>>> ee91f28c
          <td style="padding:0.5rem">{{ severity | capitalize }}</td>
          <td style="padding:0.5rem"><code class="mono">{{ it.code or '—' }}</code></td>
          <td style="padding:0.5rem"><code class="mono">{{ it.segment or '—' }}</code></td>
          <td style="padding:0.5rem"><code class="mono">{{ it.field if it.field is not none else '—' }}</code></td>
          <td style="padding:0.5rem"><code class="mono">{{ it.component if it.component is not none else '—' }}</code></td>
          <td style="padding:0.5rem"><code class="mono">{{ it.subcomponent if it.subcomponent is not none else '—' }}</code></td>
          <td style="padding:0.5rem"><code class="mono">{{ it.value or '—' }}</code></td>
<<<<<<< HEAD
          <td style="padding:0.5rem">{{ it.message or (severity == 'ok' and 'Passed') or '—' }}</td>
        </tr>
      {% else %}
        <tr>
          <td colspan="8" style="padding:0.75rem" class="muted">No rows to display.</td>
=======
          <td style="padding:0.5rem">{{ it.message or '—' }}</td>
        </tr>
      {% else %}
        <tr>
          <td colspan="8" style="padding:0.75rem" class="muted">No issues to display.</td>
>>>>>>> ee91f28c
        </tr>
      {% endfor %}
      </tbody>
    </table>
  </div>

  <details class="mt" style="margin-top:0.75rem">
    <summary class="text-small">Show raw JSON</summary>
    <pre class="codepane mono" style="margin-top:0.5rem">{{ r.raw | tojson(indent=2) }}</pre>
  </details>

  <textarea id="validated-message" hidden>{{ r.validated_message }}</textarea>
  <script>
    window.PipelineContext = window.PipelineContext || { message: '' };
    window.PipelineContext.setMessage = function(msg) {
      this.message = msg || '';
      var value = this.message;
      document.querySelectorAll('[data-bind="pipeline.message"]').forEach(function(el){
        if (!el) return;
        if ('value' in el) {
          if (el.value !== value) {
            el.value = value;
            try { el.dispatchEvent(new Event('input', { bubbles: true })); } catch (err) { /* ignore */ }
          }
        } else {
          el.textContent = value;
        }
      });
      if (window.PipelineBus && typeof window.PipelineBus.set === 'function') {
        try { window.PipelineBus.set('validate', value, { from: 'validate' }); } catch (err) { /* ignore */ }
      }
    };
    (function(){
      var field = document.getElementById('validated-message');
      if (field) {
        window.PipelineContext.setMessage(field.value || '');
      }
      if (window.InteropUI && typeof window.InteropUI.onValidateComplete === 'function') {
        try { window.InteropUI.onValidateComplete(); } catch (err) { /* ignore */ }
      }
    })();
    (function(){
      var root = document.currentScript && document.currentScript.closest('[data-val-report]');
      if (!root) return;
      var table = root.querySelector('[data-val-table]');
      if (!table) return;
<<<<<<< HEAD
=======
      function toggleNote(show) {
        var existing = root.querySelector('[data-val-ok-note]');
        if (show) {
          if (existing) return;
          var note = document.createElement('p');
          note.className = 'muted small';
          note.dataset.valOkNote = '1';
          note.style.marginTop = '0.5rem';
          note.textContent = 'This validator reports only issues; no per-field OK rows are returned.';
          root.appendChild(note);
        } else if (existing) {
          existing.remove();
        }
      }
>>>>>>> ee91f28c
      root.querySelectorAll('[data-val-filter]').forEach(function(btn){
        btn.addEventListener('click', function(ev){
          ev.preventDefault();
          var filter = btn.getAttribute('data-val-filter');
          table.querySelectorAll('tbody tr[data-severity]').forEach(function(row){
            var sev = row.getAttribute('data-severity');
            row.hidden = filter && filter !== 'all' && sev !== filter;
          });
<<<<<<< HEAD
=======
          toggleNote(filter === 'ok');
>>>>>>> ee91f28c
        });
      });
    })();
  </script>

  <div class="action-tray visible" style="margin-top:1rem">
    <div class="action-tray-header">
      <h5 style="margin:0">Next steps</h5>
      <p class="text-small" style="margin:0.25rem 0 0 0">Continue with the validated message.</p>
    </div>
    <div class="action-cards" style="margin-top:0.75rem">
      <a class="action-card pipeline-run" href="#mllp-panel" data-run-to="mllp">
        <strong>📤 Send via MLLP</strong>
        <small>Deliver the validated message.</small>
      </a>
      <a class="action-card pipeline-run" href="#translate-panel" data-run-to="translate">
        <strong>🔄 HL7 → FHIR</strong>
        <small>Translate this validated message.</small>
      </a>
    </div>
  </div>
</section><|MERGE_RESOLUTION|>--- conflicted
+++ resolved
@@ -33,11 +33,7 @@
       <tbody>
       {% for it in r.issues %}
         {% set severity = (it.severity | default('error')) | lower %}
-<<<<<<< HEAD
         <tr data-severity="{{ severity }}" style="border-bottom:1px solid var(--color-border, #e5e7eb)"{% if severity == 'ok' and has_problem_rows %} hidden{% endif %}>
-=======
-        <tr data-severity="{{ severity }}" style="border-bottom:1px solid var(--color-border, #e5e7eb)">
->>>>>>> ee91f28c
           <td style="padding:0.5rem">{{ severity | capitalize }}</td>
           <td style="padding:0.5rem"><code class="mono">{{ it.code or '—' }}</code></td>
           <td style="padding:0.5rem"><code class="mono">{{ it.segment or '—' }}</code></td>
@@ -45,19 +41,11 @@
           <td style="padding:0.5rem"><code class="mono">{{ it.component if it.component is not none else '—' }}</code></td>
           <td style="padding:0.5rem"><code class="mono">{{ it.subcomponent if it.subcomponent is not none else '—' }}</code></td>
           <td style="padding:0.5rem"><code class="mono">{{ it.value or '—' }}</code></td>
-<<<<<<< HEAD
           <td style="padding:0.5rem">{{ it.message or (severity == 'ok' and 'Passed') or '—' }}</td>
         </tr>
       {% else %}
         <tr>
           <td colspan="8" style="padding:0.75rem" class="muted">No rows to display.</td>
-=======
-          <td style="padding:0.5rem">{{ it.message or '—' }}</td>
-        </tr>
-      {% else %}
-        <tr>
-          <td colspan="8" style="padding:0.75rem" class="muted">No issues to display.</td>
->>>>>>> ee91f28c
         </tr>
       {% endfor %}
       </tbody>
@@ -104,23 +92,7 @@
       if (!root) return;
       var table = root.querySelector('[data-val-table]');
       if (!table) return;
-<<<<<<< HEAD
-=======
-      function toggleNote(show) {
-        var existing = root.querySelector('[data-val-ok-note]');
-        if (show) {
-          if (existing) return;
-          var note = document.createElement('p');
-          note.className = 'muted small';
-          note.dataset.valOkNote = '1';
-          note.style.marginTop = '0.5rem';
-          note.textContent = 'This validator reports only issues; no per-field OK rows are returned.';
-          root.appendChild(note);
-        } else if (existing) {
-          existing.remove();
-        }
-      }
->>>>>>> ee91f28c
+
       root.querySelectorAll('[data-val-filter]').forEach(function(btn){
         btn.addEventListener('click', function(ev){
           ev.preventDefault();
@@ -129,10 +101,6 @@
             var sev = row.getAttribute('data-severity');
             row.hidden = filter && filter !== 'all' && sev !== filter;
           });
-<<<<<<< HEAD
-=======
-          toggleNote(filter === 'ok');
->>>>>>> ee91f28c
         });
       });
     })();
