<<<<<<< HEAD
<section id="validate-report" class="validate-report" data-val-root hx-swap-oob="outerHTML">
=======
<section id="validate-report" class="validate-report" data-val-report hx-swap-oob="outerHTML">
>>>>>>> c12ec283
  {% set _r = r if r is defined else None %}
  {% set _issues = (_r.issues if _r is not none else (issues if issues is defined else [])) %}
  {% set _issues = _issues or [] %}
  {% set _counts = (_r.counts if _r is not none else (counts if counts is defined else {})) %}
  {% set _counts = _counts or {} %}
  {% set _total_msgs = r.msg_total or r.total_messages or r.total or r.message_count or 1 %}
  {% set _total_msgs = _total_msgs | int %}
  {% set _raw_candidate = (_r.raw | default(None) if _r is not none else None) %}
  {% set _raw = _raw_candidate if _raw_candidate is not none else (raw if raw is defined else {}) %}
  {% set _validated_candidate = (_r.validated_message | default(None) if _r is not none else None) %}
  {% set _validated_message = _validated_candidate if _validated_candidate is not none else (validated_message if validated_message is defined else '') %}

  <header class="validate-report__header" style="display:flex;align-items:center;justify-content:space-between;gap:0.75rem">
    <h4 class="text-h3" style="margin:0">Validation report</h4>
    <div class="validate-report__counts" style="display:flex;flex-wrap:wrap;gap:0.5rem">
      <button type="button" class="chip" data-vf="passed" style="background:#10b981;color:#0b1e15">Passed: {{ _counts.ok | default(0) }}</button>
      <button type="button" class="chip" data-vf="errors" style="background:#ef4444;color:#250101">Errors: {{ _counts.errors | default(0) }}</button>
      <button type="button" class="chip" data-vf="all" style="background:#475569;color:#e5e7eb">Show all</button>
    </div>
  </header>

  {% if (_counts.errors | default(0)) or (_counts.ok | default(0)) or (_counts.warnings | default(0)) %}
    <p class="text-small" style="margin-top:0.5rem">
      Found {{ _counts.errors | default(0) }} error{{ 's' if (_counts.errors | default(0)) != 1 else '' }}
      and {{ _counts.ok | default(0) }} successful validation{{ 's' if (_counts.ok | default(0)) != 1 else '' }}.
    </p>
  {% endif %}

  <div class="card mt" style="padding:.5rem;display:flex;gap:.5rem;flex-wrap:wrap;align-items:center">
    <label class="small">Severity
      <select class="input" data-val-sev style="min-width:8rem">
        <option value="all">All</option>
        <option value="passed">Passed</option>
        <option value="error" selected>Error</option>
        <option value="warning">Warning</option>
      </select>
    </label>
    <label class="small">Segment
      <select class="input" data-val-seg style="min-width:8rem">
        <option value="all">All</option>
      </select>
    </label>
    <label class="small" style="flex:1 1 240px">Search
      <input class="input" data-val-q placeholder="Filter by rule, message, or value…" />
    </label>
<<<<<<< HEAD
    <button type="button" class="btn btn-xs" data-val-reset style="margin-left:auto">Reset filters</button>
=======
    <button type="button" id="val-reset" class="btn btn-xs" style="margin-left:auto">Reset filters</button>
>>>>>>> c12ec283
    <span class="muted small">Across {{ _total_msgs }} message{{ '' if _total_msgs == 1 else 's' }}. Unique rows are de-duplicated by rule.</span>
  </div>

  <div class="scrollbox" style="margin-top:0.75rem">
    <table class="validate-report__table" style="width:100%;border-collapse:collapse;font-size:0.875rem">
      <thead>
        <tr style="text-align:left;border-bottom:1px solid var(--color-border, #d1d5db)">
          <th style="padding:0.5rem">Severity</th>
          <th style="padding:0.5rem">Rule / Code</th>
          <th style="padding:0.5rem">Segment</th>
          <th style="padding:0.5rem">Field</th>
          <th style="padding:0.5rem">Comp</th>
          <th style="padding:0.5rem">Subcomp</th>
          <th style="padding:0.5rem">Value</th>
          <th style="padding:0.5rem">Message</th>
          <th style="padding:0.5rem">Count</th>
          <th style="padding:0.5rem">Total</th>
          <th style="padding:0.5rem">%</th>
        </tr>
      </thead>
      <tbody data-val-body></tbody>
    </table>
  </div>

  <details class="mt" style="margin-top:0.75rem">
    <summary class="text-small">Show raw JSON</summary>
    <pre class="codepane mono" style="margin-top:0.5rem">{{ _raw | tojson(indent=2) }}</pre>
  </details>

<<<<<<< HEAD
  <script type="application/json" data-val-issues data-total="{{ _total_msgs }}">{{ _issues | tojson }}</script>

  <script>
    (function(){
      const root   = document.currentScript.closest('[data-val-root]');
      const dataEl = root.querySelector('[data-val-issues]');
=======
  <script type="application/json" data-role="val-issues" data-total="{{ _total_msgs }}">{{ _issues | tojson }}</script>

  <script>
    (function(s){
      const root   = s.closest('#validate-report');
      const dataEl = root.querySelector('script[data-role="val-issues"]');
>>>>>>> c12ec283
      let issues = [];
      try { issues = JSON.parse(dataEl.textContent || '[]') || []; } catch (err) { issues = []; }
      const TOTAL = parseInt(dataEl.dataset.total || '1', 10) || 1;

      const norm = (item) => ({
        severity: (item.severity || '').toString().toLowerCase(),
        code: (item.code || item.rule || '').toString(),
        segment: (item.segment || '').toString(),
        field: (item.field ?? '').toString(),
        component: (item.component ?? '').toString(),
        subcomponent: (item.subcomponent ?? '').toString(),
        value: (item.value ?? '').toString(),
        message: (item.message ?? '').toString()
      });

      const rows = new Map();
      const segments = new Set();

      for (const raw of issues) {
        const item = norm(raw);
        const severity = item.severity === 'ok' ? 'passed' : (item.severity || 'error');
        const key = [severity, item.code, item.segment, item.field, item.component, item.subcomponent, item.message].join('|');
        let row = rows.get(key);
        if (!row) {
          row = {
            severity,
            code: item.code,
            segment: item.segment,
            field: item.field,
            component: item.component,
            subcomponent: item.subcomponent,
            valuesSet: new Set(),
            message: item.message,
            count: 0
          };
          rows.set(key, row);
        }
        if (item.segment) segments.add(item.segment);
        if (item.value) row.valuesSet.add(item.value);
        row.count += 1;
        if (!row.message && item.message) {
          row.message = item.message;
        }
      }

<<<<<<< HEAD
      const body = root.querySelector('[data-val-body]');
=======
      const body = root.querySelector('#val-summary-body');
>>>>>>> c12ec283
      body.innerHTML = '';

      const toPct = (n) => {
        if (!TOTAL) return '0%';
        return Math.round((n / TOTAL) * 100) + '%';
      };

      const cap = 8;
      const list = Array.from(rows.values()).sort((a, b) => {
        const order = (x) => x.severity === 'error' ? 0 : (x.severity === 'warning' ? 1 : 2);
        return order(a) - order(b)
          || (a.segment || '').localeCompare(b.segment || '')
          || (parseInt(a.field || '0', 10) - parseInt(b.field || '0', 10))
          || (a.code || '').localeCompare(b.code || '');
      });

      for (const row of list) {
        const values = Array.from(row.valuesSet);
        const shown = values.slice(0, cap).join(', ');
        const more = values.length > cap ? `  (+${values.length - cap} more)` : '';
        const severityLabel = row.severity === 'passed' ? 'Passed' : (row.severity === 'warning' ? 'Warning' : 'Error');

        const tr = document.createElement('tr');
        tr.className = row.severity;
        tr.setAttribute('data-severity', row.severity);
        tr.setAttribute('data-segment', row.segment || '');
        tr.setAttribute('data-text', [row.code, row.segment, row.field, row.component, row.subcomponent, shown, row.message].join(' ').toLowerCase());
        tr.innerHTML = `
          <td style="padding:0.5rem">${severityLabel}</td>
          <td style="padding:0.5rem"><code class="mono">${row.code || '—'}</code></td>
          <td style="padding:0.5rem"><code class="mono">${row.segment || '—'}</code></td>
          <td style="padding:0.5rem"><code class="mono">${row.field || '—'}</code></td>
          <td style="padding:0.5rem"><code class="mono">${row.component || '—'}</code></td>
          <td style="padding:0.5rem"><code class="mono">${row.subcomponent || '—'}</code></td>
          <td style="padding:0.5rem">${shown || '—'}${more}</td>
          <td style="padding:0.5rem">${row.message || '—'}</td>
          <td style="padding:0.5rem">${row.count}</td>
          <td style="padding:0.5rem">${row.count}/${TOTAL}</td>
          <td style="padding:0.5rem">${toPct(row.count)}</td>
        `;
        body.appendChild(tr);
      }
      if (!list.length) {
        const tr = document.createElement('tr');
        tr.innerHTML = `<td colspan="11" class="muted" style="padding:.75rem">No issues to display.</td>`;
        body.appendChild(tr);
      }
<<<<<<< HEAD
      const segSelect = root.querySelector('[data-val-seg]');
=======
      const segSelect = root.querySelector('#val-filter-seg');
>>>>>>> c12ec283
      Array.from(segments).sort().forEach((segment) => {
        const option = document.createElement('option');
        option.value = segment;
        option.textContent = segment;
        segSelect.appendChild(option);
      });

      const chip = (name) => root.querySelector(`.chip[data-vf="${name}"]`);
<<<<<<< HEAD
      const selSev = root.querySelector('[data-val-sev]');
      const selSeg = root.querySelector('[data-val-seg]');
      const txt    = root.querySelector('[data-val-q]');
      const reset  = root.querySelector('[data-val-reset]');
=======
      const selSev = root.querySelector('#val-filter-sev');
      const selSeg = root.querySelector('#val-filter-seg');
      const txt    = root.querySelector('#val-filter-text');
      const reset  = root.querySelector('#val-reset');
>>>>>>> c12ec283
      let chipMode = 'error';
      function applyFilter() {
        const wantSev = selSev.value;
        const wantSeg = selSeg.value;
        const query = (txt.value || '').trim().toLowerCase();
        for (const tr of body.querySelectorAll('tr')) {
          const sev = tr.getAttribute('data-severity');
          const seg = tr.getAttribute('data-segment');
          const text = tr.getAttribute('data-text') || '';
          let show = true;
          if (chipMode !== 'all') show = show && (sev === chipMode);
          if (wantSev !== 'all') show = show && (sev === wantSev);
          if (wantSeg !== 'all') show = show && (seg === wantSeg);
          if (query) show = show && text.includes(query);
          tr.style.display = show ? '' : 'none';
        }
        for (const btn of root.querySelectorAll('.validate-report__counts .chip')) {
          const active = (chipMode === 'all' && btn.dataset.vf === 'all') || btn.dataset.vf === chipMode;
          btn.style.outline = active ? '2px solid var(--color-border, #94a3b8)' : 'none';
          btn.setAttribute('aria-pressed', active ? 'true' : 'false');
        }
      }

      [selSev, selSeg, txt].forEach((el) => el.addEventListener('input', applyFilter));
      chip('passed').addEventListener('click', () => { chipMode = 'passed'; applyFilter(); });
      chip('errors').addEventListener('click', () => { chipMode = 'error'; applyFilter(); });
      chip('all').addEventListener('click', () => { chipMode = 'all'; applyFilter(); });

<<<<<<< HEAD
      if (reset) {
        reset.addEventListener('click', () => {
          chipMode = 'error';
          selSev.value = 'error';
          selSeg.value = 'all';
          txt.value = '';
          applyFilter();
        });
      }

=======
>>>>>>> c12ec283
      selSev.value = 'error';
      applyFilter();

      // Reset filters to defaults (Errors, All segments, empty search)
      if (reset) reset.addEventListener('click', function(){
        chipMode     = 'error';
        selSev.value = 'error';
        selSeg.value = 'all';
        txt.value    = '';
        applyFilter();
      });
    })(document.currentScript);
  </script>
  <textarea id="validated-message" hidden>{{ _validated_message }}</textarea>
  <script>
    window.PipelineContext = window.PipelineContext || { message: '' };
    window.PipelineContext.setMessage = function(msg) {
      this.message = msg || '';
      var value = this.message;
      document.querySelectorAll('[data-bind="pipeline.message"]').forEach(function(el){
        if (!el) return;
        if ('value' in el) {
          if (el.value !== value) {
            el.value = value;
            try { el.dispatchEvent(new Event('input', { bubbles: true })); } catch (err) { /* ignore */ }
          }
        } else {
          el.textContent = value;
        }
      });
      if (window.PipelineBus && typeof window.PipelineBus.set === 'function') {
        try { window.PipelineBus.set('validate', value, { from: 'validate' }); } catch (err) { /* ignore */ }
      }
    };
    (function(){
      var field = document.getElementById('validated-message');
      if (field) {
        window.PipelineContext.setMessage(field.value || '');
      }
      if (window.InteropUI && typeof window.InteropUI.onValidateComplete === 'function') {
        try { window.InteropUI.onValidateComplete(); } catch (err) { /* ignore */ }
      }
    })();
  </script>

  <div class="action-tray visible" style="margin-top:1rem">
    <div class="action-tray-header">
      <h5 style="margin:0">Next steps</h5>
      <p class="text-small" style="margin:0.25rem 0 0 0">Continue with the validated message.</p>
    </div>
    <div class="action-cards" style="margin-top:0.75rem">
      <a class="action-card pipeline-run" href="#mllp-panel" data-run-to="mllp">
        <strong>📤 Send via MLLP</strong>
        <small>Deliver the validated message.</small>
      </a>
      <a class="action-card pipeline-run" href="#translate-panel" data-run-to="translate">
        <strong>🔄 HL7 → FHIR</strong>
        <small>Translate this validated message.</small>
      </a>
    </div>
  </div>
</section><|MERGE_RESOLUTION|>--- conflicted
+++ resolved
@@ -1,8 +1,4 @@
-<<<<<<< HEAD
 <section id="validate-report" class="validate-report" data-val-root hx-swap-oob="outerHTML">
-=======
-<section id="validate-report" class="validate-report" data-val-report hx-swap-oob="outerHTML">
->>>>>>> c12ec283
   {% set _r = r if r is defined else None %}
   {% set _issues = (_r.issues if _r is not none else (issues if issues is defined else [])) %}
   {% set _issues = _issues or [] %}
@@ -48,11 +44,7 @@
     <label class="small" style="flex:1 1 240px">Search
       <input class="input" data-val-q placeholder="Filter by rule, message, or value…" />
     </label>
-<<<<<<< HEAD
     <button type="button" class="btn btn-xs" data-val-reset style="margin-left:auto">Reset filters</button>
-=======
-    <button type="button" id="val-reset" class="btn btn-xs" style="margin-left:auto">Reset filters</button>
->>>>>>> c12ec283
     <span class="muted small">Across {{ _total_msgs }} message{{ '' if _total_msgs == 1 else 's' }}. Unique rows are de-duplicated by rule.</span>
   </div>
 
@@ -82,21 +74,11 @@
     <pre class="codepane mono" style="margin-top:0.5rem">{{ _raw | tojson(indent=2) }}</pre>
   </details>
 
-<<<<<<< HEAD
   <script type="application/json" data-val-issues data-total="{{ _total_msgs }}">{{ _issues | tojson }}</script>
-
   <script>
     (function(){
       const root   = document.currentScript.closest('[data-val-root]');
       const dataEl = root.querySelector('[data-val-issues]');
-=======
-  <script type="application/json" data-role="val-issues" data-total="{{ _total_msgs }}">{{ _issues | tojson }}</script>
-
-  <script>
-    (function(s){
-      const root   = s.closest('#validate-report');
-      const dataEl = root.querySelector('script[data-role="val-issues"]');
->>>>>>> c12ec283
       let issues = [];
       try { issues = JSON.parse(dataEl.textContent || '[]') || []; } catch (err) { issues = []; }
       const TOTAL = parseInt(dataEl.dataset.total || '1', 10) || 1;
@@ -142,11 +124,7 @@
         }
       }
 
-<<<<<<< HEAD
       const body = root.querySelector('[data-val-body]');
-=======
-      const body = root.querySelector('#val-summary-body');
->>>>>>> c12ec283
       body.innerHTML = '';
 
       const toPct = (n) => {
@@ -194,11 +172,8 @@
         tr.innerHTML = `<td colspan="11" class="muted" style="padding:.75rem">No issues to display.</td>`;
         body.appendChild(tr);
       }
-<<<<<<< HEAD
+      
       const segSelect = root.querySelector('[data-val-seg]');
-=======
-      const segSelect = root.querySelector('#val-filter-seg');
->>>>>>> c12ec283
       Array.from(segments).sort().forEach((segment) => {
         const option = document.createElement('option');
         option.value = segment;
@@ -207,17 +182,10 @@
       });
 
       const chip = (name) => root.querySelector(`.chip[data-vf="${name}"]`);
-<<<<<<< HEAD
       const selSev = root.querySelector('[data-val-sev]');
       const selSeg = root.querySelector('[data-val-seg]');
       const txt    = root.querySelector('[data-val-q]');
       const reset  = root.querySelector('[data-val-reset]');
-=======
-      const selSev = root.querySelector('#val-filter-sev');
-      const selSeg = root.querySelector('#val-filter-seg');
-      const txt    = root.querySelector('#val-filter-text');
-      const reset  = root.querySelector('#val-reset');
->>>>>>> c12ec283
       let chipMode = 'error';
       function applyFilter() {
         const wantSev = selSev.value;
@@ -246,7 +214,6 @@
       chip('errors').addEventListener('click', () => { chipMode = 'error'; applyFilter(); });
       chip('all').addEventListener('click', () => { chipMode = 'all'; applyFilter(); });
 
-<<<<<<< HEAD
       if (reset) {
         reset.addEventListener('click', () => {
           chipMode = 'error';
@@ -256,9 +223,6 @@
           applyFilter();
         });
       }
-
-=======
->>>>>>> c12ec283
       selSev.value = 'error';
       applyFilter();
 
