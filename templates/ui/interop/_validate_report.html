<section id="validate-report" class="validate-report" data-val-root hx-swap-oob="outerHTML">
  {% set _r = r if r is defined else None %}
  {% set _issues = (_r.issues if _r is not none else (issues if issues is defined else [])) %}
  {% set _issues = _issues or [] %}
  {% set _counts = (_r.counts if _r is not none else (counts if counts is defined else {})) %}
  {% set _counts = _counts or {} %}
  {% set _summary_rows = (_r.summary_rows if _r is not none else (summary_rows if summary_rows is defined else [])) %}
  {% set _summary_rows = _summary_rows or [] %}
  {% set _seg_opts = (_r.segment_options if _r is not none else (segment_options if segment_options is defined else [])) %}
  {% set _seg_opts = _seg_opts or [] %}
  {% set _total_msgs = r.msg_total or r.total_messages or r.total or r.message_count or 1 %}
  {% set _total_msgs = _total_msgs | int %}
  {% set _raw_candidate = (_r.raw | default(None) if _r is not none else None) %}
  {% set _raw = _raw_candidate if _raw_candidate is not none else (raw if raw is defined else {}) %}
  {% set _validated_candidate = (_r.validated_message | default(None) if _r is not none else None) %}
  {% set _validated_message = _validated_candidate if _validated_candidate is not none else (validated_message if validated_message is defined else '') %}

  <header class="validate-report__header" style="display:flex;align-items:center;justify-content:space-between;gap:0.75rem">
    <h4 class="text-h3" style="margin:0">Validation report</h4>
    <div class="validate-report__counts" style="display:flex;flex-wrap:wrap;gap:0.5rem">
      <button type="button" class="chip" data-vf="passed" style="background:#10b981;color:#0b1e15">Passed: {{ _counts.ok | default(0) }}</button>
      <button type="button" class="chip" data-vf="errors" style="background:#ef4444;color:#250101">Errors: {{ _counts.errors | default(0) }}</button>
      <button type="button" class="chip" data-vf="all" style="background:#475569;color:#e5e7eb">Show all</button>
    </div>
  </header>

  {% if (_counts.errors | default(0)) or (_counts.ok | default(0)) or (_counts.warnings | default(0)) %}
    <p class="text-small" style="margin-top:0.5rem">
      Found {{ _counts.errors | default(0) }} error{{ 's' if (_counts.errors | default(0)) != 1 else '' }}
      and {{ _counts.ok | default(0) }} successful validation{{ 's' if (_counts.ok | default(0)) != 1 else '' }}.
    </p>
  {% endif %}

  <div class="card mt" style="padding:.5rem;display:flex;gap:.5rem;flex-wrap:wrap;align-items:center">
    <label class="small">Severity
      <select class="input" data-val-sev style="min-width:8rem">
        <option value="all">All</option>
        <option value="passed">Passed</option>
        <option value="error" selected>Error</option>
        <option value="warning">Warning</option>
      </select>
    </label>
    <label class="small">Segment
      <select class="input" data-val-seg style="min-width:8rem">
        <option value="all">All</option>
        {% for seg in _seg_opts %}
          <option value="{{ seg | e }}">{{ seg }}</option>
        {% endfor %}
      </select>
    </label>
    <label class="small" style="flex:1 1 240px">Search
      <input class="input" data-val-q placeholder="Filter by rule, message, or value…" />
    </label>
    <button type="button" class="btn btn-xs" data-val-reset style="margin-left:auto">Reset filters</button>
    <span class="muted small">Across {{ _total_msgs }} message{{ '' if _total_msgs == 1 else 's' }}. Unique rows are de-duplicated by rule.</span>
  </div>

  <div class="scrollbox" style="margin-top:0.75rem">
    <table class="validate-report__table" style="width:100%;border-collapse:collapse;font-size:0.875rem">
      <thead>
        <tr style="text-align:left;border-bottom:1px solid var(--color-border, #d1d5db)">
          <th style="padding:0.5rem">Severity</th>
          <th style="padding:0.5rem">Rule / Code</th>
          <th style="padding:0.5rem">Segment</th>
          <th style="padding:0.5rem">Field</th>
          <th style="padding:0.5rem">Comp</th>
          <th style="padding:0.5rem">Subcomp</th>
          <th style="padding:0.5rem">Value</th>
          <th style="padding:0.5rem">Message</th>
          <th style="padding:0.5rem">Count</th>
          <th style="padding:0.5rem">Total</th>
          <th style="padding:0.5rem">%</th>
        </tr>
      </thead>
      <tbody data-val-body>
        {% for row in _summary_rows %}
          {% set _sev = (row.severity or 'error') %}
          {% set _seg = row.segment or '' %}
          {% set _field = row.field if row.field is not none else '' %}
          {% set _comp = row.component if row.component is not none else '' %}
          {% set _sub = row.subcomponent if row.subcomponent is not none else '' %}
          {% set _values = row.shown_values or '' %}
          {% set _extra = row.extra_values | int %}
          {% set _message = row.message or '' %}
          {% set _severity_label = 'Error' %}
          {% if _sev == 'warning' %}
            {% set _severity_label = 'Warning' %}
          {% elif _sev == 'passed' %}
            {% set _severity_label = 'Passed' %}
          {% endif %}
          <tr
            class="{{ _sev }}"
            data-severity="{{ _sev | e }}"
            data-segment="{{ _seg | e }}"
            data-text="{{ (row.search_text or '') | e }}"
          >
            <td style="padding:0.5rem">{{ _severity_label }}</td>
            <td style="padding:0.5rem"><code class="mono">{{ row.code or '—' }}</code></td>
            <td style="padding:0.5rem"><code class="mono">{{ _seg or '—' }}</code></td>
            <td style="padding:0.5rem"><code class="mono">{{ row.field if row.field is not none else '—' }}</code></td>
            <td style="padding:0.5rem"><code class="mono">{{ row.component if row.component is not none else '—' }}</code></td>
            <td style="padding:0.5rem"><code class="mono">{{ row.subcomponent if row.subcomponent is not none else '—' }}</code></td>
            <td style="padding:0.5rem">
              {% if _values %}{{ _values }}{% else %}—{% endif %}
              {% if _extra > 0 %} (+{{ _extra }} more){% endif %}
            </td>
            <td style="padding:0.5rem">{{ _message or '—' }}</td>
            <td style="padding:0.5rem">{{ row.count }}</td>
            <td style="padding:0.5rem">{{ row.count }}/{{ row.total }}</td>
            <td style="padding:0.5rem">{{ row.pct }}%</td>
          </tr>
        {% endfor %}
        {% if _summary_rows|length == 0 %}
          <tr>
            <td colspan="11" class="muted" style="padding:.75rem">No issues to display.</td>
          </tr>
        {% endif %}
      </tbody>
    </table>
  </div>

  <details class="mt" style="margin-top:0.75rem">
    <summary class="text-small">Show raw JSON</summary>
    <pre class="codepane mono" style="margin-top:0.5rem">{{ _raw | tojson(indent=2) }}</pre>
  </details>

  <script>
    (function(){
      const root   = document.currentScript.closest('[data-val-root]');
      const body = root.querySelector('[data-val-body]');
      const rows = Array.from(body.querySelectorAll('tr')).filter((tr) => tr.hasAttribute('data-severity'));
      const chip = (name) => root.querySelector(`.chip[data-vf="${name}"]`);
      const selSev = root.querySelector('[data-val-sev]');
      const selSeg = root.querySelector('[data-val-seg]');
      const txt    = root.querySelector('[data-val-q]');
      const reset  = root.querySelector('[data-val-reset]');
<<<<<<< HEAD

      if (!selSev || !selSeg || !txt) {
        return;
      }

      function updateChipStyles() {
        const current = selSev.value;
        for (const btn of root.querySelectorAll('.validate-report__counts .chip')) {
          const active = btn.dataset.vf === current;
          btn.style.outline = active ? '2px solid var(--color-border, #94a3b8)' : 'none';
          btn.setAttribute('aria-pressed', active ? 'true' : 'false');
        }
      }

=======
      let chipMode = 'error';
>>>>>>> f9225f80
      function applyFilter() {
        const wantSev = selSev.value;
        const wantSeg = selSeg.value;
        const query = (txt.value || '').trim().toLowerCase();
        for (const tr of rows) {
          const sev = tr.getAttribute('data-severity');
          const seg = tr.getAttribute('data-segment');
          const text = tr.getAttribute('data-text') || '';
          let show = true;
          if (wantSev !== 'all') show = show && (sev === wantSev);
          if (wantSeg !== 'all') show = show && (seg === wantSeg);
          if (query) show = show && text.includes(query);
          tr.style.display = show ? '' : 'none';
        }
<<<<<<< HEAD
        updateChipStyles();
      }

      if (selSev) selSev.addEventListener('change', () => {
        applyFilter();
      });
      if (selSeg) selSeg.addEventListener('change', applyFilter);
      if (txt) txt.addEventListener('input', applyFilter);

      const passedChip = chip('passed');
      if (passedChip) {
        passedChip.addEventListener('click', () => {
          selSev.value = 'passed';
          applyFilter();
        });
      }
      const errorChip = chip('errors');
      if (errorChip) {
        errorChip.addEventListener('click', () => {
          selSev.value = 'error';
          applyFilter();
        });
      }
      const allChip = chip('all');
      if (allChip) {
        allChip.addEventListener('click', () => {
          selSev.value = 'all';
          applyFilter();
        });
      }

      if (reset) {
        reset.addEventListener('click', () => {
          selSev.value = 'error';
          selSeg.value = 'all';
          txt.value = '';
          applyFilter();
        });
      }

=======
        for (const btn of root.querySelectorAll('.validate-report__counts .chip')) {
          const active = (chipMode === 'all' && btn.dataset.vf === 'all') || btn.dataset.vf === chipMode;
          btn.style.outline = active ? '2px solid var(--color-border, #94a3b8)' : 'none';
          btn.setAttribute('aria-pressed', active ? 'true' : 'false');
        }
      }

      [selSev, selSeg, txt].forEach((el) => el.addEventListener('input', applyFilter));
      chip('passed').addEventListener('click', () => { chipMode = 'passed'; applyFilter(); });
      chip('errors').addEventListener('click', () => { chipMode = 'error'; applyFilter(); });
      chip('all').addEventListener('click', () => { chipMode = 'all'; applyFilter(); });

      if (reset) {
        reset.addEventListener('click', () => {
          chipMode = 'error';
          selSev.value = 'error';
          selSeg.value = 'all';
          txt.value = '';
          applyFilter();
        });
      }
>>>>>>> f9225f80
      selSev.value = 'error';
      applyFilter();

      // Reset filters to defaults (Errors, All segments, empty search)
      if (reset) reset.addEventListener('click', function(){
        chipMode     = 'error';
        selSev.value = 'error';
        selSeg.value = 'all';
        txt.value    = '';
        applyFilter();
      });
    })(document.currentScript);
  </script>
  <textarea id="validated-message" hidden>{{ _validated_message }}</textarea>
  <script>
    window.PipelineContext = window.PipelineContext || { message: '' };
    window.PipelineContext.setMessage = function(msg) {
      this.message = msg || '';
      var value = this.message;
      document.querySelectorAll('[data-bind="pipeline.message"]').forEach(function(el){
        if (!el) return;
        if ('value' in el) {
          if (el.value !== value) {
            el.value = value;
            try { el.dispatchEvent(new Event('input', { bubbles: true })); } catch (err) { /* ignore */ }
          }
        } else {
          el.textContent = value;
        }
      });
      if (window.PipelineBus && typeof window.PipelineBus.set === 'function') {
        try { window.PipelineBus.set('validate', value, { from: 'validate' }); } catch (err) { /* ignore */ }
      }
    };
    (function(){
      var field = document.getElementById('validated-message');
      if (field) {
        window.PipelineContext.setMessage(field.value || '');
      }
      if (window.InteropUI && typeof window.InteropUI.onValidateComplete === 'function') {
        try { window.InteropUI.onValidateComplete(); } catch (err) { /* ignore */ }
      }
    })();
  </script>

  <div class="action-tray visible" style="margin-top:1rem">
    <div class="action-tray-header">
      <h5 style="margin:0">Next steps</h5>
      <p class="text-small" style="margin:0.25rem 0 0 0">Continue with the validated message.</p>
    </div>
    <div class="action-cards" style="margin-top:0.75rem">
      <a class="action-card pipeline-run" href="#mllp-panel" data-run-to="mllp">
        <strong>📤 Send via MLLP</strong>
        <small>Deliver the validated message.</small>
      </a>
      <a class="action-card pipeline-run" href="#translate-panel" data-run-to="translate">
        <strong>🔄 HL7 → FHIR</strong>
        <small>Translate this validated message.</small>
      </a>
    </div>
  </div>
</section><|MERGE_RESOLUTION|>--- conflicted
+++ resolved
@@ -134,7 +134,6 @@
       const selSeg = root.querySelector('[data-val-seg]');
       const txt    = root.querySelector('[data-val-q]');
       const reset  = root.querySelector('[data-val-reset]');
-<<<<<<< HEAD
 
       if (!selSev || !selSeg || !txt) {
         return;
@@ -149,9 +148,6 @@
         }
       }
 
-=======
-      let chipMode = 'error';
->>>>>>> f9225f80
       function applyFilter() {
         const wantSev = selSev.value;
         const wantSeg = selSeg.value;
@@ -166,7 +162,6 @@
           if (query) show = show && text.includes(query);
           tr.style.display = show ? '' : 'none';
         }
-<<<<<<< HEAD
         updateChipStyles();
       }
 
@@ -207,29 +202,6 @@
         });
       }
 
-=======
-        for (const btn of root.querySelectorAll('.validate-report__counts .chip')) {
-          const active = (chipMode === 'all' && btn.dataset.vf === 'all') || btn.dataset.vf === chipMode;
-          btn.style.outline = active ? '2px solid var(--color-border, #94a3b8)' : 'none';
-          btn.setAttribute('aria-pressed', active ? 'true' : 'false');
-        }
-      }
-
-      [selSev, selSeg, txt].forEach((el) => el.addEventListener('input', applyFilter));
-      chip('passed').addEventListener('click', () => { chipMode = 'passed'; applyFilter(); });
-      chip('errors').addEventListener('click', () => { chipMode = 'error'; applyFilter(); });
-      chip('all').addEventListener('click', () => { chipMode = 'all'; applyFilter(); });
-
-      if (reset) {
-        reset.addEventListener('click', () => {
-          chipMode = 'error';
-          selSev.value = 'error';
-          selSeg.value = 'all';
-          txt.value = '';
-          applyFilter();
-        });
-      }
->>>>>>> f9225f80
       selSev.value = 'error';
       applyFilter();
 
