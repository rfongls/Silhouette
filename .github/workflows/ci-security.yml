--- conflicted
+++ resolved
@@ -30,9 +30,7 @@
         env:
           PYTHONUNBUFFERED: "1"
         run: |
-<<<<<<< HEAD
           pytest -q
-
       - name: Upload security artifacts
         if: always()
         uses: actions/upload-artifact@v4
@@ -41,7 +39,4 @@
           path: |
             out/security/**/*
           if-no-files-found: ignore
-          retention-days: 7
-=======
-          pytest -q
->>>>>>> daf506b8
+          retention-days: 7