name: Security Skill CI

on:
  push:
    branches: [ main, staging ]
  pull_request:
    branches: [ main, staging ]

jobs:
  security-tests:
    runs-on: ubuntu-latest
    steps:
      - uses: actions/checkout@v4
      - name: Set up Python
        uses: actions/setup-python@v5
        with:
          python-version: "3.12"
      - name: Install (prefer offline wheelhouse)
        run: |
          python -m pip install -U pip
          if [ -d offline/wheels ]; then
            echo "Using offline wheelhouse"
            pip install --no-index --find-links offline/wheels -r offline/requirements.lock
          else
            echo "Using online install"
            pip install click==8.1.7 pytest
          fi
      - name: Prepare offline seeds
        run: |
          mkdir -p data/security/seeds/cve data/security/seeds/kev
          test -f data/security/seeds/cve/cve_seed.json || printf '{ "CVE-0001": {"summary":"Demo CVE for offline tests","severity":5} }\n' > data/security/seeds/cve/cve_seed.json
          test -f data/security/seeds/kev/kev_seed.json || printf '{ "cves": ["CVE-0001"] }\n' > data/security/seeds/kev/kev_seed.json
          mkdir -p docs/cyber
          test -f docs/cyber/scope_example.txt || printf 'example.com\n*.example.com\nsub.example.com\n' > docs/cyber/scope_example.txt
      - name: Run tests
        env:
          PYTHONUNBUFFERED: "1"
        run: |
          pytest -q
<<<<<<< HEAD

=======
>>>>>>> 3ba8b29f
      - name: Upload security artifacts
        if: always()
        uses: actions/upload-artifact@v4
        with:
          name: security-artifacts
          path: |
            out/security/**/*
          if-no-files-found: ignore
          retention-days: 7<|MERGE_RESOLUTION|>--- conflicted
+++ resolved
@@ -37,10 +37,6 @@
           PYTHONUNBUFFERED: "1"
         run: |
           pytest -q
-<<<<<<< HEAD
-
-=======
->>>>>>> 3ba8b29f
       - name: Upload security artifacts
         if: always()
         uses: actions/upload-artifact@v4
