name: Silhouette Core CI

on:
  push:
    branches:
      - main
      - staging
      - 'train/**'
  pull_request:
    branches:
      - main
      - staging

jobs:
  build-test-docs:
    runs-on: ubuntu-latest
    steps:
      - uses: actions/checkout@v4
<<<<<<< HEAD

=======
>>>>>>> bc01bde7
      - name: Set up Python
        uses: actions/setup-python@v5
        with:
          python-version: '3.10'

      - name: Install Python deps
        run: |
          python -m pip install --upgrade pip
          pip install -r requirements.txt
          pip install pytest ruff

      - name: Lint (non-blocking)
        run: ruff check . || true

      - name: Run tests
        run: pytest -q --maxfail=1 --durations=10

      - name: Export Mermaid diagrams
        run: |
          npm i -g @mermaid-js/mermaid-cli || true
          python scripts/export_mermaid.py docs/ || true

      - name: Build Profile Conformance Report
        run: python scripts/profile_conformance.py || true

      - name: Upload artifacts
        uses: actions/upload-artifact@v4
        with:
          name: silhouette-reports
          path: |
            reports/
            docs/**/svg/*.svg
            logs/
          if-no-files-found: warn<|MERGE_RESOLUTION|>--- conflicted
+++ resolved
@@ -16,10 +16,6 @@
     runs-on: ubuntu-latest
     steps:
       - uses: actions/checkout@v4
-<<<<<<< HEAD
-
-=======
->>>>>>> bc01bde7
       - name: Set up Python
         uses: actions/setup-python@v5
         with:
