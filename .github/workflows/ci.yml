--- conflicted
+++ resolved
@@ -56,8 +56,6 @@
       run: |
         pip install markdown-link-check
         markdown-link-check "docs/**/*.md"
-<<<<<<< HEAD
-=======
 
   codex-training:
     runs-on: ubuntu-latest
@@ -106,4 +104,3 @@
           - load and run a quantized adapter using transformers + peft
           - execute generated Python in a sandbox subprocess"
         output_path: silhouette_core/module_executor.py
->>>>>>> d96f1119
