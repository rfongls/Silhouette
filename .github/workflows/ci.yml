--- conflicted
+++ resolved
@@ -11,10 +11,6 @@
     runs-on: ubuntu-latest
     steps:
       - uses: actions/checkout@v4
-<<<<<<< HEAD
-
-=======
->>>>>>> 1c60c06f
       - name: Set up Python
         uses: actions/setup-python@v5
         with:
@@ -47,9 +43,5 @@
           path: |
             reports/
             docs/**/svg/*.svg
-<<<<<<< HEAD
             logs/
-          if-no-files-found: warn
-=======
-            logs/
->>>>>>> 1c60c06f
+          if-no-files-found: warn