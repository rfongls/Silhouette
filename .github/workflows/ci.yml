--- conflicted
+++ resolved
@@ -100,17 +100,13 @@
       run: |
         python scripts/synthesize_traces.py
         python scripts/validate_traces.py artifacts/traces/runtime_kd.jsonl
-<<<<<<< HEAD
 
     - name: Archive runtime zips
       uses: actions/upload-artifact@v4
       with:
         name: runtime-workdirs
         path: artifacts/runs/**
-
-=======
         
->>>>>>> 7745bab6
     - name: Scoreboard
       run: python scripts/scoreboard.py
 
