name: CI

on:
  push:
    branches: [main, 'train/*']
  pull_request:

env:
  M2_CACHE: ${{ runner.temp }}/.m2
  GRADLE_CACHE: ${{ runner.temp }}/.gradle
  NUGET_PACKAGES: ${{ runner.temp }}/.nuget/packages

jobs:
  build-and-test:
    runs-on: ubuntu-latest
    services:
      docker:
        image: docker:24.0.5-dind
        options: --privileged

    steps:
    - name: Checkout code
      uses: actions/checkout@v3

    - name: Prep caches
      run: |
        mkdir -p "$M2_CACHE" "$GRADLE_CACHE" "$NUGET_PACKAGES"

    - name: Set up Python
      uses: actions/setup-python@v4
      with:
        python-version: '3.11'

    - name: Install dev deps
      run: |
        python -m pip install --upgrade pip
        pip install -r requirements.txt -r requirements-dev.txt
        pip install accelerate huggingface_hub

    - name: Lint Python
      run: |
        pip install ruff black
        mkdir -p artifacts
        set +e
        ruff check silhouette_core cli eval training scripts > artifacts/ruff.log
        ruff_rc=$?
        black --check silhouette_core cli eval training scripts > artifacts/black.log
        black_rc=$?
        set -e
        python - "$ruff_rc" "$black_rc" <<'PY'
import json, sys, pathlib
ruff_rc=int(sys.argv[1]); black_rc=int(sys.argv[2])
ruff_log=pathlib.Path("artifacts/ruff.log").read_text().strip().splitlines()
black_log=pathlib.Path("artifacts/black.log").read_text().strip().splitlines()
issues=len([l for l in ruff_log if l]) + sum("would be reformatted" in l for l in black_log)
py_ok=(ruff_rc==0 and black_rc==0)
pathlib.Path("artifacts/lint_python.json").write_text(json.dumps({"ok": py_ok, "issues": issues}))
PY
    - name: Lint JS
      run: |
        npm install eslint@9
        mkdir -p artifacts
        set +e
        npx eslint . -f json -o artifacts/eslint.json
        js_rc=$?
        set -e
        python - "$js_rc" <<'PY'
import json, sys, pathlib
js_rc=int(sys.argv[1])
data=pathlib.Path("artifacts/eslint.json").read_text() or "[]"
rep=json.loads(data)
issues=sum(f.get("errorCount",0)+f.get("warningCount",0) for f in rep)
ok=(js_rc==0 and issues==0)
pathlib.Path("artifacts/lint_js.json").write_text(json.dumps({"ok": ok, "issues": issues}))
PY

    - name: Lint C++
      run: |
        apt-get update && apt-get install -y clang-tidy
        mkdir -p artifacts
        set +e
        files="$(git ls-files '*.cpp')"
        if [ -n "$files" ]; then
          clang-tidy $files -- -std=c++17 > artifacts/clang-tidy.log
          rc=$?
        else
          touch artifacts/clang-tidy.log
          rc=0
        fi
        set -e
        python - "$rc" <<'PY'
import json, sys, pathlib
rc=int(sys.argv[1])
log=pathlib.Path("artifacts/clang-tidy.log").read_text().splitlines()
issues=sum(1 for l in log if l.strip())
ok=(rc==0 and issues==0)
pathlib.Path("artifacts/lint_cpp.json").write_text(json.dumps({"ok": ok, "issues": issues}))
PY

    - name: Run unit tests with coverage
      run: |
        coverage run -m pytest --maxfail=1 --disable-warnings -q
        coverage xml
        coverage report --fail-under=30

    - name: Smoke-test CLI
      run: |
        python -m cli.main --no-repl
        printf ":replay\n:exit\n" | python -m cli.main | grep -q "Replayed"
        printf ":selfcheck\n:exit\n" | python -m cli.main | grep -q "Missing required files"
        printf ":backup\n:exit\n" | python -m cli.main | grep -q "Backup complete"

    - name: Self-deploy smoke
      run: |
        python -m silhouette_core.profile_exporter --output profile.json
        python -m silhouette_core.distiller --output distillate.json
        python -m silhouette_core.package_clone --profile profile.json --distillate distillate.json --version 1
        printf ":agent deploy tmp_deploy\n:exit\n" | python -m cli.main | grep -q "Deployed clone"

    - name: Skills Selfcheck
      run: python scripts/selfcheck.py --policy profiles/core/policy.yaml

    - name: Eval (agent-level)
      run: python -m eval.eval --suite eval/suites/basics.yaml

    - name: Eval (profile-core)
      run: python -m eval.eval --suite eval/suites/profile_core.yaml

    - name: Eval (dev-python)
      run: python -m eval.eval --suite eval/suites/dev_python.yaml

    - name: Eval (dev-python-advanced)
      run: python -m eval.eval --suite eval/suites/dev_python_advanced.yaml

    - name: Eval (dev-html)
      run: python -m eval.eval --suite eval/suites/dev_html.yaml

    - name: Eval (dev-html-advanced)
      run: python -m eval.eval --suite eval/suites/dev_html_advanced.yaml

    - name: Eval (dev-java)
      run: python -m eval.eval --suite eval/suites/dev_java.yaml

    - name: Eval (dev-java-advanced)
      run: python -m eval.eval --suite eval/suites/dev_java_advanced.yaml

    - name: Eval (dev-csharp)
      run: python -m eval.eval --suite eval/suites/dev_csharp.yaml

    - name: Eval (dev-csharp-advanced)
      run: python -m eval.eval --suite eval/suites/dev_csharp_advanced.yaml

    - name: Eval (dev-android)
      run: python -m eval.eval --suite eval/suites/dev_android.yaml

    - name: Eval (dev-android-advanced)
      run: python -m eval.eval --suite eval/suites/dev_android_advanced.yaml

    - name: Runtime Eval (Web)  # skips unless enabled
      run: python -m eval.build_runner --suite eval/suites/dev_web_runtime.yaml --require_runtime_env

    - name: Runtime Eval (Python FastAPI)  # skips unless enabled
      run: python -m eval.build_runner --suite eval/suites/dev_python_runtime.yaml --require_runtime_env

    - name: Runtime Eval (FastAPI+SQLModel+pytest)  # skips unless enabled
      run: python -m eval.build_runner --suite eval/suites/dev_python_fastapi_runtime.yaml --require_runtime_env

    - name: Runtime Eval (Python ML: sklearn & torch)  # skips unless enabled
      run: python -m eval.build_runner --suite eval/suites/dev_python_ml_runtime.yaml --require_runtime_env

    - name: Runtime Eval (Skill)  # skips unless enabled
      run: python -m eval.build_runner --suite eval/suites/dev_skill_runtime.yaml --require_runtime_env

      - name: Cross-Lang Runtime Eval — Java (extended)
      run: |
        ENABLE_RUNTIME_EVAL=1 python -m eval.build_runner --suite eval/suites/dev_java_runtime_ext.yaml --require_runtime_env

      - name: Cross-Lang Runtime Eval — .NET (extended)
      run: |
        ENABLE_RUNTIME_EVAL=1 python -m eval.build_runner --suite eval/suites/dev_dotnet_runtime_ext.yaml --require_runtime_env

        - name: Cross-Lang Runtime Eval — Android (extended)
        run: |
          ENABLE_RUNTIME_EVAL=1 python -m eval.build_runner --suite eval/suites/dev_android_runtime_ext.yaml --require_runtime_env
        - name: Cross-Lang Runtime Eval — C++ (extended)
        run: |
          ENABLE_RUNTIME_EVAL=1 python -m eval.build_runner --suite eval/suites/dev_cpp_runtime.yaml --require_runtime_env

    - name: Synthesize KD Traces (from runtime)
      run: |
        python scripts/synthesize_traces.py
        python scripts/validate_traces.py artifacts/traces/runtime_kd.jsonl

    - name: Archive runtime zips
      uses: actions/upload-artifact@v4
      with:
        name: runtime-workdirs
        path: artifacts/runs/**

    - name: Security Scan (enhanced)
      run: |
        python -m security.scanner --path . \
          --out artifacts/security_report.json \
          --license_whitelist MIT,Apache-2.0,BSD-2-Clause,BSD-3-Clause \
          --license_denylist GPL-3.0,AGPL-3.0,MPL-2.0 \
          --max_high 0 --max_medium 10 --max_low 999

    - name: Watermark artifacts
      run: |
        python scripts/watermark_artifact.py --artifact_dir models/student-core-kd --customer_id "INTERNAL" --notes "KD checkpoint"
        python scripts/verify_watermark.py --artifact_dir models/student-core-kd

    - name: Compliance Gate Demo (optional; expected fail)
      if: env.DEMO_COMPLIANCE_FAIL == '1'
      run: |
        python -m security.scanner --path tests/fixtures \
          --out artifacts/security_report_demo.json \
          --license_whitelist MIT,Apache-2.0,BSD-2-Clause,BSD-3-Clause \
          --license_denylist GPL-3.0,AGPL-3.0,MPL-2.0 \
          --max_high 0 --max_medium 0 --max_low 999

      - name: Scoreboard (Phase-6 snapshot + history)
      run: |
        python scripts/scoreboard.py
        PHASE=phase-6 python scripts/scoreboard.py
        python scripts/scoreboard_history.py

    - name: Scoreboard History
      run: python scripts/scoreboard_history.py
      
    - name: Upload Scoreboard Artifact
      uses: actions/upload-artifact@v4
      with:
        name: silhouette-scoreboard
        path: artifacts/scoreboard/**
<<<<<<< HEAD
    - name: Quantize INT8 (stub)
      run: make quant-int8
    - name: Latency Probe (edge)
      run: make latency-edge
    - name: Upload Latency Artifact
      uses: actions/upload-artifact@v4
      with:
        name: latency
        path: artifacts/latency/latency.json
=======
>>>>>>> ea36e882
    - name: Build Wheel/SDist
      run: |
        python -m pip install -U pip build
        python -m build

    - name: Upload Distribution Artifacts
      uses: actions/upload-artifact@v4
      with:
        name: dist
        path: dist/*



  codex-training:
    runs-on: ubuntu-latest
    steps:
      - name: Checkout code
        uses: actions/checkout@v3

      - name: Set up Python
        uses: actions/setup-python@v4
        with:
          python-version: '3.11'

      - name: Run Codex controller
        run: python -m silhouette_core.codex_controller
<|MERGE_RESOLUTION|>--- conflicted
+++ resolved
@@ -233,7 +233,6 @@
       with:
         name: silhouette-scoreboard
         path: artifacts/scoreboard/**
-<<<<<<< HEAD
     - name: Quantize INT8 (stub)
       run: make quant-int8
     - name: Latency Probe (edge)
@@ -243,8 +242,7 @@
       with:
         name: latency
         path: artifacts/latency/latency.json
-=======
->>>>>>> ea36e882
+
     - name: Build Wheel/SDist
       run: |
         python -m pip install -U pip build
