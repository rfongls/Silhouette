--- conflicted
+++ resolved
@@ -109,10 +109,10 @@
         node-version: '20'
     - name: Install mermaid-cli
       run: npm i -g @mermaid-js/mermaid-cli
+      
     - name: Export Mermaid diagrams
       run: python scripts/export_mermaid.py docs/
-
-<<<<<<< HEAD
+      
     - name: Generate Profile Conformance Report
       run: python scripts/profile_conformance.py
 
@@ -122,8 +122,6 @@
         name: silhouette-reports
         path: reports/
 
-=======
->>>>>>> 121389c0
     - name: Smoke-test CLI
       run: |
         python -m cli.main --no-repl
