--- conflicted
+++ resolved
@@ -31,12 +31,7 @@
       run: |
         coverage run -m pytest --maxfail=1 --disable-warnings -q
         coverage xml
-<<<<<<< HEAD
         coverage report --fail-under=30
-=======
-        coverage report --fail-under=20
->>>>>>> a2de4f00
-
 
     - name: Smoke-test CLI
       run: |
