name: CI

on:
  push:
    branches: [main, 'train/*']
  pull_request:

env:
  M2_CACHE: ${{ runner.temp }}/.m2
  GRADLE_CACHE: ${{ runner.temp }}/.gradle
  NUGET_PACKAGES: ${{ runner.temp }}/.nuget/packages

jobs:
  build-and-test:
    runs-on: ubuntu-latest
    services:
      docker:
        image: docker:24.0.5-dind
        options: --privileged

    steps:
    - name: Checkout code
      uses: actions/checkout@v3

    - name: Prep caches
      run: |
        mkdir -p "$M2_CACHE" "$GRADLE_CACHE" "$NUGET_PACKAGES"

    - name: Set up Python
      uses: actions/setup-python@v4
      with:
        python-version: '3.11'

    - name: Install dev deps
      run: |
        python -m pip install --upgrade pip
        pip install -r requirements.txt -r requirements-dev.txt
        pip install accelerate huggingface_hub

    - name: Lint
      run: |
        ruff check .

    - name: Run unit tests with coverage
      run: |
        coverage run -m pytest --maxfail=1 --disable-warnings -q
        coverage xml
        coverage report --fail-under=30

    - name: Smoke-test CLI
      run: |
        python -m cli.main --no-repl
        printf ":replay\n:exit\n" | python -m cli.main | grep -q "Replayed"
        printf ":selfcheck\n:exit\n" | python -m cli.main | grep -q "Missing required files"
        printf ":backup\n:exit\n" | python -m cli.main | grep -q "Backup complete"

    - name: Self-deploy smoke
      run: |
        python -m silhouette_core.profile_exporter --output profile.json
        python -m silhouette_core.distiller --output distillate.json
        python -m silhouette_core.package_clone --profile profile.json --distillate distillate.json --version 1
        printf ":agent deploy tmp_deploy\n:exit\n" | python -m cli.main | grep -q "Deployed clone"

    - name: Skills Selfcheck
      run: python scripts/selfcheck.py --policy profiles/core/policy.yaml

    - name: Eval (agent-level)
      run: python -m eval.eval --suite eval/suites/basics.yaml

    - name: Eval (profile-core)
      run: python -m eval.eval --suite eval/suites/profile_core.yaml

    - name: Eval (dev-python)
      run: python -m eval.eval --suite eval/suites/dev_python.yaml

    - name: Eval (dev-python-advanced)
      run: python -m eval.eval --suite eval/suites/dev_python_advanced.yaml

    - name: Eval (dev-html)
      run: python -m eval.eval --suite eval/suites/dev_html.yaml

    - name: Eval (dev-html-advanced)
      run: python -m eval.eval --suite eval/suites/dev_html_advanced.yaml

    - name: Eval (dev-java)
      run: python -m eval.eval --suite eval/suites/dev_java.yaml

    - name: Eval (dev-java-advanced)
      run: python -m eval.eval --suite eval/suites/dev_java_advanced.yaml

    - name: Eval (dev-csharp)
      run: python -m eval.eval --suite eval/suites/dev_csharp.yaml

    - name: Eval (dev-csharp-advanced)
      run: python -m eval.eval --suite eval/suites/dev_csharp_advanced.yaml

    - name: Eval (dev-android)
      run: python -m eval.eval --suite eval/suites/dev_android.yaml

    - name: Eval (dev-android-advanced)
      run: python -m eval.eval --suite eval/suites/dev_android_advanced.yaml

    - name: Runtime Eval (FastAPI+SQLModel+pytest)  # skips unless enabled
      run: python -m eval.build_runner --suite eval/suites/dev_python_fastapi_runtime.yaml --require_runtime_env

    - name: Runtime Eval (Python ML: sklearn & torch)  # skips unless enabled
      run: python -m eval.build_runner --suite eval/suites/dev_python_ml_runtime.yaml --require_runtime_env

    - name: Runtime Eval (Skill)  # skips unless enabled
      run: python -m eval.build_runner --suite eval/suites/dev_skill_runtime.yaml --require_runtime_env

<<<<<<< HEAD
    - name: Runtime Eval (Java extended)
      run: |
        ENABLE_RUNTIME_EVAL=1 python -m eval.build_runner --suite eval/suites/dev_java_runtime_ext.yaml --require_runtime_env

    - name: Runtime Eval (.NET extended)
      run: |
        ENABLE_RUNTIME_EVAL=1 python -m eval.build_runner --suite eval/suites/dev_dotnet_runtime_ext.yaml --require_runtime_env

    - name: Runtime Eval (Android extended)
      run: |
        ENABLE_RUNTIME_EVAL=1 python -m eval.build_runner --suite eval/suites/dev_android_runtime_ext.yaml --require_runtime_env
=======
    - name: Runtime Eval (Java, .NET, Android)  # skips unless enabled
      run: |
        ENABLE_RUNTIME_EVAL=1 python -m eval.build_runner --suite eval/suites/dev_java_runtime.yaml --require_runtime_env
        ENABLE_RUNTIME_EVAL=1 python -m eval.build_runner --suite eval/suites/dev_dotnet_runtime.yaml --require_runtime_env
        ENABLE_RUNTIME_EVAL=1 python -m eval.build_runner --suite eval/suites/dev_android_runtime.yaml --require_runtime_env
>>>>>>> 1b9cb99f

    - name: Synthesize KD Traces (from runtime)
      run: |
        python scripts/synthesize_traces.py
        python scripts/validate_traces.py artifacts/traces/runtime_kd.jsonl

    - name: Archive runtime zips
      uses: actions/upload-artifact@v4
      with:
        name: runtime-workdirs
        path: artifacts/runs/**

    - name: Security Scan (enhanced)
      run: |
        python -m security.scanner --path . \
          --out artifacts/security_report.json \
          --license_whitelist MIT,Apache-2.0,BSD-2-Clause,BSD-3-Clause \
          --license_denylist GPL-3.0,AGPL-3.0,MPL-2.0 \
          --max_high 0 --max_medium 10 --max_low 999

    - name: Watermark artifacts
      run: |
        python scripts/watermark_artifact.py --artifact_dir models/student-core-kd --customer_id "INTERNAL" --notes "KD checkpoint"
        python scripts/verify_watermark.py --artifact_dir models/student-core-kd

    - name: Compliance Gate Demo (optional; expected fail)
      if: env.DEMO_COMPLIANCE_FAIL == '1'
      run: |
        python -m security.scanner --path tests/fixtures \
          --out artifacts/security_report_demo.json \
          --license_whitelist MIT,Apache-2.0,BSD-2-Clause,BSD-3-Clause \
          --license_denylist GPL-3.0,AGPL-3.0,MPL-2.0 \
          --max_high 0 --max_medium 0 --max_low 999

<<<<<<< HEAD
    - name: Scoreboard (phase-6 snapshot + history)
      run: |
        python scripts/scoreboard.py
        PHASE=phase-6 python scripts/scoreboard.py
        python scripts/scoreboard_history.py
=======
    - name: Scoreboard
      run: PHASE=6 python scripts/scoreboard.py
>>>>>>> 1b9cb99f

    - name: Scoreboard History
      run: python scripts/scoreboard_history.py
      
    - name: Upload Scoreboard Artifact
      uses: actions/upload-artifact@v4
      with:
        name: silhouette-scoreboard
        path: artifacts/scoreboard/**


  codex-training:
    runs-on: ubuntu-latest
    steps:
      - name: Checkout code
        uses: actions/checkout@v3

      - name: Set up Python
        uses: actions/setup-python@v4
        with:
          python-version: '3.11'

      - name: Run Codex controller
        run: python -m silhouette_core.codex_controller
<|MERGE_RESOLUTION|>--- conflicted
+++ resolved
@@ -109,7 +109,6 @@
     - name: Runtime Eval (Skill)  # skips unless enabled
       run: python -m eval.build_runner --suite eval/suites/dev_skill_runtime.yaml --require_runtime_env
 
-<<<<<<< HEAD
     - name: Runtime Eval (Java extended)
       run: |
         ENABLE_RUNTIME_EVAL=1 python -m eval.build_runner --suite eval/suites/dev_java_runtime_ext.yaml --require_runtime_env
@@ -121,13 +120,6 @@
     - name: Runtime Eval (Android extended)
       run: |
         ENABLE_RUNTIME_EVAL=1 python -m eval.build_runner --suite eval/suites/dev_android_runtime_ext.yaml --require_runtime_env
-=======
-    - name: Runtime Eval (Java, .NET, Android)  # skips unless enabled
-      run: |
-        ENABLE_RUNTIME_EVAL=1 python -m eval.build_runner --suite eval/suites/dev_java_runtime.yaml --require_runtime_env
-        ENABLE_RUNTIME_EVAL=1 python -m eval.build_runner --suite eval/suites/dev_dotnet_runtime.yaml --require_runtime_env
-        ENABLE_RUNTIME_EVAL=1 python -m eval.build_runner --suite eval/suites/dev_android_runtime.yaml --require_runtime_env
->>>>>>> 1b9cb99f
 
     - name: Synthesize KD Traces (from runtime)
       run: |
@@ -162,16 +154,11 @@
           --license_denylist GPL-3.0,AGPL-3.0,MPL-2.0 \
           --max_high 0 --max_medium 0 --max_low 999
 
-<<<<<<< HEAD
     - name: Scoreboard (phase-6 snapshot + history)
       run: |
         python scripts/scoreboard.py
         PHASE=phase-6 python scripts/scoreboard.py
         python scripts/scoreboard_history.py
-=======
-    - name: Scoreboard
-      run: PHASE=6 python scripts/scoreboard.py
->>>>>>> 1b9cb99f
 
     - name: Scoreboard History
       run: python scripts/scoreboard_history.py
