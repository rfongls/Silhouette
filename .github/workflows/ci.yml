--- conflicted
+++ resolved
@@ -109,16 +109,10 @@
         node-version: '20'
     - name: Install mermaid-cli
       run: npm i -g @mermaid-js/mermaid-cli
-<<<<<<< HEAD
-    - name: Export Mermaid diagrams
-      run: python scripts/export_mermaid.py docs/
-
-=======
       
     - name: Export Mermaid diagrams
       run: python scripts/export_mermaid.py docs/
-      
->>>>>>> c60a0bb3
+
     - name: Generate Profile Conformance Report
       run: python scripts/profile_conformance.py
 
