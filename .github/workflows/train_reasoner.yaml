name: Train Reasoner

on:
  push:
    branches: [main, 'train/*']

jobs:
  train:
    runs-on: ubuntu-latest
    steps:
      - uses: actions/checkout@v3
      - uses: actions/setup-python@v4
        with:
          python-version: '3.10'
      - name: Install dependencies
        run: |
          python -m pip install --upgrade pip
          pip install -r requirements.txt -r requirements-dev.txt
<<<<<<< HEAD
          pip install accelerate huggingface_hub
=======
>>>>>>> 284ab5df
      - name: Generate teacher outputs
        run: python teacher_generate_multi.py
      - name: Merge teacher outputs
        run: python silhouette_core/merge_teacher_outputs.py
      - name: Evaluate student
        run: python evaluate_student.py
      - name: Train adapter
        run: python train_adapter.py
      - name: Quantize models
        run: python quantize_models.py
      - name: Upload adapter
        uses: actions/upload-artifact@v4
        with:
          name: reasoner-adapter
          path: modules/reasoner/adapter/qlora4b<|MERGE_RESOLUTION|>--- conflicted
+++ resolved
@@ -16,10 +16,8 @@
         run: |
           python -m pip install --upgrade pip
           pip install -r requirements.txt -r requirements-dev.txt
-<<<<<<< HEAD
           pip install accelerate huggingface_hub
-=======
->>>>>>> 284ab5df
+
       - name: Generate teacher outputs
         run: python teacher_generate_multi.py
       - name: Merge teacher outputs
