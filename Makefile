# Common development and CI convenience targets
.PHONY: dev test eval lint fmt quant-int8 latency selfcheck selfcheck-student runtime-fastapi runtime-ml runtime-web runtime-python runtime-cpp lint-cpp scoreboard promote-skill traces security-scan

dev:
	python -m cli.main

test:
	pytest -q

eval:
	python -m eval.eval --suite eval/suites/basics.yaml

lint:
	ruff check silhouette_core cli eval training scripts
	black --check silhouette_core cli eval training scripts
	npx eslint .


fmt:
	ruff check . --fix

quant-int8:
	python scripts/quantize.py --method int8 --src ${STUDENT_MODEL:-models/student-core-kd} --out models/student-core-int8

latency:
	python scripts/latency_probe.py

selfcheck:
	python scripts/selfcheck.py --policy profiles/core/policy.yaml

selfcheck-student:
	STUDENT_MODEL=models/student-core-kd python scripts/selfcheck.py --policy profiles/core/policy.yaml

runtime-fastapi:
	ENABLE_RUNTIME_EVAL=1 python -m eval.build_runner --suite eval/suites/dev_python_fastapi_runtime.yaml

runtime-ml:
	ENABLE_RUNTIME_EVAL=1 python -m eval.build_runner --suite eval/suites/dev_python_ml_runtime.yaml

runtime-web:
	ENABLE_RUNTIME_EVAL=1 python -m eval.build_runner --suite eval/suites/dev_web_runtime.yaml

runtime-python:
	ENABLE_RUNTIME_EVAL=1 python -m eval.build_runner --suite eval/suites/dev_python_runtime.yaml

runtime-cpp:
	ENABLE_RUNTIME_EVAL=1 python -m eval.build_runner --suite eval/suites/dev_cpp_runtime.yaml

lint-cpp:
	clang-tidy **/*.cpp -- -std=c++17

runtime-java-ext:
	ENABLE_RUNTIME_EVAL=1 python -m eval.build_runner --suite eval/suites/dev_java_runtime_ext.yaml

runtime-dotnet-ext:
	ENABLE_RUNTIME_EVAL=1 python -m eval.build_runner --suite eval/suites/dev_dotnet_runtime_ext.yaml

runtime-android-ext:
	ENABLE_RUNTIME_EVAL=1 python -m eval.build_runner --suite eval/suites/dev_android_runtime_ext.yaml

scoreboard:
	python scripts/scoreboard.py && python scripts/scoreboard_history.py

scoreboard-phase:
	PHASE=${PHASE} python scripts/scoreboard.py

scoreboard-phase6:
	PHASE=phase-6 python scripts/scoreboard.py && python scripts/scoreboard_history.py

promote-skill:
	python scripts/promote_skill_version.py --name $(NAME) --from_version $(FROM) --to_version $(TO)

traces:
	python scripts/synthesize_traces.py
	python scripts/validate_traces.py artifacts/traces/runtime_kd.jsonl

security-scan:
<<<<<<< HEAD
	python -m security.scanner

traces-promote:
	python scripts/promote_traces.py --lane python
	python scripts/promote_traces.py --lane java
	python scripts/promote_traces.py --lane dotnet
	python scripts/promote_traces.py --lane android
	python scripts/promote_traces.py --lane web
	python scripts/promote_traces.py --lane cpp

gates:
	python scripts/regression_gate.py --report artifacts/scoreboard/latest.json --previous artifacts/scoreboard/previous.json
=======
        python -m security.scanner

traces-promote:
        python scripts/promote_traces.py --lane python
        python scripts/promote_traces.py --lane java
        python scripts/promote_traces.py --lane dotnet
        python scripts/promote_traces.py --lane android
        python scripts/promote_traces.py --lane web
        python scripts/promote_traces.py --lane cpp
>>>>>>> 66faf843
<|MERGE_RESOLUTION|>--- conflicted
+++ resolved
@@ -75,7 +75,6 @@
 	python scripts/validate_traces.py artifacts/traces/runtime_kd.jsonl
 
 security-scan:
-<<<<<<< HEAD
 	python -m security.scanner
 
 traces-promote:
@@ -88,8 +87,6 @@
 
 gates:
 	python scripts/regression_gate.py --report artifacts/scoreboard/latest.json --previous artifacts/scoreboard/previous.json
-=======
-        python -m security.scanner
 
 traces-promote:
         python scripts/promote_traces.py --lane python
@@ -98,4 +95,3 @@
         python scripts/promote_traces.py --lane android
         python scripts/promote_traces.py --lane web
         python scripts/promote_traces.py --lane cpp
->>>>>>> 66faf843
