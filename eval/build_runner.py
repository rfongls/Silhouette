--- conflicted
+++ resolved
@@ -95,30 +95,19 @@
 def _run_cmds(
     cmds: List[str],
     cwd: pathlib.Path,
-<<<<<<< HEAD
     timeout_s: int = 600,
     docker_image: str | None = None,
     docker_extra: str | None = None,
-=======
-    timeout_s: int = 180,
-    docker_image: str | None = None,
->>>>>>> 1b9cb99f
 ) -> Dict[str, Any]:
     logs = []
     last_rc = 0
     for c in cmds:
         t0 = time.time()
         if docker_image:
-<<<<<<< HEAD
             extra = docker_extra or ""
             cmd = (
                 f"docker run --rm -v {cwd}:/workspace -w /workspace "
                 f"{extra} {docker_image} bash -lc {shlex.quote(c)}"
-=======
-            cmd = (
-                f"docker run --rm -v {cwd}:/workspace -w /workspace "
-                f"{docker_image} bash -lc {shlex.quote(c)}"
->>>>>>> 1b9cb99f
             )
         else:
             cmd = c
@@ -196,10 +185,6 @@
         expect_files = case.get("expect_files", [])
         commands = case.get("commands", [])
         docker_image = case.get("image") if case.get("runtime") == "docker" else None
-<<<<<<< HEAD
-        docker_extra = case.get("docker_extra", "")
-=======
->>>>>>> 1b9cb99f
         wrk = pathlib.Path(tempfile.mkdtemp(prefix="sildev_"))
         case_prompt = prompt
         try:
@@ -218,11 +203,7 @@
                 })
                 fails.append(case["id"])
                 continue
-<<<<<<< HEAD
             run = _run_cmds(commands, wrk, docker_image=docker_image, docker_extra=docker_extra)
-=======
-            run = _run_cmds(commands, wrk, docker_image=docker_image)
->>>>>>> 1b9cb99f
             ok = (run["rc"] == 0)
             std_all = "\n".join([s["stdout"] for s in run["steps"]])
             if expect_stdout:
