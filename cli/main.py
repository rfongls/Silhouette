--- conflicted
+++ resolved
@@ -160,7 +160,6 @@
                     "--zip", zip_path, "--key", key_path
                 ])
                 log.write(f"You: {user_input}\nSilhouette: system state restored.\n")
-<<<<<<< HEAD
                 continue
 
             elif user_input.startswith(":agent"):
@@ -208,8 +207,7 @@
             if user_input.startswith("calculate") and "Math" in module_funcs:
                 result = module_funcs["Math"](user_input)
                 response = f"Silhouette: {result}"
-=======
->>>>>>> 2c942aa3
+
             else:
                 if user_input.startswith("calculate") and "Math" in module_funcs:
                     result = module_funcs["Math"](user_input)
