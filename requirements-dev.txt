ruff
pytest
coverage
<<<<<<< HEAD

psutil
=======
cryptography
>>>>>>> e61c79f1
<|MERGE_RESOLUTION|>--- conflicted
+++ resolved
@@ -1,9 +1,4 @@
 ruff
 pytest
 coverage
-<<<<<<< HEAD
-
-psutil
-=======
-cryptography
->>>>>>> e61c79f1
+psutil