# Milestones

## PR-1 Safe math tool
- **Scope**: replace demo `eval` with AST-based `safe_calc` and unit tests.
- **Acceptance**: `pytest -q`, `python -m cli.main` → `use:calc 3*7` → `21`.

## PR-2 Eval runner and CI gate
- **Scope**: add `eval/eval.py`, baseline `basics.yaml`, and CI workflow.
- **Acceptance**: `python -m eval.eval --suite eval/suites/basics.yaml` passes.

## PR-3 Session logging & deny tests
- **Scope**: per-turn JSONL logs, expanded `deny_on` patterns, alignment tests, Makefile targets.
- **Acceptance**: `python -m cli.main`, `pytest -q`, `ruff check .`.

## PR-4 Seed dataset & data card
- **Scope**: add `training_data/core.jsonl` and `README` with schema and license.
- **Acceptance**: `python scripts/validate_jsonl.py training_data/core.jsonl`.

## PR-5 SFT plumbing run
- **Scope**: wire seed dataset into `training.train_sft` and produce `models/student-core/`.
- **Acceptance**: `python -m training.train_sft --cfg config/train.yaml`.

## PR-6 Agent uses student + eval report
- **Scope**: generator prefers `STUDENT_MODEL`; add `scripts/eval_report.py`.
- **Acceptance**: `STUDENT_MODEL=models/student-core python scripts/eval_report.py`.

## PR-7 Teacher outputs for KD
- **Scope**: add `training_data/teacher_outputs.jsonl` and generator helper.
- **Acceptance**: `python scripts/validate_teacher_jsonl.py training_data/teacher_outputs.jsonl`.

## PR-8 KD wrapper run
- **Scope**: reuse distiller to train KD model at `models/student-core-kd/`.
- **Acceptance**: `python -m training.train_kd --cfg config/train.yaml` and basics eval pass.

## PR-9 Quantization draft & latency probe
- **Scope**: `scripts/quantize.py` with INT8 stub, `scripts/latency_probe.py`.
- **Acceptance**: `python scripts/quantize.py --method int8 --src models/student-core-kd --out models/student-core-int8` and `python scripts/latency_probe.py`.

## PR-10 Profile + selfcheck
- **Scope**: `profiles/core/policy.yaml` and `scripts/selfcheck.py` verifying tools, deny, latency.
- **Acceptance**: `python scripts/selfcheck.py --policy profiles/core/policy.yaml`.

## PR-11 Advanced dev eval suites
- **Scope**: add regex-aware runner and language-specific suites (Android, Python, HTML/CSS, Java, C#).
- **Acceptance**: `python -m eval.eval --suite eval/suites/dev_python_advanced.yaml` (skips when offline).

## PR-11.2 Runtime dev evals
- **Scope**: runtime build runner and FastAPI/ML runtime suites.
- **Acceptance**: `python -m eval.build_runner --suite eval/suites/dev_python_fastapi_runtime.yaml --require_runtime_env` (skips offline).

## PR-12 RAG-to-Skill pipeline
- **Scope**: dynamic skill loading, skill registry, selfcheck skill verification, runtime skill suite.
- **Acceptance**: `python scripts/selfcheck.py --policy profiles/core/policy.yaml` includes skills ok.

## PR-13 Skill scoreboard + versioning
- **Scope**: versioned skills, promotion tool, HTML scoreboard artifact.
- **Acceptance**: `python scripts/scoreboard.py` and artifact upload in CI.

## PR-14 Dataset synthesis from runtime passes
- **Scope**: `scripts/synthesize_traces.py` + validator, make target, CI step.
- **Acceptance**: `python scripts/synthesize_traces.py` then `python scripts/validate_traces.py artifacts/traces/runtime_kd.jsonl`.

## PR-15 Build runner archival & file-fence adapter
- **Scope**: store prompts and zipped workdirs in runtime reports, add `FileFenceAdapter`, update docs.
- **Acceptance**: `python -m eval.build_runner --suite eval/suites/dev_python_fastapi_runtime.yaml --require_runtime_env` (produces prompt + zip), training via file-fence adapter in `config/train.yaml`.

## PR-18 Containerized runtime builds + compliance guardrails
- **Scope**: Docker-based runtime evals for Java/Maven, .NET/dotnet CLI, and Android/Gradle; SPDX license checks with whitelist and tunable thresholds; watermarking of model artifacts; customer license template.
- **Acceptance**: `ENABLE_RUNTIME_EVAL=1 python -m eval.build_runner --suite eval/suites/dev_java_runtime.yaml` and `python -m security.scanner --path . --license_whitelist MIT,Apache-2.0,BSD-2-Clause,BSD-3-Clause --license_denylist GPL-3.0,AGPL-3.0,MPL-2.0 --max_high 0 --max_medium 10 --max_low 999`.

## PR-19 — Cross-Language Containerized Runtime Evals (Java/.NET/Android) + Cache + Extended Evals + Phase-6 Scoreboards
- **Scope:** Agent-level capability to compile/test across stacks in Docker (Java/.NET/Android), with cache mounts and extended cases; phase-6 scoreboard snapshot.
- **Acceptance:** Cross-language suites pass; caches effective; scoreboard updated; docs emphasize "general agent" (not platform-specific).

## PR-24 Packaging & CLI UX
- **Scope**: pip package, unified `silhouette` CLI, profiles, wheels include eval suites/profiles/security/templates, CI distribution artifacts.
- **Acceptance**: `pip install -e .`, `silhouette --help`, `silhouette package --out dist/`.

## PR-25 Edge Quantization & Latency
- **Scope**: INT8, ONNX INT8, and GGUF export stubs; latency probe edge mode and JSON output.
<<<<<<< HEAD
- **Acceptance**: `silhouette quantize --method int8 --src models/student-core-kd --out models/student-core-int8`, `SILHOUETTE_EDGE=1 STUDENT_MODEL=models/student-core-int8 silhouette latency`.

## PR-26 Release Playbook & Artifacts
- **Scope**: RELEASE.md playbook, CI GitHub release workflow, provenance artifact attachments.
- **Acceptance**: tagging `v0.0.1` triggers release workflow uploading wheel, sdist, scoreboard, gate summary, watermark, compliance docs, and license template.
=======
- **Acceptance**: `silhouette quantize --method int8 --src models/student-core-kd --out models/student-core-int8`, `SILHOUETTE_EDGE=1 STUDENT_MODEL=models/student-core-int8 silhouette latency`.
>>>>>>> 50f8e343
<|MERGE_RESOLUTION|>--- conflicted
+++ resolved
@@ -78,12 +78,7 @@
 
 ## PR-25 Edge Quantization & Latency
 - **Scope**: INT8, ONNX INT8, and GGUF export stubs; latency probe edge mode and JSON output.
-<<<<<<< HEAD
-- **Acceptance**: `silhouette quantize --method int8 --src models/student-core-kd --out models/student-core-int8`, `SILHOUETTE_EDGE=1 STUDENT_MODEL=models/student-core-int8 silhouette latency`.
 
 ## PR-26 Release Playbook & Artifacts
 - **Scope**: RELEASE.md playbook, CI GitHub release workflow, provenance artifact attachments.
-- **Acceptance**: tagging `v0.0.1` triggers release workflow uploading wheel, sdist, scoreboard, gate summary, watermark, compliance docs, and license template.
-=======
-- **Acceptance**: `silhouette quantize --method int8 --src models/student-core-kd --out models/student-core-int8`, `SILHOUETTE_EDGE=1 STUDENT_MODEL=models/student-core-int8 silhouette latency`.
->>>>>>> 50f8e343
+- **Acceptance**: tagging `v0.0.1` triggers release workflow uploading wheel, sdist, scoreboard, gate summary, watermark, compliance docs, and license template.