# Milestones

<<<<<<< HEAD
## Phase 1 Hardening (0–2 weeks)
- [ ] Replace demo `calc` with safe evaluator + unit tests.
- [ ] Add `eval/eval.py`; gate CI on `eval/suites/basics.yaml`.
- [ ] Write `artifacts/session.log.jsonl` & `artifacts/eval_report.json` on runs.
- [ ] Add 3–5 `deny_on` patterns; tests for trigger & non-trigger.
- [ ] Pin `requirements*.txt`; add `make dev` / `make test`.

## Phase 2 Seed SFT (weeks 3–4)
- [ ] Create `training_data/core.jsonl` (10–50 samples) + data card.
- [ ] Run SFT via `training.train_sft` → `models/student-core/`.
- [ ] Agent uses student; eval passes & improves over stub.
- [ ] Store `artifacts/eval_report.json`.

## Phase 3 KD + Quant (weeks 5–6)
- [ ] Generate `training_data/teacher_outputs.jsonl`.
- [ ] Run KD via `training.train_kd`; compare vs SFT.
- [ ] Export/quantize draft (INT8/GGUF); record CPU latency (<3s short answer).

## Phase 4 Profile & Self-check (weeks 7–8)
- [ ] Add `profiles/core/policy.yaml` (tools, tone, latency budget, deny).
- [ ] Extend `:selfcheck` to validate profile invariants.
- [ ] Expand eval suite by 10–20 cases; achieve ≥90% target.
=======
## Phase 1 (MVP) — Criteria
- [ ] CLI → prompt → agent → response (local model or offline stub)
- [ ] Alignment denies on configured patterns
- [ ] Tool calls work: `use:echo`, `use:calc`
- [ ] Basics eval suite passes 3/4 cases
- [ ] README updated with Quickstart, How It Works, Training Overview
>>>>>>> 9e317d16
<|MERGE_RESOLUTION|>--- conflicted
+++ resolved
@@ -1,6 +1,5 @@
 # Milestones
 
-<<<<<<< HEAD
 ## Phase 1 Hardening (0–2 weeks)
 - [ ] Replace demo `calc` with safe evaluator + unit tests.
 - [ ] Add `eval/eval.py`; gate CI on `eval/suites/basics.yaml`.
@@ -23,11 +22,4 @@
 - [ ] Add `profiles/core/policy.yaml` (tools, tone, latency budget, deny).
 - [ ] Extend `:selfcheck` to validate profile invariants.
 - [ ] Expand eval suite by 10–20 cases; achieve ≥90% target.
-=======
-## Phase 1 (MVP) — Criteria
-- [ ] CLI → prompt → agent → response (local model or offline stub)
-- [ ] Alignment denies on configured patterns
-- [ ] Tool calls work: `use:echo`, `use:calc`
-- [ ] Basics eval suite passes 3/4 cases
-- [ ] README updated with Quickstart, How It Works, Training Overview
->>>>>>> 9e317d16
+
