--- conflicted
+++ resolved
@@ -67,10 +67,7 @@
 ## PR-18 Containerized runtime builds + compliance guardrails
 - **Scope**: Docker-based runtime evals for Java/Maven, .NET/dotnet CLI, and Android/Gradle; SPDX license checks with whitelist and tunable thresholds; watermarking of model artifacts; customer license template.
 - **Acceptance**: `ENABLE_RUNTIME_EVAL=1 python -m eval.build_runner --suite eval/suites/dev_java_runtime.yaml` and `python -m security.scanner --path . --license_whitelist MIT,Apache-2.0,BSD-2-Clause,BSD-3-Clause --license_denylist GPL-3.0,AGPL-3.0,MPL-2.0 --max_high 0 --max_medium 10 --max_low 999`.
-<<<<<<< HEAD
 
 ## PR-19 — Cross-Language Containerized Runtime Evals (Java/.NET/Android) + Cache + Extended Evals + Phase-6 Scoreboards
 - **Scope:** Agent-level capability to compile/test across stacks in Docker (Java/.NET/Android), with cache mounts and extended cases; phase-6 scoreboard snapshot.
-- **Acceptance:** Cross-language suites pass; caches effective; scoreboard updated; docs emphasize "general agent" (not platform-specific).
-=======
->>>>>>> 901ec8f7
+- **Acceptance:** Cross-language suites pass; caches effective; scoreboard updated; docs emphasize "general agent" (not platform-specific).