import json
from pathlib import Path
from skills.cyber_common import require_auth_and_scope, write_result, Deny


<<<<<<< HEAD
def _load_cache() -> dict:
    root = Path("data/security/seeds")
    cve_file = root / "cve" / "cve_seed.json"
    kev_file = root / "kev" / "kev_seed.json"
    cve = json.loads(cve_file.read_text()) if cve_file.exists() else {}
    kev = json.loads(kev_file.read_text()) if kev_file.exists() else {}
    return {"cve": len(cve), "kev": len(kev.get("cves", []))}


def _enrich_services(services: list[dict]) -> list[dict]:
    for svc in services:
        if svc.get("service") == "http":
            svc.setdefault("cves", []).append("CVE-0001")
=======
def _enrich_services(services: list[dict]) -> list[dict]:
    """Offline enrichment stub for discovered services."""
    for svc in services:
        if svc.get("service") == "http":
            svc.setdefault("cves", []).append("CVE-2023-0001")
>>>>>>> 3817c312
    return services


def tool(payload: str) -> str:
    """Perform placeholder recon on the target.

    Input JSON: {"target":"example.com","scope_file":"scope.txt","profile":"safe","out_dir":"out/security/..."}
    """
    args = json.loads(payload or "{}")
    target = args.get("target", "")
    scope_file = args.get("scope_file", "scope.txt")
    profile = args.get("profile", "safe")
    out_dir = args.get("out_dir")
    try:
        require_auth_and_scope(scope_file, target)
        services: list[dict] = []
        if profile in {"version", "full"}:
            services.append({"port": 80, "service": "http", "nmap": "sample"})
        if profile == "full":
            services.append({"port": 443, "service": "https", "nmap": "sample"})
        services = _enrich_services(services)
        findings = []
        if profile == "full":
<<<<<<< HEAD
            findings.append({"url": f"http://{target}", "issue": "xss"})
        inventory = {"hosts": [target], "services": services, "findings": findings, "cache": _load_cache()}
=======
            services.append({"port": 443, "service": "https"})
        services = _enrich_services(services)
        inventory = {"hosts": [target], "services": services}
>>>>>>> 3817c312
        data = {"target": target, "profile": profile, "inventory": inventory}
        path = write_result("recon", data, run_dir=out_dir)
        return json.dumps({"ok": True, "result": path})
    except Deny as e:
        return json.dumps({"ok": False, "deny": str(e)})<|MERGE_RESOLUTION|>--- conflicted
+++ resolved
@@ -2,8 +2,6 @@
 from pathlib import Path
 from skills.cyber_common import require_auth_and_scope, write_result, Deny
 
-
-<<<<<<< HEAD
 def _load_cache() -> dict:
     root = Path("data/security/seeds")
     cve_file = root / "cve" / "cve_seed.json"
@@ -17,13 +15,6 @@
     for svc in services:
         if svc.get("service") == "http":
             svc.setdefault("cves", []).append("CVE-0001")
-=======
-def _enrich_services(services: list[dict]) -> list[dict]:
-    """Offline enrichment stub for discovered services."""
-    for svc in services:
-        if svc.get("service") == "http":
-            svc.setdefault("cves", []).append("CVE-2023-0001")
->>>>>>> 3817c312
     return services
 
 
@@ -47,14 +38,8 @@
         services = _enrich_services(services)
         findings = []
         if profile == "full":
-<<<<<<< HEAD
             findings.append({"url": f"http://{target}", "issue": "xss"})
         inventory = {"hosts": [target], "services": services, "findings": findings, "cache": _load_cache()}
-=======
-            services.append({"port": 443, "service": "https"})
-        services = _enrich_services(services)
-        inventory = {"hosts": [target], "services": services}
->>>>>>> 3817c312
         data = {"target": target, "profile": profile, "inventory": inventory}
         path = write_result("recon", data, run_dir=out_dir)
         return json.dumps({"ok": True, "result": path})
