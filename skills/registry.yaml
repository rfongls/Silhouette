skills:
  - name: http_get_json
    version: v1
    entry: tool
    enabled: true
    description: "Fetch JSON from an HTTP endpoint with timeout and minimal error shaping."

  - name: research_read_pdf
    version: v1
    entry: tool
    enabled: true
    description: "Read a PDF and return segmented sections."
  - name: research_index
    version: v1
    entry: tool
    enabled: true
    description: "Update the local research index with sections."
  - name: research_search
    version: v1
    entry: tool
    enabled: true
    description: "Search the local research index."
  - name: research_retrieve
    version: v1
    entry: tool
    enabled: true
    description: "Retrieve top-K passages with doc/section IDs."
  - name: research_cite
    version: v1
    entry: tool
    enabled: true
    description: "Format [n] citations from passage IDs."

<<<<<<< HEAD
  - name: cyber_nmap_scan
    version: v1
    entry: tool
    enabled: true
    description: "Run an authorized Nmap scan (TCP/1000) on targets in scope file."
  - name: cyber_zap_baseline
    version: v1
    entry: tool
    enabled: true
    description: "Run OWASP ZAP baseline scan against in-scope web target."
  - name: cyber_trivy_scan
    version: v1
    entry: tool
    enabled: true
    description: "Scan a container image or directory for vulnerabilities (Trivy)."
  - name: cyber_checkov_scan
    version: v1
    entry: tool
    enabled: true
    description: "Scan IaC (Terraform/CloudFormation/K8s) using Checkov."
  - name: cyber_cis_audit
    version: v1
    entry: tool
    enabled: true
    description: "Run basic CIS-style local host checks (non-invasive)."
  - name: cyber_vuln_lookup
    version: v1
    entry: tool
    enabled: true
    description: "Lookup CVE details from local NVD/OSV cache (offline)."

=======
>>>>>>> 9e00a050
  # RAG-to-Skill entries will be appended here by scripts/ingest_skill.py<|MERGE_RESOLUTION|>--- conflicted
+++ resolved
@@ -30,8 +30,6 @@
     entry: tool
     enabled: true
     description: "Format [n] citations from passage IDs."
-
-<<<<<<< HEAD
   - name: cyber_nmap_scan
     version: v1
     entry: tool
@@ -63,6 +61,4 @@
     enabled: true
     description: "Lookup CVE details from local NVD/OSV cache (offline)."
 
-=======
->>>>>>> 9e00a050
   # RAG-to-Skill entries will be appended here by scripts/ingest_skill.py