--- conflicted
+++ resolved
@@ -30,10 +30,6 @@
     entry: tool
     enabled: true
     description: "Format [n] citations from passage IDs."
-<<<<<<< HEAD
-
-=======
->>>>>>> d2ebd4ac
   - name: cyber_nmap_scan
     version: v1
     entry: tool
