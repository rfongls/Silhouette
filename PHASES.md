# Phases

## Phase 1 — Agent MVP Hardening
PR-1 to PR-3
- Replaced unsafe eval with safe math parser.
- Added eval runner + deny tests.
- Logging and requirements pinned.
<<<<<<< HEAD
- [Scoreboard](artifacts/scoreboard/phase-1.html)
=======
>>>>>>> 06ffeaf2

## Phase 2 — Data Prep + SFT
PR-4 to PR-5
- Seed dataset creation.
- Dry-run SFT wrapper.
- Offline tokenizer fallback.
<<<<<<< HEAD
- [Scoreboard](artifacts/scoreboard/phase-2.html)
=======
>>>>>>> 06ffeaf2

## Phase 3 — KD + Quantization
PR-6 to PR-9
- Teacher outputs and KD wrapper.
- Student eval reporting.
- Quantization utility and latency probes.
<<<<<<< HEAD
- [Scoreboard](artifacts/scoreboard/phase-3.html)
=======
>>>>>>> 06ffeaf2

## Phase 4 — Profiles + Dev Evals + Skills
PR-10 to PR-14
- Profiles and self-check.
- Developer eval suites and runtime builds.
- Dynamic skills, registry ingestion, versioning, and dataset synthesis.
<<<<<<< HEAD
- [Scoreboard](artifacts/scoreboard/phase-4.html)
=======
>>>>>>> 06ffeaf2

## Phase 5 — Runtime Archival + File-Fence Training
PR-15
- Build runner archives prompts and zipped workdirs.
- File-fence adapter enables multi-file SFT.
<<<<<<< HEAD
- Documentation synced with milestones.
- [Scoreboard](artifacts/scoreboard/phase-5.html)
=======
- Documentation synced with milestones.
>>>>>>> 06ffeaf2
<|MERGE_RESOLUTION|>--- conflicted
+++ resolved
@@ -5,48 +5,34 @@
 - Replaced unsafe eval with safe math parser.
 - Added eval runner + deny tests.
 - Logging and requirements pinned.
-<<<<<<< HEAD
-- [Scoreboard](artifacts/scoreboard/phase-1.html)
-=======
->>>>>>> 06ffeaf2
 
 ## Phase 2 — Data Prep + SFT
 PR-4 to PR-5
 - Seed dataset creation.
 - Dry-run SFT wrapper.
 - Offline tokenizer fallback.
-<<<<<<< HEAD
 - [Scoreboard](artifacts/scoreboard/phase-2.html)
-=======
->>>>>>> 06ffeaf2
+
 
 ## Phase 3 — KD + Quantization
 PR-6 to PR-9
 - Teacher outputs and KD wrapper.
 - Student eval reporting.
 - Quantization utility and latency probes.
-<<<<<<< HEAD
 - [Scoreboard](artifacts/scoreboard/phase-3.html)
-=======
->>>>>>> 06ffeaf2
+
 
 ## Phase 4 — Profiles + Dev Evals + Skills
 PR-10 to PR-14
 - Profiles and self-check.
 - Developer eval suites and runtime builds.
 - Dynamic skills, registry ingestion, versioning, and dataset synthesis.
-<<<<<<< HEAD
 - [Scoreboard](artifacts/scoreboard/phase-4.html)
-=======
->>>>>>> 06ffeaf2
+
 
 ## Phase 5 — Runtime Archival + File-Fence Training
 PR-15
 - Build runner archives prompts and zipped workdirs.
 - File-fence adapter enables multi-file SFT.
-<<<<<<< HEAD
 - Documentation synced with milestones.
 - [Scoreboard](artifacts/scoreboard/phase-5.html)
-=======
-- Documentation synced with milestones.
->>>>>>> 06ffeaf2
