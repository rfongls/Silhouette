--- conflicted
+++ resolved
@@ -1,4 +1,3 @@
-<<<<<<< HEAD
 # Silhouette Core Roadmap
 
 This roadmap locks post-Phase-1 direction: agent-first, domain-agnostic, self-hosted, with a small distillation path.
@@ -89,23 +88,4 @@
 - **Observability**: counters for allow/deny, tool counts, avg latency.
 - **Security**: prompt/response redaction; PII guard (regex stubs).
 - **Model card**: `models/student-core/MODEL_CARD.md` (intended use, limits, evals).
-=======
-## Phase 1 — Usable, Self-Hosted Agent
-- Agent loop with:
-  - Alignment DSL (deny_on + tone)
-  - Explicit tool invocation via `use:<tool> ...`
-  - Local model generation (`transformers`) or offline stub
-- CLI wired to agent (not a chat wrapper)
-- Minimal eval suite `eval/suites/basics.yaml`
 
-## Phase 2 — Distillation (Reuse Existing Trainers)
-- Adapters (`training/adapters/*`) & dataloader
-- Thin wrappers that call:
-  - `silhouette_core/training_loop.py` (SFT)
-  - `silhouette_core/distiller.py` (KD)
-- Quantization/export planning
-- Eval harness + suites
-
-## Phase 3 — Focused Agents
-- Profiles, tool bundles, operational selfcheck, optional API
->>>>>>> 9e317d16
